package httpd

import (
	"github.com/influxdata/influxdb/monitor/diagnostics"
	"github.com/influxdata/influxdb/toml"
)

const (
	// DefaultBindAddress is the default address to bind to.
	DefaultBindAddress = ":8086"

	// DefaultRealm is the default realm sent back when issuing a basic auth challenge.
	DefaultRealm = "InfluxDB"

	// DefaultBindSocket is the default unix socket to bind to.
	DefaultBindSocket = "/var/run/influxdb.sock"

	// DefaultMaxBodySize is the default maximum size of a client request body, in bytes. Specify 0 for no limit.
	DefaultMaxBodySize = 25e6
)

// Config represents a configuration for a HTTP service.
type Config struct {
<<<<<<< HEAD
	Enabled            bool   `toml:"enabled"`
	BindAddress        string `toml:"bind-address"`
	AuthEnabled        bool   `toml:"auth-enabled"`
	LogEnabled         bool   `toml:"log-enabled"`
	WriteTracing       bool   `toml:"write-tracing"`
	PprofEnabled       bool   `toml:"pprof-enabled"`
	HTTPSEnabled       bool   `toml:"https-enabled"`
	HTTPSCACertificate string `toml:"https-ca-certificate"`
	HTTPSCertificate   string `toml:"https-certificate"`
	HTTPSPrivateKey    string `toml:"https-private-key"`
	MaxRowLimit        int    `toml:"max-row-limit"`
	MaxConnectionLimit int    `toml:"max-connection-limit"`
	SharedSecret       string `toml:"shared-secret"`
	Realm              string `toml:"realm"`
	UnixSocketEnabled  bool   `toml:"unix-socket-enabled"`
	BindSocket         string `toml:"bind-socket"`
	MaxBodySize        int    `toml:"max-body-size"`
	AccessLogPath      string `toml:"access-log-path"`
=======
	Enabled               bool          `toml:"enabled"`
	BindAddress           string        `toml:"bind-address"`
	AuthEnabled           bool          `toml:"auth-enabled"`
	LogEnabled            bool          `toml:"log-enabled"`
	WriteTracing          bool          `toml:"write-tracing"`
	PprofEnabled          bool          `toml:"pprof-enabled"`
	HTTPSEnabled          bool          `toml:"https-enabled"`
	HTTPSCertificate      string        `toml:"https-certificate"`
	HTTPSPrivateKey       string        `toml:"https-private-key"`
	MaxRowLimit           int           `toml:"max-row-limit"`
	MaxConnectionLimit    int           `toml:"max-connection-limit"`
	SharedSecret          string        `toml:"shared-secret"`
	Realm                 string        `toml:"realm"`
	UnixSocketEnabled     bool          `toml:"unix-socket-enabled"`
	UnixSocketGroup       *toml.Group   `toml:"unix-socket-group"`
	UnixSocketPermissions toml.FileMode `toml:"unix-socket-permissions"`
	BindSocket            string        `toml:"bind-socket"`
	MaxBodySize           int           `toml:"max-body-size"`
	AccessLogPath         string        `toml:"access-log-path"`
>>>>>>> bf0eb140
}

// NewConfig returns a new Config with default settings.
func NewConfig() Config {
	return Config{
		Enabled:               true,
		BindAddress:           DefaultBindAddress,
		LogEnabled:            true,
		PprofEnabled:          true,
		HTTPSEnabled:          false,
		HTTPSCertificate:      "/etc/ssl/influxdb.pem",
		MaxRowLimit:           0,
		Realm:                 DefaultRealm,
		UnixSocketEnabled:     false,
		UnixSocketPermissions: 0777,
		BindSocket:            DefaultBindSocket,
		MaxBodySize:           DefaultMaxBodySize,
	}
}

// Diagnostics returns a diagnostics representation of a subset of the Config.
func (c Config) Diagnostics() (*diagnostics.Diagnostics, error) {
	if !c.Enabled {
		return diagnostics.RowFromMap(map[string]interface{}{
			"enabled": false,
		}), nil
	}

	return diagnostics.RowFromMap(map[string]interface{}{
		"enabled":              true,
		"bind-address":         c.BindAddress,
		"https-enabled":        c.HTTPSEnabled,
		"max-row-limit":        c.MaxRowLimit,
		"max-connection-limit": c.MaxConnectionLimit,
		"access-log-path":      c.AccessLogPath,
	}), nil
}<|MERGE_RESOLUTION|>--- conflicted
+++ resolved
@@ -21,26 +21,6 @@
 
 // Config represents a configuration for a HTTP service.
 type Config struct {
-<<<<<<< HEAD
-	Enabled            bool   `toml:"enabled"`
-	BindAddress        string `toml:"bind-address"`
-	AuthEnabled        bool   `toml:"auth-enabled"`
-	LogEnabled         bool   `toml:"log-enabled"`
-	WriteTracing       bool   `toml:"write-tracing"`
-	PprofEnabled       bool   `toml:"pprof-enabled"`
-	HTTPSEnabled       bool   `toml:"https-enabled"`
-	HTTPSCACertificate string `toml:"https-ca-certificate"`
-	HTTPSCertificate   string `toml:"https-certificate"`
-	HTTPSPrivateKey    string `toml:"https-private-key"`
-	MaxRowLimit        int    `toml:"max-row-limit"`
-	MaxConnectionLimit int    `toml:"max-connection-limit"`
-	SharedSecret       string `toml:"shared-secret"`
-	Realm              string `toml:"realm"`
-	UnixSocketEnabled  bool   `toml:"unix-socket-enabled"`
-	BindSocket         string `toml:"bind-socket"`
-	MaxBodySize        int    `toml:"max-body-size"`
-	AccessLogPath      string `toml:"access-log-path"`
-=======
 	Enabled               bool          `toml:"enabled"`
 	BindAddress           string        `toml:"bind-address"`
 	AuthEnabled           bool          `toml:"auth-enabled"`
@@ -48,6 +28,7 @@
 	WriteTracing          bool          `toml:"write-tracing"`
 	PprofEnabled          bool          `toml:"pprof-enabled"`
 	HTTPSEnabled          bool          `toml:"https-enabled"`
+	HTTPSCACertificate string `toml:"https-ca-certificate"`
 	HTTPSCertificate      string        `toml:"https-certificate"`
 	HTTPSPrivateKey       string        `toml:"https-private-key"`
 	MaxRowLimit           int           `toml:"max-row-limit"`
@@ -60,7 +41,6 @@
 	BindSocket            string        `toml:"bind-socket"`
 	MaxBodySize           int           `toml:"max-body-size"`
 	AccessLogPath         string        `toml:"access-log-path"`
->>>>>>> bf0eb140
 }
 
 // NewConfig returns a new Config with default settings.
