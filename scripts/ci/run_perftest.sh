--- conflicted
+++ resolved
@@ -44,12 +44,9 @@
   tag_keys = [
     "i_type",
     "query_format",
-<<<<<<< HEAD
+    "use_case",
+    "query_type",
     "branch"
-=======
-    "use_case",
-    "query_type"
->>>>>>> 886dfee9
   ]
 EOF
 systemctl restart telegraf
