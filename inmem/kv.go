package inmem

import (
	"bytes"
	"context"
	"fmt"
	"sync"

	"github.com/google/btree"
	"github.com/influxdata/influxdb/kv"
)

// KVStore is an in memory btree backed kv.Store.
type KVStore struct {
	mu      sync.RWMutex
	buckets map[string]*Bucket
}

// NewKVStore creates an instance of a KVStore.
func NewKVStore() *KVStore {
	return &KVStore{
		buckets: map[string]*Bucket{},
	}
}

// View opens up a transaction with a read lock.
func (s *KVStore) View(fn func(kv.Tx) error) error {
	s.mu.RLock()
	defer s.mu.RUnlock()
	if s.buckets == nil {
		s.buckets = map[string]*Bucket{}
	}
	return fn(&Tx{
		kv:       s,
		writable: false,
		ctx:      context.Background(),
	})
}

// Update opens up a transaction with a write lock.
func (s *KVStore) Update(fn func(kv.Tx) error) error {
	s.mu.Lock()
	defer s.mu.Unlock()
	if s.buckets == nil {
		s.buckets = map[string]*Bucket{}
	}

	return fn(&Tx{
		kv:       s,
		writable: true,
		ctx:      context.Background(),
	})
}

<<<<<<< HEAD
// Flush removes all data from the buckets.  Used for testing.
func (s *KVStore) Flush() {
	s.mu.Lock()
	defer s.mu.Unlock()
	for _, b := range s.buckets {
		b.btree.Clear(false)
	}
=======
// Buckets returns the names of all buckets within inmem.KVStore.
func (s *KVStore) Buckets() [][]byte {
	s.mu.RLock()
	defer s.mu.RUnlock()

	buckets := make([][]byte, 0, len(s.buckets))
	for b := range s.buckets {
		buckets = append(buckets, []byte(b))
	}
	return buckets
>>>>>>> e93046d7
}

// Tx is an in memory transaction.
// TODO: make transactions actually transactional
type Tx struct {
	kv       *KVStore
	writable bool
	ctx      context.Context
}

// Context returns the context for the transaction.
func (t *Tx) Context() context.Context {
	return t.ctx
}

// WithContext sets the context for the transaction.
func (t *Tx) WithContext(ctx context.Context) {
	t.ctx = ctx
}

// createBucketIfNotExists creates a btree bucket at the provided key.
func (t *Tx) createBucketIfNotExists(b []byte) (kv.Bucket, error) {
	if t.writable {
		bkt, ok := t.kv.buckets[string(b)]
		if !ok {
			bkt = &Bucket{btree.New(2)}
			t.kv.buckets[string(b)] = bkt
			return &bucket{
				Bucket:   bkt,
				writable: t.writable,
			}, nil
		}

		return &bucket{
			Bucket:   bkt,
			writable: t.writable,
		}, nil
	}

	return nil, kv.ErrTxNotWritable
}

// Bucket retrieves the bucket at the provided key.
func (t *Tx) Bucket(b []byte) (kv.Bucket, error) {
	bkt, ok := t.kv.buckets[string(b)]
	if !ok {
		return t.createBucketIfNotExists(b)
	}

	return &bucket{
		Bucket:   bkt,
		writable: t.writable,
	}, nil
}

// Bucket is a btree that implements kv.Bucket.
type Bucket struct {
	btree *btree.BTree
}

type bucket struct {
	kv.Bucket
	writable bool
}

// Put wraps the put method of a kv bucket and ensures that the
// bucket is writable.
func (b *bucket) Put(key, value []byte) error {
	if b.writable {
		return b.Bucket.Put(key, value)
	}
	return kv.ErrTxNotWritable
}

// Delete wraps the delete method of a kv bucket and ensures that the
// bucket is writable.
func (b *bucket) Delete(key []byte) error {
	if b.writable {
		return b.Bucket.Delete(key)
	}
	return kv.ErrTxNotWritable
}

type item struct {
	key   []byte
	value []byte
}

// Less is used to implement btree.Item.
func (i *item) Less(b btree.Item) bool {
	j, ok := b.(*item)
	if !ok {
		return false
	}

	return bytes.Compare(i.key, j.key) < 0
}

// Get retrieves the value at the provided key.
func (b *Bucket) Get(key []byte) ([]byte, error) {
	i := b.btree.Get(&item{key: key})

	if i == nil {
		return nil, kv.ErrKeyNotFound
	}

	j, ok := i.(*item)
	if !ok {
		return nil, fmt.Errorf("error item is type %T not *item", i)
	}

	return j.value, nil
}

// Put sets the key value pair provided.
func (b *Bucket) Put(key []byte, value []byte) error {
	_ = b.btree.ReplaceOrInsert(&item{key: key, value: value})
	return nil
}

// Delete removes the key provided.
func (b *Bucket) Delete(key []byte) error {
	_ = b.btree.Delete(&item{key: key})
	return nil
}

// Cursor creates a static cursor from all entries in the database.
func (b *Bucket) Cursor() (kv.Cursor, error) {
	// TODO we should do this by using the Ascend/Descend methods that
	// the btree provides.
	pairs, err := b.getAll()
	if err != nil {
		return nil, err
	}

	return kv.NewStaticCursor(pairs), nil
}

func (b *Bucket) getAll() ([]kv.Pair, error) {
	pairs := []kv.Pair{}
	var err error
	b.btree.Ascend(func(i btree.Item) bool {
		j, ok := i.(*item)
		if !ok {
			err = fmt.Errorf("error item is type %T not *item", i)
			return false
		}

		pairs = append(pairs, kv.Pair{Key: j.key, Value: j.value})
		return true
	})

	if err != nil {
		return nil, err
	}

	return pairs, nil
}<|MERGE_RESOLUTION|>--- conflicted
+++ resolved
@@ -52,7 +52,6 @@
 	})
 }
 
-<<<<<<< HEAD
 // Flush removes all data from the buckets.  Used for testing.
 func (s *KVStore) Flush() {
 	s.mu.Lock()
@@ -60,7 +59,8 @@
 	for _, b := range s.buckets {
 		b.btree.Clear(false)
 	}
-=======
+}
+
 // Buckets returns the names of all buckets within inmem.KVStore.
 func (s *KVStore) Buckets() [][]byte {
 	s.mu.RLock()
@@ -71,7 +71,6 @@
 		buckets = append(buckets, []byte(b))
 	}
 	return buckets
->>>>>>> e93046d7
 }
 
 // Tx is an in memory transaction.
