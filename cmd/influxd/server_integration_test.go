package main_test

import (
	"bytes"
	"encoding/json"
	"fmt"
	"io/ioutil"
	"log"
	"net"
	"net/http"
	"net/url"
	"os"
	"path/filepath"
	"regexp"
	"strconv"
	"strings"
	"testing"
	"time"

	"github.com/influxdb/influxdb/client"
	main "github.com/influxdb/influxdb/cmd/influxd"
)

const (
	// Use a prime batch size, so that internal batching code, which most likely
	// uses nice round batches, has to deal with leftover.
	batchSize = 4217
)

type writeFn func(t *testing.T, node *TestNode, database, retention string)

// tempfile returns a temporary path.
func tempfile() string {
	f, _ := ioutil.TempFile("", "influxdb-")
	path := f.Name()
	f.Close()
	os.Remove(path)
	return path
}

// urlFor returns a URL with the path and query params correctly appended and set.
func urlFor(u *url.URL, path string, params url.Values) *url.URL {
	v, _ := url.Parse(u.String())
	v.Path = path
	v.RawQuery = params.Encode()
	return v
}

// rewriteDbRp returns a copy of old with occurrences of %DB% with the given database,
// and occurences of %RP with the given retention
func rewriteDbRp(old, database, retention string) string {
	return strings.Replace(strings.Replace(old, "%DB%", database, -1), "%RP%", retention, -1)
}

// Node represents a node under test, which is both a broker and data node.
type TestNode struct {
	node   *main.Node
	url    *url.URL
	leader bool
}

// Cluster represents a multi-node cluster.
type Cluster []*TestNode

func (c *Cluster) Close() {
	for _, n := range *c {
		if err := n.node.Close(); err != nil {
			log.Fatalf("failed to close node: %s", err)
		}
	}
}

// createCombinedNodeCluster creates a cluster of nServers nodes, each of which
// runs as both a Broker and Data node. If any part cluster creation fails,
// the testing is marked as failed.
//
// This function returns a slice of nodes, the first of which will be the leader.
func createCombinedNodeCluster(t *testing.T, testName, tmpDir string, nNodes int, baseConfig *main.Config) Cluster {
<<<<<<< HEAD
	basePort := 10000
=======
>>>>>>> 9d79ba80
	t.Logf("Creating cluster of %d nodes for test %s", nNodes, testName)
	if nNodes < 1 {
		t.Fatalf("Test %s: asked to create nonsense cluster", testName)
	}

	nodes := make([]*TestNode, 0)

	tmpBrokerDir := filepath.Join(tmpDir, "broker-integration-test")
	tmpDataDir := filepath.Join(tmpDir, "data-integration-test")
	t.Logf("Test %s: using tmp directory %q for brokers\n", testName, tmpBrokerDir)
	t.Logf("Test %s: using tmp directory %q for data nodes\n", testName, tmpDataDir)
	// Sometimes if a test fails, it's because of a log.Fatal() in the program.
	// This prevents the defer from cleaning up directories.
	// To be safe, nuke them always before starting
	_ = os.RemoveAll(tmpBrokerDir)
	_ = os.RemoveAll(tmpDataDir)

	// Create the first node, special case.
	c := baseConfig
	if c == nil {
		c, _ = main.NewTestConfig()
	}
	basePort := 0
	c.Broker.Dir = filepath.Join(tmpBrokerDir, strconv.Itoa(basePort))
	c.Data.Dir = filepath.Join(tmpDataDir, strconv.Itoa(basePort))
	c.Port = basePort
	c.Admin.Port = 0
	c.Admin.Enabled = false
	c.ReportingDisabled = true
	c.Snapshot.Enabled = false
	c.Logging.HTTPAccess = false

	cmd := main.NewRunCommand()
	baseNode := cmd.Open(c, "")
	b := baseNode.Broker
	s := baseNode.DataNode

	if b == nil {
		t.Fatalf("Test %s: failed to create broker on port %d", testName, basePort)
	}
	if s == nil {
		t.Fatalf("Test %s: failed to create leader data node on port %d", testName, basePort)
	}
	nodes = append(nodes, &TestNode{
		node:   baseNode,
		url:    baseNode.ClusterURL(),
		leader: true,
	})
	t.Log(baseNode.ClusterURL())

	// Create subsequent nodes, which join to first node.
	for i := 1; i < nNodes; i++ {
		c.Broker.Dir = filepath.Join(tmpBrokerDir, strconv.Itoa(i))
		c.Data.Dir = filepath.Join(tmpDataDir, strconv.Itoa(i))
		c.Port = 0

		cmd := main.NewRunCommand()
		node := cmd.Open(c, baseNode.ClusterURL().String())
		if node.Broker == nil {
			t.Fatalf("Test %s: failed to create following broker on addr %s", testName, node.ClusterURL().String())
		}
		if node.DataNode == nil {
			t.Fatalf("Test %s: failed to create following data node on addr %s", testName, node.ClusterURL().String())
		}

		nodes = append(nodes, &TestNode{
			node: node,
			url:  node.ClusterURL(),
		})
		t.Log(node.ClusterURL())

	}
	//t.Fatal("foo")

	return nodes
}

// createDatabase creates a database, and verifies that the creation was successful.
func createDatabase(t *testing.T, testName string, nodes Cluster, database string) {
	t.Logf("Test: %s: creating database %s", testName, database)
	query(t, nodes[:1], "", "CREATE DATABASE "+database, `{"results":[{}]}`, "")
}

// createRetentionPolicy creates a retetention policy and verifies that the creation was successful.
// Replication factor is set to equal the number nodes in the cluster.
func createRetentionPolicy(t *testing.T, testName string, nodes Cluster, database, retention string, replicationFactor int) {
	t.Logf("Creating retention policy %s for database %s", retention, database)
	command := fmt.Sprintf("CREATE RETENTION POLICY %s ON %s DURATION 1h REPLICATION %d DEFAULT", retention, database, replicationFactor)
	query(t, nodes[:1], "", command, `{"results":[{}]}`, "")
}

// deleteDatabase delete a database, and verifies that the deletion was successful.
func deleteDatabase(t *testing.T, testName string, nodes Cluster, database string) {
	t.Logf("Test: %s: deleting database %s", testName, database)
	query(t, nodes[:1], "", "DROP DATABASE "+database, `{"results":[{}]}`, "")
}

// writes writes the provided data to the cluster. It verfies that a 200 OK is returned by the server.
func write(t *testing.T, node *TestNode, data string) {
	u := urlFor(node.url, "write", url.Values{})

	resp, err := http.Post(u.String(), "application/json", bytes.NewReader([]byte(data)))
	if err != nil {
		t.Fatalf("Couldn't write data: %s", err)
	}
	body, _ := ioutil.ReadAll(resp.Body)
	if string(body) != "" {
		t.Log("BODY: ", string(body))
	}
	if resp.StatusCode != http.StatusOK {
		body, _ := ioutil.ReadAll(resp.Body)
		t.Fatalf("Write to database failed.  Unexpected status code.  expected: %d, actual %d, %s", http.StatusOK, resp.StatusCode, string(body))
	}
}

// query executes the given query against all nodes in the cluster, and verifies no errors occured, and
// ensures the returned data is as expected
func query(t *testing.T, nodes Cluster, urlDb, query, expected, expectPattern string) (string, bool) {
	v := url.Values{"q": []string{query}}
	if urlDb != "" {
		v.Set("db", urlDb)
	}

	var actual string
	// Query the data exists
	for _, n := range nodes {
		u := urlFor(n.url, "query", v)
		resp, err := http.Get(u.String())
		if err != nil {
			t.Fatalf("Failed to execute query '%s': %s", query, err.Error())
		}
		defer resp.Body.Close()

		body, err := ioutil.ReadAll(resp.Body)
		if err != nil {
			t.Fatalf("Couldn't read body of response: %s", err.Error())
		}
		actual = string(body)

		if expected != "" && expected != actual {
			return actual, false
		} else if expectPattern != "" {
			re := regexp.MustCompile(expectPattern)
			if !re.MatchString(actual) {
				return actual, false
			}
		}
	}

	return actual, true
}

// queryAndWait executes the given query against all nodes in the cluster, and verifies no errors occured, and
// ensures the returned data is as expected until the timeout occurs
func queryAndWait(t *testing.T, nodes Cluster, urlDb, q, expected, expectPattern string, timeout time.Duration) (string, bool) {
	v := url.Values{"q": []string{q}}
	if urlDb != "" {
		v.Set("db", urlDb)
	}

	sleep := 1 * time.Second
	// Check to see if they set the env for duration sleep
	if sleepRaw := os.Getenv("TEST_SLEEP"); sleepRaw != "" {
		d, err := time.ParseDuration(sleepRaw)
		if err != nil {
			t.Fatal("Invalid TEST_SLEEP value:", err)
		}
		// this will limit the http log noise in the test output
		sleep = d
		timeout = d + 1
	}

	var done <-chan time.Time
	if timeout > 0 {
		timer := time.NewTimer(timeout)
		done = timer.C
		defer timer.Stop()
	}

	for {
		got, ok := query(t, nodes, urlDb, q, expected, expectPattern)
		if ok {
			return got, ok
		}
		select {
		case <-done:
			return got, false
		case <-time.After(sleep):
		}
	}
}

// mergeMany ensures that when merging many series together and some of them have a different number
// of points than others in a group by interval the results are correct
var mergeMany = func(t *testing.T, node *TestNode, database, retention string) {
	for i := 1; i < 11; i++ {
		for j := 1; j < 5+i%3; j++ {
			data := fmt.Sprintf(`{"database": "%s", "retentionPolicy": "%s", "points": [{"name": "cpu", "timestamp": "%s", "tags": {"host": "server_%d"}, "fields": {"value": 22}}]}`,
				database, retention, time.Unix(int64(j), int64(0)).UTC().Format(time.RFC3339), i)
			write(t, node, data)
		}
	}
}

var limitAndOffset = func(t *testing.T, node *TestNode, database, retention string) {
	for i := 1; i < 10; i++ {
		data := fmt.Sprintf(`{"database": "%s", "retentionPolicy": "%s", "points": [{"name": "cpu", "timestamp": "%s", "tags": {"region": "us-east", "host": "server-%d"}, "fields": {"value": %d}}]}`,
			database, retention, time.Unix(int64(i), int64(0)).Format(time.RFC3339), i, i)
		write(t, node, data)
	}
}

func runTest_rawDataReturnsInOrder(t *testing.T, testName string, nodes Cluster, database, retention string, replicationFactor int) {
	// skip this test if they're just looking to run some of thd data tests
	if os.Getenv("TEST_PREFIX") != "" {
		return
	}
	t.Logf("Running %s:rawDataReturnsInOrder against %d-node cluster", testName, len(nodes))

	// Start by ensuring database and retention policy exist.
	createDatabase(t, testName, nodes, database)
	createRetentionPolicy(t, testName, nodes, database, retention, replicationFactor)
	numPoints := 500
	var expected string

	for i := 1; i < numPoints; i++ {
		data := fmt.Sprintf(`{"database": "%s", "retentionPolicy": "%s", "points": [{"name": "cpu", "timestamp": "%s", "tags": {"region": "us-east", "host": "server-%d"}, "fields": {"value": %d}}]}`,
			database, retention, time.Unix(int64(i), int64(0)).Format(time.RFC3339), i%10, i)
		write(t, nodes[0], data)
	}

	expected = fmt.Sprintf(`{"results":[{"series":[{"name":"cpu","columns":["time","count"],"values":[["1970-01-01T00:00:00Z",%d]]}]}]}`, numPoints-1)
	got, ok := queryAndWait(t, nodes, database, `SELECT count(value) FROM cpu`, expected, "", 120*time.Second)
	if !ok {
		t.Errorf("test %s:rawDataReturnsInOrder failed, SELECT count() query returned unexpected data\nexp: %s\n, got: %s", testName, expected, got)
	}

	// Create expected JSON string dynamically.
	expectedValues := make([]string, 0)
	for i := 1; i < numPoints; i++ {
		expectedValues = append(expectedValues, fmt.Sprintf(`["%s",%d]`, time.Unix(int64(i), int64(0)).UTC().Format(time.RFC3339), i))
	}
	expected = fmt.Sprintf(`{"results":[{"series":[{"name":"cpu","columns":["time","value"],"values":[%s]}]}]}`, strings.Join(expectedValues, ","))
	got, ok = query(t, nodes, database, `SELECT value FROM cpu`, expected, "")
	if !ok {
		t.Errorf("test %s failed, SELECT query returned unexpected data\nexp: %s\ngot: %s", testName, expected, got)
	}
}

// runTests_Errors tests some basic error cases.
func runTests_Errors(t *testing.T, nodes Cluster) {
	t.Logf("Running tests against %d-node cluster", len(nodes))

	tests := []struct {
		name     string
		write    string // If equal to the empty string, no data is written.
		query    string // If equal to the blank string, no query is executed.
		expected string // If 'query' is equal to the blank string, this is ignored.
	}{
		{
			name:     "simple SELECT from non-existent database",
			write:    "",
			query:    `SELECT * FROM "qux"."bar".cpu`,
			expected: `{"results":[{"error":"database not found: qux"}]}`,
		},
	}

	for _, tt := range tests {
		if tt.write != "" {
			write(t, nodes[0], tt.write)
		}

		if tt.query != "" {
			got, ok := query(t, nodes, "", tt.query, tt.expected, "")
			if !ok {
				t.Errorf("Test '%s' failed, expected: %s, got: %s", tt.name, tt.expected, got)
			}
		}
	}
}

// runTests tests write and query of data. Setting testNumbers allows only a subset of tests to be run.
func runTestsData(t *testing.T, testName string, nodes Cluster, database, retention string, replicationFactor int) {
	t.Logf("Running tests against %d-node cluster", len(nodes))

	yesterday := time.Now().Add(-1 * time.Hour * 24).UTC()
	now := time.Now().UTC()

	// Start by ensuring database and retention policy exist.
	createDatabase(t, testName, nodes, database)
	createRetentionPolicy(t, testName, nodes, database, retention, replicationFactor)

	// The tests. Within these tests %DB% and %RP% will be replaced with the database and retention passed into
	// this function.
	tests := []struct {
		skip          bool    // Skip the test.
		reset         bool    // Delete and recreate the database.
		name          string  // Test name, for easy-to-read test log output.
		write         string  // If equal to the empty string, no data is written.
		writeFn       writeFn // If non-nil, called after 'write' data (if any) is written.
		query         string  // If equal to the blank string, no query is executed.
		queryDb       string  // If set, is used as the "db" query param.
		queryOne      bool    // If set, only 1 node is queried.
		expected      string  // If 'query' is equal to the blank string, this is ignored.
		expectPattern string  // Regexp alternative to expected field. (ignored if expected is set)
	}{
		// Data read and write tests
		{
			reset:    true,
			name:     "single point with timestamp",
			write:    `{"database" : "%DB%", "retentionPolicy" : "%RP%", "points": [{"name": "cpu", "timestamp": "2015-02-28T01:03:36.703820946Z", "tags": {"host": "server01"}, "fields": {"value": 100}}]}`,
			query:    `SELECT * FROM "%DB%"."%RP%".cpu`,
			expected: `{"results":[{"series":[{"name":"cpu","columns":["time","value"],"values":[["2015-02-28T01:03:36.703820946Z",100]]}]}]}`,
		},
		{
			name:     "single point count query with timestamp",
			query:    `SELECT count(value) FROM "%DB%"."%RP%".cpu`,
			expected: `{"results":[{"series":[{"name":"cpu","columns":["time","count"],"values":[["1970-01-01T00:00:00Z",1]]}]}]}`,
		},
		{
			name:     "single string point with timestamp",
			write:    `{"database" : "%DB%", "retentionPolicy" : "%RP%", "points": [{"name": "logs", "timestamp": "2015-02-28T01:03:36.703820946Z", "tags": {"host": "server01"}, "fields": {"value": "disk full"}}]}`,
			query:    `SELECT * FROM "%DB%"."%RP%".logs`,
			expected: `{"results":[{"series":[{"name":"logs","columns":["time","value"],"values":[["2015-02-28T01:03:36.703820946Z","disk full"]]}]}]}`,
		},
		{
			name:     "single bool point with timestamp",
			write:    `{"database" : "%DB%", "retentionPolicy" : "%RP%", "points": [{"name": "status", "timestamp": "2015-02-28T01:03:36.703820946Z", "tags": {"host": "server01"}, "fields": {"value": "true"}}]}`,
			query:    `SELECT * FROM "%DB%"."%RP%".status`,
			expected: `{"results":[{"series":[{"name":"status","columns":["time","value"],"values":[["2015-02-28T01:03:36.703820946Z","true"]]}]}]}`,
		},
		{
			name:     "single point, select with now()",
			query:    `SELECT * FROM "%DB%"."%RP%".cpu WHERE time < now()`,
			expected: `{"results":[{"series":[{"name":"cpu","columns":["time","value"],"values":[["2015-02-28T01:03:36.703820946Z",100]]}]}]}`,
		},
		{
			name:     "single point, select with now(), two queries",
			query:    `SELECT * FROM "%DB%"."%RP%".cpu WHERE time < now();SELECT * FROM "%DB%"."%RP%".cpu WHERE time < now()`,
			expected: `{"results":[{"series":[{"name":"cpu","columns":["time","value"],"values":[["2015-02-28T01:03:36.703820946Z",100]]}]},{"series":[{"name":"cpu","columns":["time","value"],"values":[["2015-02-28T01:03:36.703820946Z",100]]}]}]}`,
		},

		{
			name:          "measurement not found",
			query:         `SELECT value FROM "%DB%"."%RP%".foobarbaz`,
			expectPattern: `.*measurement not found.*`,
		},
		{
			name:     "field not found",
			query:    `SELECT abc FROM "%DB%"."%RP%".cpu WHERE time < now()`,
			expected: `{"results":[{"error":"unknown field or tag name in select clause: abc"}]}`,
		},
		{
			name:     "empty result",
			query:    `SELECT value FROM cpu WHERE time >= '3000-01-01 00:00:05'`,
			queryDb:  "%DB%",
			expected: `{"results":[{}]}`,
		},

		{
			reset: true,
			name:  "two points with timestamp",
			write: `{"database" : "%DB%", "retentionPolicy" : "%RP%", "points": [{"name": "cpu", "timestamp": "2015-02-28T01:04:36.703820946Z", "fields": {"value": 100}},
		                                                                         {"name": "cpu", "timestamp": "2015-02-28T01:03:36.703820946Z", "fields": {"value": 100}}
		                                                                        ]}`,
			query:    `SELECT * FROM "%DB%"."%RP%".cpu`,
			expected: `{"results":[{"series":[{"name":"cpu","columns":["time","value"],"values":[["2015-02-28T01:03:36.703820946Z",100],["2015-02-28T01:04:36.703820946Z",100]]}]}]}`,
		},

		// Data read and write tests using relative time
		{
			reset:    true,
			name:     "single point with timestamp pre-calculated for past time queries yesterday",
			write:    `{"database" : "%DB%", "retentionPolicy" : "%RP%", "points": [{"name": "cpu", "timestamp": "` + yesterday.Format(time.RFC3339Nano) + `", "tags": {"host": "server01"}, "fields": {"value": 100}}]}`,
			query:    `SELECT * FROM "%DB%"."%RP%".cpu where time >= '` + yesterday.Add(-1*time.Minute).Format(time.RFC3339Nano) + `'`,
			expected: fmt.Sprintf(`{"results":[{"series":[{"name":"cpu","columns":["time","value"],"values":[["%s",100]]}]}]}`, yesterday.Format(time.RFC3339Nano)),
		},
		{
			reset:    true,
			name:     "single point with timestamp pre-calculated for relative time queries now",
			write:    `{"database" : "%DB%", "retentionPolicy" : "%RP%", "points": [{"name": "cpu", "timestamp": "` + now.Format(time.RFC3339Nano) + `", "tags": {"host": "server01"}, "fields": {"value": 100}}]}`,
			query:    `SELECT * FROM "%DB%"."%RP%".cpu where time >= now() - 1m`,
			expected: fmt.Sprintf(`{"results":[{"series":[{"name":"cpu","columns":["time","value"],"values":[["%s",100]]}]}]}`, now.Format(time.RFC3339Nano)),
		},

		// Merge tests.
		{
			reset:    true,
			name:     "merge many",
			writeFn:  mergeMany,
			query:    `SELECT count(value) FROM cpu WHERE time >= '1970-01-01T00:00:01Z' AND time <= '1970-01-01T00:00:06Z' GROUP BY time(1s)`,
			queryDb:  "%DB%",
			expected: `{"results":[{"series":[{"name":"cpu","columns":["time","count"],"values":[["1970-01-01T00:00:01Z",10],["1970-01-01T00:00:02Z",10],["1970-01-01T00:00:03Z",10],["1970-01-01T00:00:04Z",10],["1970-01-01T00:00:05Z",7],["1970-01-01T00:00:06Z",3]]}]}]}`,
		},

		// Limit and offset
		{
			reset:    true,
			name:     "limit and offset",
			writeFn:  limitAndOffset,
			query:    `SELECT count(value) FROM cpu GROUP BY * SLIMIT 2 SOFFSET 1`,
			queryDb:  "%DB%",
			expected: `{"results":[{"series":[{"name":"cpu","tags":{"host":"server-2","region":"us-east"},"columns":["time","count"],"values":[["1970-01-01T00:00:00Z",1]]},{"name":"cpu","tags":{"host":"server-3","region":"us-east"},"columns":["time","count"],"values":[["1970-01-01T00:00:00Z",1]]}]}]}`,
		},
		{
			query:    `SELECT count(value) FROM cpu GROUP BY * SLIMIT 2 SOFFSET 3`,
			queryDb:  "%DB%",
			expected: `{"results":[{"series":[{"name":"cpu","tags":{"host":"server-4","region":"us-east"},"columns":["time","count"],"values":[["1970-01-01T00:00:00Z",1]]},{"name":"cpu","tags":{"host":"server-5","region":"us-east"},"columns":["time","count"],"values":[["1970-01-01T00:00:00Z",1]]}]}]}`,
		},
		{
			query:    `SELECT count(value) FROM cpu GROUP BY * SLIMIT 3 SOFFSET 8`,
			queryDb:  "%DB%",
			expected: `{"results":[{"series":[{"name":"cpu","tags":{"host":"server-9","region":"us-east"},"columns":["time","count"],"values":[["1970-01-01T00:00:00Z",1]]}]}]}`,
		},

		// FROM regex tests
		{
			reset: true,
			name:  "FROM regex using default db and rp",
			write: `{"database" : "%DB%", "retentionPolicy" : "%RP%", "points": [
				{"name": "cpu1", "timestamp": "2015-02-28T01:03:36.703820946Z", "tags": {"host": "server01"}, "fields": {"value": 10}},
				{"name": "cpu2", "timestamp": "2015-02-28T01:03:36.703820946Z", "tags": {"host": "server01"}, "fields": {"value": 20}},
				{"name": "cpu3", "timestamp": "2015-02-28T01:03:36.703820946Z", "tags": {"host": "server01"}, "fields": {"value": 30}}
			]}`,
			query:    `SELECT * FROM /cpu[13]/`,
			queryDb:  "%DB%",
			expected: `{"results":[{"series":[{"name":"cpu1","columns":["time","value"],"values":[["2015-02-28T01:03:36.703820946Z",10]]},{"name":"cpu3","columns":["time","value"],"values":[["2015-02-28T01:03:36.703820946Z",30]]}]}]}`,
		},
		{
			name:     `FROM regex specifying db and rp`,
			query:    `SELECT * FROM "%DB%"."%RP%"./cpu[13]/`,
			queryDb:  "%DB%",
			expected: `{"results":[{"series":[{"name":"cpu1","columns":["time","value"],"values":[["2015-02-28T01:03:36.703820946Z",10]]},{"name":"cpu3","columns":["time","value"],"values":[["2015-02-28T01:03:36.703820946Z",30]]}]}]}`,
		},
		{
			name:     `FROM regex using specified db and default rp`,
			query:    `SELECT * FROM "%DB%"../cpu[13]/`,
			queryDb:  "%DB%",
			expected: `{"results":[{"series":[{"name":"cpu1","columns":["time","value"],"values":[["2015-02-28T01:03:36.703820946Z",10]]},{"name":"cpu3","columns":["time","value"],"values":[["2015-02-28T01:03:36.703820946Z",30]]}]}]}`,
		},
		{
			name:     `FROM regex using default db and specified rp`,
			query:    `SELECT * FROM "%RP%"./cpu[13]/`,
			queryDb:  "%DB%",
			expected: `{"results":[{"series":[{"name":"cpu1","columns":["time","value"],"values":[["2015-02-28T01:03:36.703820946Z",10]]},{"name":"cpu3","columns":["time","value"],"values":[["2015-02-28T01:03:36.703820946Z",30]]}]}]}`,
		},

		// Aggregations
		{
			reset: true,
			name:  "aggregations",
			write: `{"database" : "%DB%", "retentionPolicy" : "%RP%", "points": [
				{"name": "cpu", "timestamp": "2000-01-01T00:00:00Z", "tags": {"region": "us-east"}, "fields": {"value": 20}},
				{"name": "cpu", "timestamp": "2000-01-01T00:00:10Z", "tags": {"region": "us-east"}, "fields": {"value": 30}},
				{"name": "cpu", "timestamp": "2000-01-01T00:00:00Z", "tags": {"region": "us-west"}, "fields": {"value": 100}}
			]}`,
			query:    `SELECT value FROM cpu WHERE time >= '2000-01-01 00:00:05'`,
			queryDb:  "%DB%",
			expected: `{"results":[{"series":[{"name":"cpu","columns":["time","value"],"values":[["2000-01-01T00:00:10Z",30]]}]}]}`,
		},
		{
			name:     "sum aggregation",
			query:    `SELECT sum(value) FROM cpu WHERE time >= '2000-01-01 00:00:05' AND time <= '2000-01-01T00:00:10Z' GROUP BY time(10s), region`,
			queryDb:  "%DB%",
			expected: `{"results":[{"series":[{"name":"cpu","tags":{"region":"us-east"},"columns":["time","sum"],"values":[["2000-01-01T00:00:00Z",null],["2000-01-01T00:00:10Z",30]]}]}]}`,
		},
		{
			write: `{"database" : "%DB%", "retentionPolicy" : "%RP%", "points": [
				{"name": "cpu", "timestamp": "2000-01-01T00:00:03Z", "tags": {"region": "us-east"}, "fields": {"otherVal": 20}}
			]}`,
			name:     "aggregation with a null field value",
			query:    `SELECT sum(value) FROM cpu GROUP BY region`,
			queryDb:  "%DB%",
			expected: `{"results":[{"series":[{"name":"cpu","tags":{"region":"us-east"},"columns":["time","sum"],"values":[["1970-01-01T00:00:00Z",50]]},{"name":"cpu","tags":{"region":"us-west"},"columns":["time","sum"],"values":[["1970-01-01T00:00:00Z",100]]}]}]}`,
		},
		{
			name:     "multiple aggregations",
			query:    `SELECT sum(value), mean(value) FROM cpu GROUP BY region`,
			queryDb:  "%DB%",
			expected: `{"results":[{"series":[{"name":"cpu","tags":{"region":"us-east"},"columns":["time","sum","mean"],"values":[["1970-01-01T00:00:00Z",50,25]]},{"name":"cpu","tags":{"region":"us-west"},"columns":["time","sum","mean"],"values":[["1970-01-01T00:00:00Z",100,100]]}]}]}`,
		},
		{
			query:    `SELECT sum(value) / mean(value) as div FROM cpu GROUP BY region`,
			queryDb:  "%DB%",
			expected: `{"results":[{"series":[{"name":"cpu","tags":{"region":"us-east"},"columns":["time","div"],"values":[["1970-01-01T00:00:00Z",2]]},{"name":"cpu","tags":{"region":"us-west"},"columns":["time","div"],"values":[["1970-01-01T00:00:00Z",1]]}]}]}`,
		},
		{
			name: "group by multiple dimensions",
			write: `{"database" : "%DB%", "retentionPolicy" : "%RP%", "points": [
				{"name": "load", "timestamp": "2000-01-01T00:00:00Z", "tags": {"region": "us-east", "host": "serverA"}, "fields": {"value": 20}},
				{"name": "load", "timestamp": "2000-01-01T00:00:10Z", "tags": {"region": "us-east", "host": "serverB"}, "fields": {"value": 30}},
				{"name": "load", "timestamp": "2000-01-01T00:00:00Z", "tags": {"region": "us-west", "host": "serverC"}, "fields": {"value": 100}}
			]}`,
			query:    `SELECT sum(value) FROM load GROUP BY region, host`,
			queryDb:  "%DB%",
			expected: `{"results":[{"series":[{"name":"load","tags":{"host":"serverA","region":"us-east"},"columns":["time","sum"],"values":[["1970-01-01T00:00:00Z",20]]},{"name":"load","tags":{"host":"serverB","region":"us-east"},"columns":["time","sum"],"values":[["1970-01-01T00:00:00Z",30]]},{"name":"load","tags":{"host":"serverC","region":"us-west"},"columns":["time","sum"],"values":[["1970-01-01T00:00:00Z",100]]}]}]}`,
		},
		{
			name: "WHERE with AND",
			write: `{"database" : "%DB%", "retentionPolicy" : "%RP%", "points": [
				{"name": "cpu", "timestamp": "2000-01-01T00:00:03Z", "tags": {"region": "uk", "host": "serverZ", "service": "redis"}, "fields": {"value": 20}},
				{"name": "cpu", "timestamp": "2000-01-01T00:00:03Z", "tags": {"region": "uk", "host": "serverZ", "service": "mysql"}, "fields": {"value": 30}}
			]}`,
			query:    `SELECT sum(value) FROM cpu WHERE region='uk' AND host='serverZ'`,
			queryDb:  "%DB%",
			expected: `{"results":[{"series":[{"name":"cpu","columns":["time","sum"],"values":[["1970-01-01T00:00:00Z",50]]}]}]}`,
		},

		// Precision-specified writes
		{
			name:     "single string point with second precision timestamp",
			write:    `{"database" : "%DB%", "retentionPolicy" : "%RP%", "points": [{"name": "cpu_s_precision", "timestamp": 1, "precision": "s", "fields": {"value": 100}}]}`,
			query:    `SELECT * FROM "%DB%"."%RP%".cpu_s_precision`,
			expected: `{"results":[{"series":[{"name":"cpu_s_precision","columns":["time","value"],"values":[["1970-01-01T00:00:01Z",100]]}]}]}`,
		},
		{
			name:     "single string point with millisecond precision timestamp",
			write:    `{"database" : "%DB%", "retentionPolicy" : "%RP%", "points": [{"name": "cpu_ms_precision", "timestamp": 1000, "precision": "ms", "fields": {"value": 100}}]}`,
			query:    `SELECT * FROM "%DB%"."%RP%".cpu_ms_precision`,
			expected: `{"results":[{"series":[{"name":"cpu_ms_precision","columns":["time","value"],"values":[["1970-01-01T00:00:01Z",100]]}]}]}`,
		},
		{
			name:     "single string point with nanosecond precision timestamp",
			write:    `{"database" : "%DB%", "retentionPolicy" : "%RP%", "points": [{"name": "cpu_n_precision", "timestamp": 2000000000, "precision": "n", "fields": {"value": 100}}]}`,
			query:    `SELECT * FROM "%DB%"."%RP%".cpu_n_precision`,
			expected: `{"results":[{"series":[{"name":"cpu_n_precision","columns":["time","value"],"values":[["1970-01-01T00:00:02Z",100]]}]}]}`,
		},
		{
			name:     "single point count query with nanosecond precision timestamp",
			query:    `SELECT count(value) FROM "%DB%"."%RP%".cpu_n_precision`,
			expected: `{"results":[{"series":[{"name":"cpu_n_precision","columns":["time","count"],"values":[["1970-01-01T00:00:00Z",1]]}]}]}`,
		},

		// Wildcard queries
		{
			reset: true,
			name:  "wildcard queries",
			write: `{"database" : "%DB%", "retentionPolicy" : "%RP%", "points": [
				{"name": "cpu", "timestamp": "2000-01-01T00:00:00Z", "tags": {"region": "us-east"}, "fields": {"value": 10}},
				{"name": "cpu", "timestamp": "2000-01-01T00:00:10Z", "tags": {"region": "us-east"}, "fields": {"val-x": 20}},
				{"name": "cpu", "timestamp": "2000-01-01T00:00:20Z", "tags": {"region": "us-east"}, "fields": {"value": 30, "val-x": 40}}
			]}`,
			query:    `SELECT * FROM cpu`,
			queryDb:  "%DB%",
			expected: `{"results":[{"series":[{"name":"cpu","columns":["time","val-x","value"],"values":[["2000-01-01T00:00:00Z",null,10],["2000-01-01T00:00:10Z",20,null],["2000-01-01T00:00:20Z",40,30]]}]}]}`,
		},
		{
			reset: true,
			name:  "wildcard GROUP BY queries",
			write: `{"database" : "%DB%", "retentionPolicy" : "%RP%", "points": [
				{"name": "cpu", "timestamp": "2000-01-01T00:00:00Z", "tags": {"region": "us-east"}, "fields": {"value": 10}},
				{"name": "cpu", "timestamp": "2000-01-01T00:00:10Z", "tags": {"region": "us-east"}, "fields": {"value": 20}},
				{"name": "cpu", "timestamp": "2000-01-01T00:00:20Z", "tags": {"region": "us-west"}, "fields": {"value": 30}}
			]}`,
			query:    `SELECT mean(value) FROM cpu GROUP BY *`,
			queryDb:  "%DB%",
			expected: `{"results":[{"series":[{"name":"cpu","tags":{"region":"us-east"},"columns":["time","mean"],"values":[["1970-01-01T00:00:00Z",15]]},{"name":"cpu","tags":{"region":"us-west"},"columns":["time","mean"],"values":[["1970-01-01T00:00:00Z",30]]}]}]}`,
		},
		{
			name:     "wildcard GROUP BY queries with time",
			query:    `SELECT mean(value) FROM cpu WHERE time >= '2000-01-01T00:00:00Z' AND time < '2000-01-01T00:01:00Z' GROUP BY *,time(1m)`,
			queryDb:  "%DB%",
			expected: `{"results":[{"series":[{"name":"cpu","tags":{"region":"us-east"},"columns":["time","mean"],"values":[["2000-01-01T00:00:00Z",15]]},{"name":"cpu","tags":{"region":"us-west"},"columns":["time","mean"],"values":[["2000-01-01T00:00:00Z",30]]}]}]}`,
		},

		// WHERE tag queries
		{
			reset: true,
			name:  "WHERE tags SELECT single field (EQ tag value1)",
			write: `{"database" : "%DB%", "retentionPolicy" : "%RP%", "points": [{"name": "cpu", "timestamp": "2015-02-28T01:03:36.703820946Z", "tags": {"host": "server01", "region": "us-west"}, "fields": {"value": 100}},
			                                                                     {"name": "cpu", "timestamp": "2010-02-28T01:03:37.703820946Z", "tags": {"host": "server02"}, "fields": {"value": 200}},
			                                                                     {"name": "cpu", "timestamp": "2012-02-28T01:03:38.703820946Z", "tags": {"host": "server03"}, "fields": {"value": 300}}]}`,
			query:    `SELECT value FROM "%DB%"."%RP%".cpu WHERE host = 'server01'`,
			expected: `{"results":[{"series":[{"name":"cpu","columns":["time","value"],"values":[["2015-02-28T01:03:36.703820946Z",100]]}]}]}`,
		},
		{
			name:     "WHERE tags SELECT single field (2 EQ tags)",
			query:    `SELECT value FROM "%DB%"."%RP%".cpu WHERE host = 'server01' AND region = 'us-west'`,
			expected: `{"results":[{"series":[{"name":"cpu","columns":["time","value"],"values":[["2015-02-28T01:03:36.703820946Z",100]]}]}]}`,
		},
		{
			name:     "WHERE tags SELECT single field (OR different tags)",
			query:    `SELECT value FROM "%DB%"."%RP%".cpu WHERE host = 'server03' OR region = 'us-west'`,
			expected: `{"results":[{"series":[{"name":"cpu","columns":["time","value"],"values":[["2012-02-28T01:03:38.703820946Z",300],["2015-02-28T01:03:36.703820946Z",100]]}]}]}`,
		},
		{
			name:     "WHERE tags SELECT single field (OR same tags)",
			query:    `SELECT value FROM "%DB%"."%RP%".cpu WHERE host = 'server01' OR host = 'server02'`,
			expected: `{"results":[{"series":[{"name":"cpu","columns":["time","value"],"values":[["2010-02-28T01:03:37.703820946Z",200],["2015-02-28T01:03:36.703820946Z",100]]}]}]}`,
		},
		{
			name:     "WHERE tags SELECT single field (OR with non-existent tag value)",
			query:    `SELECT value FROM "%DB%"."%RP%".cpu WHERE host = 'server01' OR host = 'server66'`,
			expected: `{"results":[{"series":[{"name":"cpu","columns":["time","value"],"values":[["2015-02-28T01:03:36.703820946Z",100]]}]}]}`,
		},
		{
			name:     "WHERE tags SELECT single field (OR with all tag values)",
			query:    `SELECT value FROM "%DB%"."%RP%".cpu WHERE host = 'server01' OR host = 'server02' OR host = 'server03'`,
			expected: `{"results":[{"series":[{"name":"cpu","columns":["time","value"],"values":[["2010-02-28T01:03:37.703820946Z",200],["2012-02-28T01:03:38.703820946Z",300],["2015-02-28T01:03:36.703820946Z",100]]}]}]}`,
		},
		{
			name:     "WHERE tags SELECT single field (1 EQ and 1 NEQ tag)",
			query:    `SELECT value FROM "%DB%"."%RP%".cpu WHERE host = 'server01' AND region != 'us-west'`,
			expected: `{"results":[{}]}`,
		},
		{
			name:     "WHERE tags SELECT single field (EQ tag value2)",
			query:    `SELECT value FROM "%DB%"."%RP%".cpu WHERE host = 'server02'`,
			expected: `{"results":[{"series":[{"name":"cpu","columns":["time","value"],"values":[["2010-02-28T01:03:37.703820946Z",200]]}]}]}`,
		},
		{
			name:     "WHERE tags SELECT single field (NEQ tag value1)",
			query:    `SELECT value FROM "%DB%"."%RP%".cpu WHERE host != 'server01'`,
			expected: `{"results":[{"series":[{"name":"cpu","columns":["time","value"],"values":[["2010-02-28T01:03:37.703820946Z",200],["2012-02-28T01:03:38.703820946Z",300]]}]}]}`,
		},
		{
			name:     "WHERE tags SELECT single field (NEQ tag value1 AND NEQ tag value2)",
			query:    `SELECT value FROM "%DB%"."%RP%".cpu WHERE host != 'server01' AND host != 'server02'`,
			expected: `{"results":[{"series":[{"name":"cpu","columns":["time","value"],"values":[["2012-02-28T01:03:38.703820946Z",300]]}]}]}`,
		},
		{
			name:     "WHERE tags SELECT single field (NEQ tag value1 OR NEQ tag value2)",
			query:    `SELECT value FROM "%DB%"."%RP%".cpu WHERE host != 'server01' OR host != 'server02'`, // Yes, this is always true, but that's the point.
			expected: `{"results":[{"series":[{"name":"cpu","columns":["time","value"],"values":[["2010-02-28T01:03:37.703820946Z",200],["2012-02-28T01:03:38.703820946Z",300],["2015-02-28T01:03:36.703820946Z",100]]}]}]}`,
		},
		{
			name:     "WHERE tags SELECT single field (NEQ tag value1 AND NEQ tag value2 AND NEQ tag value3)",
			query:    `SELECT value FROM "%DB%"."%RP%".cpu WHERE host != 'server01' AND host != 'server02' AND host != 'server03'`,
			expected: `{"results":[{}]}`,
		},
		{
			reset: true,
			name:  "WHERE tags SELECT single field (NEQ tag value1, point without any tags)",
			write: `{"database" : "%DB%", "retentionPolicy" : "%RP%", "points": [{"name": "cpu", "timestamp": "2015-02-28T01:03:36.703820946Z", "tags": {"host": "server01"}, "fields": {"value": 100}},
                                                                                 {"name": "cpu", "timestamp": "2012-02-28T01:03:38.703820946Z", "fields": {"value": 200}}]}`,
			query:    `SELECT value FROM "%DB%"."%RP%".cpu WHERE host != 'server01'`,
			expected: `{"results":[{"series":[{"name":"cpu","columns":["time","value"],"values":[["2012-02-28T01:03:38.703820946Z",200]]}]}]}`,
		},
		{
			reset: true,
			name:  "WHERE tags SELECT single field (regex tag no match)",
			write: `{"database" : "%DB%", "retentionPolicy" : "%RP%", "points": [{"name": "cpu", "timestamp": "2015-02-28T01:03:36.703820946Z", "tags": {"host": "server01"}, "fields": {"value": 100}},
                                                                                 {"name": "cpu", "timestamp": "2012-02-28T01:03:38.703820946Z", "fields": {"value": 200}}]}`,
			query:    `SELECT value FROM "%DB%"."%RP%".cpu WHERE host !~ /server01/`,
			expected: `{"results":[{"series":[{"name":"cpu","columns":["time","value"],"values":[["2012-02-28T01:03:38.703820946Z",200]]}]}]}`,
		},
		{
			name:     "WHERE tags SELECT single field (regex tag match)",
			query:    `SELECT value FROM "%DB%"."%RP%".cpu WHERE host =~ /server01/`,
			expected: `{"results":[{"series":[{"name":"cpu","columns":["time","value"],"values":[["2015-02-28T01:03:36.703820946Z",100]]}]}]}`,
		},
		{
			name:     "WHERE tags SELECT single field (regex tag match)",
			query:    `SELECT value FROM "%DB%"."%RP%".cpu WHERE host !~ /server[23]/`,
			expected: `{"results":[{"series":[{"name":"cpu","columns":["time","value"],"values":[["2012-02-28T01:03:38.703820946Z",200],["2015-02-28T01:03:36.703820946Z",100]]}]}]}`,
		},

		// WHERE fields queries
		{
			reset:    true,
			name:     "WHERE fields SELECT single field",
			write:    `{"database" : "%DB%", "retentionPolicy" : "%RP%", "points": [{"name": "cpu", "timestamp": "2015-02-28T01:03:36.703820946Z", "fields": {"alert_id": "alert", "tenant_id": "tenant", "_cust": "acme"}}]}`,
			query:    `SELECT alert_id FROM "%DB%"."%RP%".cpu WHERE alert_id='alert'`,
			expected: `{"results":[{"series":[{"name":"cpu","columns":["time","alert_id"],"values":[["2015-02-28T01:03:36.703820946Z","alert"]]}]}]}`,
		},
		{
			name:     "WHERE fields with AND query, all fields in SELECT",
			query:    `SELECT alert_id,tenant_id,_cust FROM "%DB%"."%RP%".cpu WHERE alert_id='alert' AND tenant_id='tenant'`,
			expected: `{"results":[{"series":[{"name":"cpu","columns":["time","alert_id","tenant_id","_cust"],"values":[["2015-02-28T01:03:36.703820946Z","alert","tenant","acme"]]}]}]}`,
		},
		{
			name:     "WHERE fields with AND query, all fields in SELECT, one in parenthesis",
			query:    `SELECT alert_id,tenant_id FROM "%DB%"."%RP%".cpu WHERE alert_id='alert' AND (tenant_id='tenant')`,
			expected: `{"results":[{"series":[{"name":"cpu","columns":["time","alert_id","tenant_id"],"values":[["2015-02-28T01:03:36.703820946Z","alert","tenant"]]}]}]}`,
		},
		{
			name:     "WHERE fields with underscored field",
			query:    `SELECT alert_id FROM "%DB%"."%RP%".cpu WHERE _cust='acme'`,
			expected: `{"results":[{"series":[{"name":"cpu","columns":["time","alert_id"],"values":[["2015-02-28T01:03:36.703820946Z","alert"]]}]}]}`,
		},
		{
			name: "select where field greater than some value",
			write: `{"database" : "%DB%", "retentionPolicy" : "%RP%", "points": [{"name": "cpu", "timestamp": "2009-11-10T23:00:02Z", "fields": {"load": 100}},
			                                                                      {"name": "cpu", "timestamp": "2009-11-10T23:01:02Z", "fields": {"load": 80}}]}`,
			query:    `select load from "%DB%"."%RP%".cpu where load > 100`,
			expected: `{"results":[{"series":[{"name":"cpu","columns":["time","load"]}]}]}`,
		},
		{
			query:    `select load from "%DB%"."%RP%".cpu where load >= 100`,
			expected: `{"results":[{"series":[{"name":"cpu","columns":["time","load"],"values":[["2009-11-10T23:00:02Z",100]]}]}]}`,
		},
		{
			query:    `select load from "%DB%"."%RP%".cpu where load = 100`,
			expected: `{"results":[{"series":[{"name":"cpu","columns":["time","load"],"values":[["2009-11-10T23:00:02Z",100]]}]}]}`,
		},
		{
			query:    `select load from "%DB%"."%RP%".cpu where load <= 100`,
			expected: `{"results":[{"series":[{"name":"cpu","columns":["time","load"],"values":[["2009-11-10T23:00:02Z",100],["2009-11-10T23:01:02Z",80]]}]}]}`,
		},
		{
			query:    `select load from "%DB%"."%RP%".cpu where load > 99`,
			expected: `{"results":[{"series":[{"name":"cpu","columns":["time","load"],"values":[["2009-11-10T23:00:02Z",100]]}]}]}`,
		},
		{
			query:    `select load from "%DB%"."%RP%".cpu where load = 99`,
			expected: `{"results":[{"series":[{"name":"cpu","columns":["time","load"]}]}]}`,
		},
		{
			query:    `select load from "%DB%"."%RP%".cpu where load < 99`,
			expected: `{"results":[{"series":[{"name":"cpu","columns":["time","load"],"values":[["2009-11-10T23:01:02Z",80]]}]}]}`,
		},
		{
			query:    `select load from "%DB%"."%RP%".cpu where load < 80`,
			expected: `{"results":[{"series":[{"name":"cpu","columns":["time","load"]}]}]}`,
		},
		{
			query:    `select load from "%DB%"."%RP%".cpu where load != 100`,
			expected: `{"results":[{"series":[{"name":"cpu","columns":["time","load"],"values":[["2009-11-10T23:01:02Z",80]]}]}]}`,
		},
		{
			write: `{"database" : "%DB%", "retentionPolicy" : "%RP%", "points": [{"name": "logs", "timestamp": "2009-11-10T23:00:02Z","fields": {"event": "disk full"}},
			                                                                        {"name": "logs", "timestamp": "2009-11-10T23:02:02Z","fields": {"event": "disk not full"}}]}`,
			query:    `select event from "%DB%"."%RP%".logs where event = 'disk full'`,
			expected: `{"results":[{"series":[{"name":"logs","columns":["time","event"],"values":[["2009-11-10T23:00:02Z","disk full"]]}]}]}`,
		},
		{
			write:    `{"database" : "%DB%", "retentionPolicy" : "%RP%", "points": [{"name": "logs", "timestamp": "2009-11-10T23:00:02Z","fields": {"event": "disk full"}}]}`,
			query:    `select event from "%DB%"."%RP%".logs where event = 'nonsense'`,
			expected: `{"results":[{"series":[{"name":"logs","columns":["time","event"]}]}]}`,
		},
		{
			name:          "missing measurement with `GROUP BY *`",
			query:         `select load from "%DB%"."%RP%".missing group by *`,
			expectPattern: `.*measurement not found: .*missing.*`,
		},
		{
			name: "where on a tag, field and time",
			write: `{"database" : "%DB%", "retentionPolicy" : "%RP%", "points": [
				{"name": "where_events", "timestamp": "2009-11-10T23:00:02Z","fields": {"foo": "bar"}, "tags": {"tennant": "paul"}},
				{"name": "where_events", "timestamp": "2009-11-10T23:00:03Z","fields": {"foo": "baz"}, "tags": {"tennant": "paul"}},
				{"name": "where_events", "timestamp": "2009-11-10T23:00:04Z","fields": {"foo": "bat"}, "tags": {"tennant": "paul"}},
				{"name": "where_events", "timestamp": "2009-11-10T23:00:05Z","fields": {"foo": "bar"}, "tags": {"tennant": "todd"}}
			]}`,
			query:    `select foo from "%DB%"."%RP%".where_events where tennant = 'paul' AND time > 1s AND (foo = 'bar' OR foo = 'baz')`,
			expected: `{"results":[{"series":[{"name":"where_events","columns":["time","foo"],"values":[["2009-11-10T23:00:02Z","bar"],["2009-11-10T23:00:03Z","baz"]]}]}]}`,
		},

		// LIMIT and OFFSET tests

		{
			name: "limit1 on points",
			write: `{"database" : "%DB%", "retentionPolicy" : "%RP%", "points": [
				{"name": "limit", "timestamp": "2009-11-10T23:00:02Z","fields": {"foo": 2}, "tags": {"tennant": "paul"}},
				{"name": "limit", "timestamp": "2009-11-10T23:00:03Z","fields": {"foo": 3}, "tags": {"tennant": "paul"}},
				{"name": "limit", "timestamp": "2009-11-10T23:00:04Z","fields": {"foo": 4}, "tags": {"tennant": "paul"}},
				{"name": "limit", "timestamp": "2009-11-10T23:00:05Z","fields": {"foo": 5}, "tags": {"tennant": "todd"}}
			]}`,
			query:    `select foo from "%DB%"."%RP%"."limit" LIMIT 2`,
			expected: `{"results":[{"series":[{"name":"limit","columns":["time","foo"],"values":[["2009-11-10T23:00:02Z",2],["2009-11-10T23:00:03Z",3]]}]}]}`,
		},
		{
			name:     "limit higher than the number of data points",
			query:    `select foo from "%DB%"."%RP%"."limit" LIMIT 20`,
			expected: `{"results":[{"series":[{"name":"limit","columns":["time","foo"],"values":[["2009-11-10T23:00:02Z",2],["2009-11-10T23:00:03Z",3],["2009-11-10T23:00:04Z",4],["2009-11-10T23:00:05Z",5]]}]}]}`,
		},
		{
			name:     "limit and offset",
			query:    `select foo from "%DB%"."%RP%"."limit" LIMIT 2 OFFSET 1`,
			expected: `{"results":[{"series":[{"name":"limit","columns":["time","foo"],"values":[["2009-11-10T23:00:03Z",3],["2009-11-10T23:00:04Z",4]]}]}]}`,
		},
		{
			name:     "limit + offset equal to total number of points",
			query:    `select foo from "%DB%"."%RP%"."limit" LIMIT 3 OFFSET 3`,
			expected: `{"results":[{"series":[{"name":"limit","columns":["time","foo"],"values":[["2009-11-10T23:00:05Z",5]]}]}]}`,
		},
		{
			name:     "limit - offset higher than number of points",
			query:    `select foo from "%DB%"."%RP%"."limit" LIMIT 2 OFFSET 20`,
			expected: `{"results":[{"series":[{"name":"limit","columns":["time","foo"]}]}]}`,
		},
		{
			name:     "limit on points with group by time",
			query:    `select mean(foo) from "%DB%"."%RP%"."limit" WHERE time >= '2009-11-10T23:00:02Z' AND time < '2009-11-10T23:00:06Z' GROUP BY time(1s) LIMIT 2`,
			expected: `{"results":[{"series":[{"name":"limit","columns":["time","mean"],"values":[["2009-11-10T23:00:02Z",2],["2009-11-10T23:00:03Z",3]]}]}]}`,
		},
		{
			name:     "limit higher than the number of data points with group by time",
			query:    `select mean(foo) from "%DB%"."%RP%"."limit" WHERE time >= '2009-11-10T23:00:02Z' AND time < '2009-11-10T23:00:06Z' GROUP BY time(1s) LIMIT 20`,
			expected: `{"results":[{"series":[{"name":"limit","columns":["time","mean"],"values":[["2009-11-10T23:00:02Z",2],["2009-11-10T23:00:03Z",3],["2009-11-10T23:00:04Z",4],["2009-11-10T23:00:05Z",5]]}]}]}`,
		},
		{
			name:     "limit and offset with group by time",
			query:    `select mean(foo) from "%DB%"."%RP%"."limit" WHERE time >= '2009-11-10T23:00:02Z' AND time < '2009-11-10T23:00:06Z' GROUP BY time(1s) LIMIT 2 OFFSET 1`,
			expected: `{"results":[{"series":[{"name":"limit","columns":["time","mean"],"values":[["2009-11-10T23:00:03Z",3],["2009-11-10T23:00:04Z",4]]}]}]}`,
		},
		{
			name:     "limit + offset equal to the  number of points with group by time",
			query:    `select mean(foo) from "%DB%"."%RP%"."limit" WHERE time >= '2009-11-10T23:00:02Z' AND time < '2009-11-10T23:00:06Z' GROUP BY time(1s) LIMIT 3 OFFSET 3`,
			expected: `{"results":[{"series":[{"name":"limit","columns":["time","mean"],"values":[["2009-11-10T23:00:05Z",5]]}]}]}`,
		},
		{
			name:     "limit - offset higher than number of points with group by time",
			query:    `select mean(foo) from "%DB%"."%RP%"."limit" WHERE time >= '2009-11-10T23:00:02Z' AND time < '2009-11-10T23:00:06Z' GROUP BY time(1s) LIMIT 2 OFFSET 20`,
			expected: `{"results":[{}]}`,
		},
		{
			name:     "limit higher than the number of data points should error",
			query:    `select mean(foo)  from "%DB%"."%RP%"."limit"  where  time > '2000-01-01T00:00:00Z' group by time(1s), * fill(0)  limit 2147483647`,
			expected: `{"results":[{"error":"too many points in the group by interval. maybe you forgot to specify a where time clause?"}]}`,
		},
		{
			name:     "limit1 higher than MaxGroupBy but the number of data points is less than MaxGroupBy",
			query:    `select mean(foo)  from "%DB%"."%RP%"."limit"  where  time >= '2009-11-10T23:00:02Z' and time < '2009-11-10T23:00:03Z' group by time(1s), * fill(0)  limit 2147483647`,
			expected: `{"results":[{"series":[{"name":"limit","tags":{"tennant":"paul"},"columns":["time","mean"],"values":[["2009-11-10T23:00:02Z",2]]}]}]}`,
		},

		// Fill tests
		{
			name: "fill with value",
			write: `{"database" : "%DB%", "retentionPolicy" : "%RP%", "points": [
				{"name": "fills", "timestamp": "2009-11-10T23:00:02Z","fields": {"val": 3}},
				{"name": "fills", "timestamp": "2009-11-10T23:00:03Z","fields": {"val": 5}},
				{"name": "fills", "timestamp": "2009-11-10T23:00:06Z","fields": {"val": 4}},
				{"name": "fills", "timestamp": "2009-11-10T23:00:16Z","fields": {"val": 10}}
			]}`,
			query:    `select mean(val) from "%DB%"."%RP%".fills where time >= '2009-11-10T23:00:00Z' and time < '2009-11-10T23:00:20Z' group by time(5s) fill(1)`,
			expected: `{"results":[{"series":[{"name":"fills","columns":["time","mean"],"values":[["2009-11-10T23:00:00Z",4],["2009-11-10T23:00:05Z",4],["2009-11-10T23:00:10Z",1],["2009-11-10T23:00:15Z",10]]}]}]}`,
		},
		{
			name:     "fill with previous",
			query:    `select mean(val) from "%DB%"."%RP%".fills where time >= '2009-11-10T23:00:00Z' and time < '2009-11-10T23:00:20Z' group by time(5s) fill(previous)`,
			expected: `{"results":[{"series":[{"name":"fills","columns":["time","mean"],"values":[["2009-11-10T23:00:00Z",4],["2009-11-10T23:00:05Z",4],["2009-11-10T23:00:10Z",4],["2009-11-10T23:00:15Z",10]]}]}]}`,
		},
		{
			name:     "fill with none, i.e. clear out nulls",
			query:    `select mean(val) from "%DB%"."%RP%".fills where time >= '2009-11-10T23:00:00Z' and time < '2009-11-10T23:00:20Z' group by time(5s) fill(none)`,
			expected: `{"results":[{"series":[{"name":"fills","columns":["time","mean"],"values":[["2009-11-10T23:00:00Z",4],["2009-11-10T23:00:05Z",4],["2009-11-10T23:00:15Z",10]]}]}]}`,
		},
		{
			name:     "fill defaults to null",
			query:    `select mean(val) from "%DB%"."%RP%".fills where time >= '2009-11-10T23:00:00Z' and time < '2009-11-10T23:00:20Z' group by time(5s)`,
			expected: `{"results":[{"series":[{"name":"fills","columns":["time","mean"],"values":[["2009-11-10T23:00:00Z",4],["2009-11-10T23:00:05Z",4],["2009-11-10T23:00:10Z",null],["2009-11-10T23:00:15Z",10]]}]}]}`,
		},
		{
			name:     "fill with count aggregate defaults to null",
			query:    `select count(val) from "%DB%"."%RP%".fills where time >= '2009-11-10T23:00:00Z' and time < '2009-11-10T23:00:20Z' group by time(5s)`,
			expected: `{"results":[{"series":[{"name":"fills","columns":["time","count"],"values":[["2009-11-10T23:00:00Z",2],["2009-11-10T23:00:05Z",1],["2009-11-10T23:00:10Z",null],["2009-11-10T23:00:15Z",1]]}]}]}`,
		},
		{
			name:     "fill with count aggregate specific value",
			query:    `select count(val) from "%DB%"."%RP%".fills where time >= '2009-11-10T23:00:00Z' and time < '2009-11-10T23:00:20Z' group by time(5s) fill(1234)`,
			expected: `{"results":[{"series":[{"name":"fills","columns":["time","count"],"values":[["2009-11-10T23:00:00Z",2],["2009-11-10T23:00:05Z",1],["2009-11-10T23:00:10Z",1234],["2009-11-10T23:00:15Z",1]]}]}]}`,
		},

		// Drop Measurement, series tags preserved tests
		{
			reset: true,
			name:  "Drop Measurement, series tags preserved tests",
			write: `{"database" : "%DB%", "retentionPolicy" : "%RP%", "points": [
				{"name": "cpu", "timestamp": "2000-01-01T00:00:00Z", "tags": {"host": "serverA", "region": "uswest"}, "fields": {"val": 23.2}},
				{"name": "memory", "timestamp": "2000-01-01T00:00:01Z", "tags": {"host": "serverB", "region": "uswest"}, "fields": {"val": 33.2}}
			]}`,
			query:    `SHOW MEASUREMENTS`,
			queryDb:  "%DB%",
			expected: `{"results":[{"series":[{"name":"measurements","columns":["name"],"values":[["cpu"],["memory"]]}]}]}`,
		},
		{
			query:    `SHOW SERIES`,
			queryDb:  "%DB%",
			expected: `{"results":[{"series":[{"name":"cpu","columns":["_id","host","region"],"values":[[1,"serverA","uswest"]]},{"name":"memory","columns":["_id","host","region"],"values":[[2,"serverB","uswest"]]}]}]}`,
		},
		{
			name:     "ensure we can query for memory with both tags",
			query:    `SELECT * FROM memory where region='uswest' and host='serverB'`,
			queryDb:  "%DB%",
			expected: `{"results":[{"series":[{"name":"memory","columns":["time","val"],"values":[["2000-01-01T00:00:01Z",33.2]]}]}]}`,
		},
		{
			query:    `DROP MEASUREMENT cpu`,
			queryDb:  "%DB%",
			queryOne: true,
			expected: `{"results":[{}]}`,
		},
		{
			query:    `SHOW MEASUREMENTS`,
			queryDb:  "%DB%",
			expected: `{"results":[{"series":[{"name":"measurements","columns":["name"],"values":[["memory"]]}]}]}`,
		},
		{
			query:    `SHOW SERIES`,
			queryDb:  "%DB%",
			expected: `{"results":[{"series":[{"name":"memory","columns":["_id","host","region"],"values":[[2,"serverB","uswest"]]}]}]}`,
		},
		{
			query:         `SELECT * FROM cpu`,
			queryDb:       "%DB%",
			expectPattern: `measurement not found: .*cpu.*`,
		},
		{
			query:    `SELECT * FROM memory where host='serverB'`,
			queryDb:  "%DB%",
			expected: `{"results":[{"series":[{"name":"memory","columns":["time","val"],"values":[["2000-01-01T00:00:01Z",33.2]]}]}]}`,
		},
		{
			query:    `SELECT * FROM memory where region='uswest'`,
			queryDb:  "%DB%",
			expected: `{"results":[{"series":[{"name":"memory","columns":["time","val"],"values":[["2000-01-01T00:00:01Z",33.2]]}]}]}`,
		},
		{
			query:    `SELECT * FROM memory where region='uswest' and host='serverB'`,
			queryDb:  "%DB%",
			expected: `{"results":[{"series":[{"name":"memory","columns":["time","val"],"values":[["2000-01-01T00:00:01Z",33.2]]}]}]}`,
		},

		// Drop non-existant measurement tests
		{
			reset:         true,
			name:          "Drop non-existant measurement",
			query:         `DROP MEASUREMENT doesntexist`,
			queryDb:       "%DB%",
			queryOne:      true,
			expectPattern: `measurement not found: doesntexist.*`,
		},

		// Metadata display tests

		{
			reset: true,
			write: `{"database" : "%DB%", "retentionPolicy" : "%RP%", "points": [
		{"name": "cpu", "tags": {"host": "server01"},"timestamp": "2009-11-10T23:00:00Z","fields": {"value": 100}},
		{"name": "cpu", "tags": {"host": "server01", "region": "uswest"},"timestamp": "2009-11-10T23:00:00Z","fields": {"value": 100}},
		{"name": "cpu", "tags": {"host": "server01", "region": "useast"},"timestamp": "2009-11-10T23:00:00Z","fields": {"value": 100}},
		{"name": "cpu", "tags": {"host": "server02", "region": "useast"},"timestamp": "2009-11-10T23:00:00Z","fields": {"value": 100}},
		{"name": "gpu", "tags": {"host": "server02", "region": "useast"},"timestamp": "2009-11-10T23:00:00Z","fields": {"value": 100}},
		{"name": "gpu", "tags": {"host": "server03", "region": "caeast"},"timestamp": "2009-11-10T23:00:00Z","fields": {"value": 100}}
		]}`,
			query:    "SHOW SERIES",
			queryDb:  "%DB%",
			expected: `{"results":[{"series":[{"name":"cpu","columns":["_id","host","region"],"values":[[1,"server01",""],[2,"server01","uswest"],[3,"server01","useast"],[4,"server02","useast"]]},{"name":"gpu","columns":["_id","host","region"],"values":[[5,"server02","useast"],[6,"server03","caeast"]]}]}]}`,
		},
		{
			query:    "SHOW SERIES FROM cpu",
			queryDb:  "%DB%",
			expected: `{"results":[{"series":[{"name":"cpu","columns":["_id","host","region"],"values":[[1,"server01",""],[2,"server01","uswest"],[3,"server01","useast"],[4,"server02","useast"]]}]}]}`,
		},
		{
			query:    "SHOW SERIES WHERE region = 'uswest'",
			queryDb:  "%DB%",
			expected: `{"results":[{"series":[{"name":"cpu","columns":["_id","host","region"],"values":[[2,"server01","uswest"]]}]}]}`,
		},
		{
			query:    "SHOW SERIES WHERE region =~ /ca.*/",
			queryDb:  "%DB%",
			expected: `{"results":[{"series":[{"name":"gpu","columns":["_id","host","region"],"values":[[6,"server03","caeast"]]}]}]}`,
		},
		{
			query:    "SHOW SERIES WHERE host !~ /server0[12]/",
			queryDb:  "%DB%",
			expected: `{"results":[{"series":[{"name":"gpu","columns":["_id","host","region"],"values":[[6,"server03","caeast"]]}]}]}`,
		},
		{
			query:    "SHOW SERIES FROM cpu WHERE region = 'useast'",
			queryDb:  "%DB%",
			expected: `{"results":[{"series":[{"name":"cpu","columns":["_id","host","region"],"values":[[3,"server01","useast"],[4,"server02","useast"]]}]}]}`,
		},

		{
			reset: true,
			write: `{"database" : "%DB%", "retentionPolicy" : "%RP%", "points": [
		{"name": "cpu", "tags": {"host": "server01"},"timestamp": "2009-11-10T23:00:00Z","fields": {"value": 100}},
		{"name": "cpu", "tags": {"host": "server01", "region": "uswest"},"timestamp": "2009-11-10T23:00:00Z","fields": {"value": 100}},
		{"name": "cpu", "tags": {"host": "server01", "region": "useast"},"timestamp": "2009-11-10T23:00:00Z","fields": {"value": 100}},
		{"name": "cpu", "tags": {"host": "server02", "region": "useast"},"timestamp": "2009-11-10T23:00:00Z","fields": {"value": 100}},
		{"name": "gpu", "tags": {"host": "server02", "region": "useast"},"timestamp": "2009-11-10T23:00:00Z","fields": {"value": 100}},
		{"name": "gpu", "tags": {"host": "server02", "region": "caeast"},"timestamp": "2009-11-10T23:00:00Z","fields": {"value": 100}},
		{"name": "other", "tags": {"host": "server03", "region": "caeast"},"timestamp": "2009-11-10T23:00:00Z","fields": {"value": 100}}
		]}`,
			query:    "SHOW MEASUREMENTS LIMIT 2",
			queryDb:  "%DB%",
			expected: `{"results":[{"series":[{"name":"measurements","columns":["name"],"values":[["cpu"],["gpu"]]}]}]}`,
		},
		{
			query:    "SHOW MEASUREMENTS WHERE region =~ /ca.*/",
			queryDb:  "%DB%",
			expected: `{"results":[{"series":[{"name":"measurements","columns":["name"],"values":[["gpu"],["other"]]}]}]}`,
		},
		{
			query:    "SHOW MEASUREMENTS WHERE region !~ /ca.*/",
			queryDb:  "%DB%",
			expected: `{"results":[{"series":[{"name":"measurements","columns":["name"],"values":[["cpu"]]}]}]}`,
		},

		{
			reset: true,
			write: `{"database" : "%DB%", "retentionPolicy" : "%RP%", "points": [
		{"name": "cpu", "tags": {"host": "server01"},"timestamp": "2009-11-10T23:00:00Z","fields": {"value": 100}},
		{"name": "cpu", "tags": {"host": "server01", "region": "uswest"},"timestamp": "2009-11-10T23:00:00Z","fields": {"value": 100}},
		{"name": "cpu", "tags": {"host": "server01", "region": "useast"},"timestamp": "2009-11-10T23:00:00Z","fields": {"value": 100}},
		{"name": "cpu", "tags": {"host": "server02", "region": "useast"},"timestamp": "2009-11-10T23:00:00Z","fields": {"value": 100}},
		{"name": "gpu", "tags": {"host": "server02", "region": "useast"},"timestamp": "2009-11-10T23:00:00Z","fields": {"value": 100}},
		{"name": "gpu", "tags": {"host": "server03", "region": "caeast"},"timestamp": "2009-11-10T23:00:00Z","fields": {"value": 100}}
		]}`,
			query:    "SHOW TAG KEYS",
			queryDb:  "%DB%",
			expected: `{"results":[{"series":[{"name":"cpu","columns":["tagKey"],"values":[["host"],["region"]]},{"name":"gpu","columns":["tagKey"],"values":[["host"],["region"]]}]}]}`,
		},
		{
			query:    "SHOW TAG KEYS FROM cpu",
			queryDb:  "%DB%",
			expected: `{"results":[{"series":[{"name":"cpu","columns":["tagKey"],"values":[["host"],["region"]]}]}]}`,
		},
		{
			query:         "SHOW TAG KEYS FROM bad",
			queryDb:       "%DB%",
			expectPattern: `measurement not found: bad.*`,
		},

		{
			reset: true,
			write: `{"database" : "%DB%", "retentionPolicy" : "%RP%", "points": [
		{"name": "cpu", "tags": {"host": "server01"},"timestamp": "2009-11-10T23:00:00Z","fields": {"value": 100}},
		{"name": "cpu", "tags": {"host": "server01", "region": "uswest"},"timestamp": "2009-11-10T23:00:00Z","fields": {"value": 100}},
		{"name": "cpu", "tags": {"host": "server01", "region": "useast"},"timestamp": "2009-11-10T23:00:00Z","fields": {"value": 100}},
		{"name": "cpu", "tags": {"host": "server02", "region": "useast"},"timestamp": "2009-11-10T23:00:00Z","fields": {"value": 100}},
		{"name": "gpu", "tags": {"host": "server02", "region": "useast"},"timestamp": "2009-11-10T23:00:00Z","fields": {"value": 100}},
		{"name": "gpu", "tags": {"host": "server03", "region": "caeast"},"timestamp": "2009-11-10T23:00:00Z","fields": {"value": 100}}
		]}`,
			query:    "SHOW TAG VALUES WITH KEY = host",
			queryDb:  "%DB%",
			expected: `{"results":[{"series":[{"name":"hostTagValues","columns":["host"],"values":[["server01"],["server02"],["server03"]]}]}]}`,
		},
		{
			query:    `SHOW TAG VALUES WITH KEY = "host"`,
			queryDb:  "%DB%",
			expected: `{"results":[{"series":[{"name":"hostTagValues","columns":["host"],"values":[["server01"],["server02"],["server03"]]}]}]}`,
		},
		{
			query:    `SHOW TAG VALUES FROM cpu WITH KEY = host WHERE region = 'uswest'`,
			queryDb:  "%DB%",
			expected: `{"results":[{"series":[{"name":"hostTagValues","columns":["host"],"values":[["server01"]]}]}]}`,
		},
		{
			query:    `SHOW TAG VALUES WITH KEY = host WHERE region =~ /ca.*/`,
			queryDb:  "%DB%",
			expected: `{"results":[{"series":[{"name":"hostTagValues","columns":["host"],"values":[["server03"]]}]}]}`,
		},
		{
			query:    `SHOW TAG VALUES WITH KEY = region WHERE host !~ /server0[12]/`,
			queryDb:  "%DB%",
			expected: `{"results":[{"series":[{"name":"regionTagValues","columns":["region"],"values":[["caeast"]]}]}]}`,
		},
		{
			query:    `SHOW TAG VALUES FROM cpu WITH KEY IN (host, region) WHERE region = 'uswest'`,
			queryDb:  "%DB%",
			expected: `{"results":[{"series":[{"name":"hostTagValues","columns":["host"],"values":[["server01"]]},{"name":"regionTagValues","columns":["region"],"values":[["uswest"]]}]}]}`,
		},

		{
			reset: true,
			write: `{"database" : "%DB%", "retentionPolicy" : "%RP%", "points": [
		{"name": "cpu", "tags": {"host": "server01"},"timestamp": "2009-11-10T23:00:00Z","fields": {"field1": 100}},
		{"name": "cpu", "tags": {"host": "server01", "region": "uswest"},"timestamp": "2009-11-10T23:00:00Z","fields": {"field1": 200, "field2": 300, "field3": 400}},
		{"name": "cpu", "tags": {"host": "server01", "region": "useast"},"timestamp": "2009-11-10T23:00:00Z","fields": {"field1": 200, "field2": 300, "field3": 400}},
		{"name": "cpu", "tags": {"host": "server02", "region": "useast"},"timestamp": "2009-11-10T23:00:00Z","fields": {"field1": 200, "field2": 300, "field3": 400}},
		{"name": "gpu", "tags": {"host": "server01", "region": "useast"},"timestamp": "2009-11-10T23:00:00Z","fields": {"field4": 200, "field5": 300}},
		{"name": "gpu", "tags": {"host": "server03", "region": "caeast"},"timestamp": "2009-11-10T23:00:00Z","fields": {"field6": 200, "field7": 300}}
		]}`,
			query:    `SHOW FIELD KEYS`,
			queryDb:  "%DB%",
			expected: `{"results":[{"series":[{"name":"cpu","columns":["fieldKey"],"values":[["field1"],["field2"],["field3"]]},{"name":"gpu","columns":["fieldKey"],"values":[["field4"],["field5"],["field6"],["field7"]]}]}]}`,
		},
		{
			query:    `SHOW FIELD KEYS FROM cpu`,
			queryDb:  "%DB%",
			expected: `{"results":[{"series":[{"name":"cpu","columns":["fieldKey"],"values":[["field1"],["field2"],["field3"]]}]}]}`,
		},

		// Database control tests
		{
			reset:    true,
			name:     "Create database for default retention policy tests",
			query:    `CREATE DATABASE mydatabase`,
			queryOne: true,
			expected: `{"results":[{}]}`,
		},
		{
			name:     "show databases",
			query:    `SHOW DATABASES`,
			expected: `{"results":[{"series":[{"name":"databases","columns":["name"],"values":[["mydatabase"],["mydb"]]}]}]}`,
		},
		{
			name:     "Check for default retention policy",
			query:    `SHOW RETENTION POLICIES mydatabase`,
			expected: `{"results":[{"series":[{"columns":["name","duration","replicaN","default"],"values":[["default","0",1,true]]}]}]}`,
		},
		{
			name:     "Ensure retention policy with infinite retention can be created",
			query:    `CREATE RETENTION POLICY rp1 ON mydatabase DURATION INF REPLICATION 1`,
			queryOne: true,
			expected: `{"results":[{}]}`,
		},
		{
			name:     "Ensure default retention policy can be changed",
			query:    `ALTER RETENTION POLICY rp1 ON mydatabase DEFAULT`,
			queryOne: true,
			expected: `{"results":[{}]}`,
		},
		{
			name:     "Make sure default retention policy actually changed",
			query:    `SHOW RETENTION POLICIES mydatabase`,
			expected: `{"results":[{"series":[{"columns":["name","duration","replicaN","default"],"values":[["default","0",1,false],["rp1","0",1,true]]}]}]}`,
		},
		{
			name:     "Ensure retention policy with acceptable retention can be created",
			query:    `CREATE RETENTION POLICY rp2 ON mydatabase DURATION 30d REPLICATION 1`,
			queryOne: true,
			expected: `{"results":[{}]}`,
		},
		{
			name:     "Ensure retention policy with unacceptable retention cannot be created",
			query:    `CREATE RETENTION POLICY rp3 ON mydatabase DURATION 1s REPLICATION 1`,
			queryOne: true,
			expected: `{"results":[{"error":"retention policy duration needs to be at least 1h0m0s"}]}`,
		},
		{
			name:     "Ensure database with default retention policy can be deleted",
			query:    `DROP DATABASE mydatabase`,
			queryOne: true,
			expected: `{"results":[{}]}`,
		},
		{
			name:          "Check error when dropping non-existent database",
			query:         `DROP DATABASE mydatabase`,
			queryOne:      true,
			expectPattern: `database not found: mydatabase.*`,
		},
		{
			name:          "Check error when creating retention policy on non-existent database",
			query:         `CREATE RETENTION POLICY rp1 ON mydatabase DURATION INF REPLICATION 1`,
			queryOne:      true,
			expectPattern: `database not found: mydatabase.*`,
		},
		{
			name:          "Check error when deleting retention policy on non-existent database",
			query:         `DROP RETENTION POLICY rp1 ON mydatabase`,
			queryOne:      true,
			expectPattern: `database not found: mydatabase.*`,
		},

		// User control tests
		{
			name:     "show users, no actual users",
			query:    `SHOW USERS`,
			expected: `{"results":[{"series":[{"columns":["user","admin"]}]}]}`,
		},
		{
			query:    `CREATE USER jdoe WITH PASSWORD '1337'`,
			queryOne: true,
			expected: `{"results":[{}]}`,
		},
		{
			name:     "show users, 1 existing user",
			query:    `SHOW USERS`,
			expected: `{"results":[{"series":[{"columns":["user","admin"],"values":[["jdoe",false]]}]}]}`,
		},
		{
			query:    `GRANT ALL PRIVILEGES TO jdoe`,
			expected: `{"results":[{}]}`,
		},
		{
			name:     "show users, existing user as admin",
			query:    `SHOW USERS`,
			expected: `{"results":[{"series":[{"columns":["user","admin"],"values":[["jdoe",true]]}]}]}`,
		},
		{
			name:     "grant DB privileges to user",
			query:    `GRANT READ ON %DB% TO jdoe`,
			expected: `{"results":[{}]}`,
		},
		{
			query:    `REVOKE ALL PRIVILEGES FROM jdoe`,
			expected: `{"results":[{}]}`,
		},
		{
			name:     "bad create user request",
			query:    `CREATE USER 0xBAD WITH PASSWORD pwd1337`,
			expected: `{"error":"error parsing query: found 0, expected identifier at line 1, char 13"}`,
		},
		{
			name:     "bad create user request, no name",
			query:    `CREATE USER WITH PASSWORD pwd1337`,
			expected: `{"error":"error parsing query: found WITH, expected identifier at line 1, char 13"}`,
		},
		{
			name:     "bad create user request, no password",
			query:    `CREATE USER jdoe`,
			expected: `{"error":"error parsing query: found EOF, expected WITH at line 1, char 18"}`,
		},
		{
			query:    `DROP USER jdoe`,
			queryOne: true,
			expected: `{"results":[{}]}`,
		},
		{
			name:     "delete non existing user",
			query:    `DROP USER noone`,
			expected: `{"results":[{"error":"user not found"}]}`,
		},

		// Continuous query control.
		{
			name:     "create continuous query",
			query:    `CREATE CONTINUOUS QUERY myquery ON %DB% BEGIN SELECT count(value) INTO measure1 FROM myseries GROUP BY time(10m) END`,
			queryOne: true,
			expected: `{"results":[{}]}`,
		},
		{
			query:    `SHOW CONTINUOUS QUERIES`,
			expected: `{"results":[{"series":[{"name":"%DB%","columns":["name","query"],"values":[["myquery","CREATE CONTINUOUS QUERY myquery ON %DB% BEGIN SELECT count(value) INTO \"%DB%\".\"%RP%\".measure1 FROM \"%DB%\".\"%RP%\".myseries GROUP BY time(10m) END"]]}]}]}`,
		},
	}

	// See if we should run a subset of this test
	testPrefix := os.Getenv("INFLUXDB_TEST_PREFIX")
	if testPrefix != "" {
		t.Logf("Skipping all tests that do not match the prefix of %q\n", testPrefix)
	}

	// Get env var to filter which tests we run.
	var filter *regexp.Regexp
	if pattern := os.Getenv("INFLUXDB_TEST_RUN"); pattern != "" {
		fmt.Printf("pattern = %#v\n", pattern)
		filter = regexp.MustCompile(pattern)
	}

	for i, tt := range tests {
		name := tt.name
		if name == "" {
			name = tt.query
		}

		// If a prefix was specified throught the INFLUXDB_TEST_PREFIX env var, filter by that.
		if testPrefix != "" && !strings.HasPrefix(name, testPrefix) {
			tt.skip = true
		}

		// If a regex pattern was specified through the INFLUXDB_TEST_RUN env var, filter by that.
		if filter != nil && !filter.MatchString(tt.query) {
			tt.skip = true
		}

		if tt.skip {
			t.Logf("SKIPPING TEST %s", tt.name)
			continue
		}

		fmt.Printf("TEST: %d: %s\n", i, name)
		t.Logf("Running test %d: %s", i, name)

		if tt.reset {
			t.Logf(`reseting for test "%s"`, name)
			deleteDatabase(t, testName, nodes, database)
			createDatabase(t, testName, nodes, database)
			createRetentionPolicy(t, testName, nodes, database, retention, replicationFactor)
		}

		if tt.write != "" {
			write(t, nodes[0], rewriteDbRp(tt.write, database, retention))
		}

		if tt.writeFn != nil {
			tt.writeFn(t, nodes[0], database, retention)
		}

		if tt.query != "" {
			qNodes := nodes
			if tt.queryOne {
				qNodes = qNodes[:1]
			}

			urlDb := ""
			if tt.queryDb != "" {
				urlDb = tt.queryDb
			}
			qry := rewriteDbRp(tt.query, database, retention)
			got, ok := queryAndWait(t, qNodes, rewriteDbRp(urlDb, database, retention), qry, rewriteDbRp(tt.expected, database, retention), rewriteDbRp(tt.expectPattern, database, retention), 10*time.Second)
			if !ok {
				if tt.expected != "" {
					t.Errorf("Test #%d: \"%s\" failed\n  query: %s\n  exp: %s\n  got: %s\n", i, name, qry, rewriteDbRp(tt.expected, database, retention), got)
				} else {
					t.Errorf("Test #%d: \"%s\" failed\n  query: %s\n  exp: %s\n  got: %s\n", i, name, qry, rewriteDbRp(tt.expectPattern, database, retention), got)
				}
			}
		}
	}
}

func TestSingleServer(t *testing.T) {
	t.Parallel()
	testName := "single server integration"
	if testing.Short() {
		t.Skip(fmt.Sprintf("skipping '%s'", testName))
	}
	dir := tempfile()
	defer func() {
		os.RemoveAll(dir)
	}()

	nodes := createCombinedNodeCluster(t, testName, dir, 1, nil)
	defer nodes.Close()

	runTestsData(t, testName, nodes, "mydb", "myrp", len(nodes))
	runTest_rawDataReturnsInOrder(t, testName, nodes, "mydb", "myrp", len(nodes))
}

func Test3NodeServer(t *testing.T) {
	t.Parallel()
	testName := "3-node server integration"

	if testing.Short() {
		t.Skip(fmt.Sprintf("skipping '%s'", testName))
	}
	dir := tempfile()
	defer func() {
		os.RemoveAll(dir)
	}()

	nodes := createCombinedNodeCluster(t, testName, dir, 3, nil)
	defer nodes.Close()

	runTestsData(t, testName, nodes, "mydb", "myrp", len(nodes))
	runTest_rawDataReturnsInOrder(t, testName, nodes, "mydb", "myrp", len(nodes))

}

// ensure that all queries work if there are more nodes in a cluster than the replication factor
func Test3NodeClusterPartiallyReplicated(t *testing.T) {
<<<<<<< HEAD
=======
	t.Parallel()
	t.Skip("Skipping due to instability")
>>>>>>> 9d79ba80
	testName := "3-node server integration partial replication"
	if testing.Short() {
		t.Skip(fmt.Sprintf("skipping '%s'", testName))
	}
	dir := tempfile()
	defer func() {
		os.RemoveAll(dir)
	}()

	nodes := createCombinedNodeCluster(t, testName, dir, 3, nil)
	defer nodes.Close()

	runTestsData(t, testName, nodes, "mydb", "myrp", len(nodes)-1)
	runTest_rawDataReturnsInOrder(t, testName, nodes, "mydb", "myrp", len(nodes)-1)
}

func TestClientLibrary(t *testing.T) {
	t.Parallel()
	testName := "single server integration via client library"
	if testing.Short() {
		t.Skip(fmt.Sprintf("skipping '%s'", testName))
	}
	dir := tempfile()
	defer func() {
		os.RemoveAll(dir)
	}()

	now := time.Now().UTC()

	nodes := createCombinedNodeCluster(t, testName, dir, 1, nil)
	defer nodes.Close()

	type write struct {
		bp       client.BatchPoints
		expected string
		err      string
	}
	type query struct {
		query    client.Query
		expected string
		err      string
	}
	type test struct {
		name    string
		db      string
		rp      string
		writes  []write
		queries []query
	}

	tests := []test{
		{
			name: "empty batchpoint",
			writes: []write{
				{
					err:      "database is required",
					expected: `{"error":"database is required"}`,
				},
			},
		},
		{
			name: "no points",
			writes: []write{
				{
					expected: `null`,
					bp:       client.BatchPoints{Database: "mydb"},
				},
			},
		},
		{
			name: "one point",
			writes: []write{
				{
					bp: client.BatchPoints{
						Database: "mydb",
						Points: []client.Point{
							{Name: "cpu", Fields: map[string]interface{}{"value": 1.1}, Timestamp: now},
						},
					},
					expected: `null`,
				},
			},
			queries: []query{
				{
					query:    client.Query{Command: `select * from "mydb"."myrp".cpu`},
					expected: fmt.Sprintf(`{"results":[{"series":[{"name":"cpu","columns":["time","value"],"values":[["%s",1.1]]}]}]}`, now.Format(time.RFC3339Nano)),
				},
			},
		},
		{
			name: "mulitple points, multiple values",
			writes: []write{
				{bp: client.BatchPoints{Database: "mydb", Points: []client.Point{{Name: "network", Fields: map[string]interface{}{"rx": 1.1, "tx": 2.1}, Timestamp: now}}}, expected: `null`},
				{bp: client.BatchPoints{Database: "mydb", Points: []client.Point{{Name: "network", Fields: map[string]interface{}{"rx": 1.2, "tx": 2.2}, Timestamp: now.Add(time.Nanosecond)}}}, expected: `null`},
				{bp: client.BatchPoints{Database: "mydb", Points: []client.Point{{Name: "network", Fields: map[string]interface{}{"rx": 1.3, "tx": 2.3}, Timestamp: now.Add(2 * time.Nanosecond)}}}, expected: `null`},
			},
			queries: []query{
				{
					query:    client.Query{Command: `select * from "mydb"."myrp".network`},
					expected: fmt.Sprintf(`{"results":[{"series":[{"name":"network","columns":["time","rx","tx"],"values":[["%s",1.1,2.1],["%s",1.2,2.2],["%s",1.3,2.3]]}]}]}`, now.Format(time.RFC3339Nano), now.Add(time.Nanosecond).Format(time.RFC3339Nano), now.Add(2*time.Nanosecond).Format(time.RFC3339Nano)),
				},
			},
		},
	}

	c, e := client.NewClient(client.Config{URL: *nodes[0].url})
	if e != nil {
		t.Fatalf("error creating client: %s", e)
	}

	for _, test := range tests {
		if test.db == "" {
			test.db = "mydb"
		}
		if test.rp == "" {
			test.rp = "myrp"
		}
		createDatabase(t, testName, nodes, test.db)
		createRetentionPolicy(t, testName, nodes, test.db, test.rp, len(nodes))
		t.Logf("testing %s - %s\n", testName, test.name)
		for _, w := range test.writes {
			writeResult, err := c.Write(w.bp)
			if w.err != errToString(err) {
				t.Errorf("unexpected error. expected: %s, got %v", w.err, err)
			}
			jsonResult := mustMarshalJSON(writeResult)
			if w.expected != jsonResult {
				t.Logf("write expected result: %s\n", w.expected)
				t.Logf("write got result:      %s\n", jsonResult)
				t.Error("unexpected results")
			}
		}

		for _, q := range test.queries {
			if q.query.Command != "" {
				time.Sleep(500 * time.Millisecond)
				queryResponse, err := c.Query(q.query)
				if q.err != errToString(err) {
					t.Errorf("unexpected error. expected: %s, got %v", q.err, err)
				}
				jsonResult := mustMarshalJSON(queryResponse)
				if q.expected != jsonResult {
					t.Logf("query expected result: %s\n", q.expected)
					t.Logf("query got result:      %s\n", jsonResult)
					t.Error("unexpected results")
				}
			}
		}
		deleteDatabase(t, testName, nodes, test.db)
	}
}

func Test_ServerSingleGraphiteIntegration_Default(t *testing.T) {
	t.Parallel()
	if testing.Short() {
		t.Skip()
	}
	nNodes := 1
	testName := "graphite integration"
	dir := tempfile()
	now := time.Now().UTC().Round(time.Second)
	c, _ := main.NewTestConfig()
	c.Port = 0
	c.Admin.Enabled = false
	g := main.Graphite{
		Enabled:     true,
		Database:    "graphite",
		Protocol:    "TCP",
		BindAddress: "127.0.0.1",
		Port:        0,
	}
	c.Graphites = append(c.Graphites, g)

	t.Logf("Graphite Connection String: %s\n", g.ConnectionString())
	nodes := createCombinedNodeCluster(t, testName, dir, nNodes, c)
	defer nodes.Close()

	createDatabase(t, testName, nodes, "graphite")
	createRetentionPolicy(t, testName, nodes, "graphite", "raw", len(nodes))

	// Get the address for the graphite endpoint that we just spun up
	host := nodes[0].node.GraphiteServers[0].Host()
	// Connect to the graphite endpoint we just spun up
	conn, err := net.Dial("tcp", host)
	if err != nil {
		t.Fatal(err)
		return
	}

	t.Log("Writing data")
	data := []byte(`cpu 23.456 `)
	data = append(data, []byte(fmt.Sprintf("%d", now.Unix()))...)
	data = append(data, '\n')
	_, err = conn.Write(data)
	conn.Close()
	if err != nil {
		t.Fatal(err)
		return
	}

	expected := fmt.Sprintf(`{"results":[{"series":[{"name":"cpu","columns":["time","cpu"],"values":[["%s",23.456]]}]}]}`, now.Format(time.RFC3339Nano))

	// query and wait for results
	got, ok := queryAndWait(t, nodes, "graphite", `select * from "graphite"."raw".cpu`, expected, "", 2*time.Second)
	if !ok {
		t.Errorf(`Test "%s" failed, expected: %s, got: %s`, testName, expected, got)
	}
}

func Test_ServerSingleGraphiteIntegration_FractionalTime(t *testing.T) {
	t.Parallel()
	if testing.Short() {
		t.Skip()
	}
	nNodes := 1
	testName := "graphite integration fractional time"
	dir := tempfile()
	now := time.Now().UTC().Round(time.Second).Add(500 * time.Millisecond)
	c, _ := main.NewTestConfig()
	c.Port = 0
	c.Admin.Enabled = false
	g := main.Graphite{
		Enabled:     true,
		Database:    "graphite",
		Protocol:    "TCP",
		BindAddress: "127.0.0.1",
		Port:        0,
	}
	c.Graphites = append(c.Graphites, g)

	t.Logf("Graphite Connection String: %s\n", g.ConnectionString())
	nodes := createCombinedNodeCluster(t, testName, dir, nNodes, c)
	defer nodes.Close()

	createDatabase(t, testName, nodes, "graphite")
	createRetentionPolicy(t, testName, nodes, "graphite", "raw", len(nodes))

	// Get the address for the graphite endpoint that we just spun up
	host := nodes[0].node.GraphiteServers[0].Host()
	// Connect to the graphite endpoint we just spun up
	conn, err := net.Dial("tcp", host)
	if err != nil {
		t.Fatal(err)
		return
	}

	t.Log("Writing data")
	data := []byte(`cpu 23.456 `)
	data = append(data, []byte(fmt.Sprintf("%d", now.Unix()))...)
	data = append(data, []byte(".5")...)
	data = append(data, '\n')
	_, err = conn.Write(data)
	conn.Close()
	if err != nil {
		t.Fatal(err)
		return
	}

	expected := fmt.Sprintf(`{"results":[{"series":[{"name":"cpu","columns":["time","cpu"],"values":[["%s",23.456]]}]}]}`, now.Format(time.RFC3339Nano))

	// query and wait for results
	got, ok := queryAndWait(t, nodes, "graphite", `select * from "graphite"."raw".cpu`, expected, "", 2*time.Second)
	if !ok {
		t.Errorf(`Test "%s" failed, expected: %s, got: %s`, testName, expected, got)
	}
}

func Test_ServerSingleGraphiteIntegration_ZeroDataPoint(t *testing.T) {
	t.Parallel()
	if testing.Short() {
		t.Skip()
	}
	nNodes := 1
	testName := "graphite integration"
	dir := tempfile()
	now := time.Now().UTC().Round(time.Second)
	c, _ := main.NewTestConfig()
	c.Port = 0
	c.Admin.Enabled = false
	g := main.Graphite{
		Enabled:     true,
		Database:    "graphite",
		Protocol:    "TCP",
		BindAddress: "127.0.0.1",
		Port:        0,
	}
	c.Graphites = append(c.Graphites, g)

	t.Logf("Graphite Connection String: %s\n", g.ConnectionString())
	nodes := createCombinedNodeCluster(t, testName, dir, nNodes, c)
	defer nodes.Close()

	createDatabase(t, testName, nodes, "graphite")
	createRetentionPolicy(t, testName, nodes, "graphite", "raw", len(nodes))

	// Get the address for the graphite endpoint that we just spun up
	host := nodes[0].node.GraphiteServers[0].Host()
	// Connect to the graphite endpoint we just spun up
	conn, err := net.Dial("tcp", host)
	if err != nil {
		t.Fatal(err)
		return
	}

	t.Log("Writing data")
	data := []byte(`cpu 0.000 `)
	data = append(data, []byte(fmt.Sprintf("%d", now.Unix()))...)
	data = append(data, '\n')
	_, err = conn.Write(data)
	conn.Close()
	if err != nil {
		t.Fatal(err)
		return
	}

	expected := fmt.Sprintf(`{"results":[{"series":[{"name":"cpu","columns":["time","cpu"],"values":[["%s",0]]}]}]}`, now.Format(time.RFC3339Nano))

	// query and wait for results
	got, ok := queryAndWait(t, nodes, "graphite", `select * from "graphite"."raw".cpu`, expected, "", 2*time.Second)
	if !ok {
		t.Errorf(`Test "%s" failed, expected: %s, got: %s`, testName, expected, got)
	}
}

func Test_ServerSingleGraphiteIntegration_NoDatabase(t *testing.T) {
	t.Parallel()
	if testing.Short() {
		t.Skip()
	}
	nNodes := 1
	testName := "graphite integration"
	dir := tempfile()
	now := time.Now().UTC().Round(time.Second)
	c, _ := main.NewTestConfig()
	c.Port = 0
	c.Admin.Enabled = false
	g := main.Graphite{
		Enabled:     true,
		Protocol:    "TCP",
		BindAddress: "127.0.0.1",
		Port:        0,
	}
	c.Graphites = append(c.Graphites, g)
	c.Logging.WriteTracing = true
	t.Logf("Graphite Connection String: %s\n", g.ConnectionString())
	nodes := createCombinedNodeCluster(t, testName, dir, nNodes, c)
	defer nodes.Close()

	// Get the address for the graphite endpoint that we just spun up
	host := nodes[0].node.GraphiteServers[0].Host()
	// Connect to the graphite endpoint we just spun up
	conn, err := net.Dial("tcp", host)
	if err != nil {
		t.Fatal(err)
		return
	}

	// Need to wait for the database to be created
	expected := `{"results":[{"series":[{"name":"databases","columns":["name"],"values":[["graphite"]]}]}]}`
	got, ok := queryAndWait(t, nodes, "graphite", `show databases`, expected, "", 2*time.Second)
	if !ok {
		t.Errorf(`Test "%s" failed, expected: %s, got: %s`, testName, expected, got)
	}

	// Need to wait for the database to get a default retention policy
	expected = `{"results":[{"series":[{"columns":["name","duration","replicaN","default"],"values":[["default","0",1,true]]}]}]}`
	got, ok = queryAndWait(t, nodes, "graphite", `show retention policies graphite`, expected, "", 2*time.Second)
	if !ok {
		t.Errorf(`Test "%s" failed, expected: %s, got: %s`, testName, expected, got)
	}

	t.Log("Writing data")
	data := []byte(`cpu 23.456 `)
	data = append(data, []byte(fmt.Sprintf("%d", now.Unix()))...)
	data = append(data, '\n')
	_, err = conn.Write(data)
	conn.Close()
	if err != nil {
		t.Fatal(err)
		return
	}

	// Wait for data to show up
	expected = fmt.Sprintf(`{"results":[{"series":[{"name":"cpu","columns":["time","cpu"],"values":[["%s",23.456]]}]}]}`, now.Format(time.RFC3339Nano))
	got, ok = queryAndWait(t, nodes, "graphite", `select * from "graphite"."default".cpu`, expected, "", 2*time.Second)
	if !ok {
		t.Errorf(`Test "%s" failed, expected: %s, got: %s`, testName, expected, got)
	}
}

func Test_ServerOpenTSDBIntegration(t *testing.T) {
	t.Parallel()
	if testing.Short() {
		t.Skip()
	}
	nNodes := 1
	testName := "opentsdb integration"
	dir := tempfile()
	now := time.Now().UTC().Round(time.Second)
	c, _ := main.NewTestConfig()
	o := main.OpenTSDB{
		Addr:            "127.0.0.1",
		Port:            0,
		Enabled:         true,
		Database:        "opentsdb",
		RetentionPolicy: "raw",
	}
	c.OpenTSDB = o

	t.Logf("OpenTSDB Connection String: %s\n", o.ListenAddress())
	nodes := createCombinedNodeCluster(t, testName, dir, nNodes, c)
	defer nodes.Close()

	createDatabase(t, testName, nodes, "opentsdb")
	createRetentionPolicy(t, testName, nodes, "opentsdb", "raw", len(nodes))

	// Connect to the graphite endpoint we just spun up
	host := nodes[0].node.OpenTSDBServer.Addr().String()
	conn, err := net.Dial("tcp", host)
	if err != nil {
		t.Fatal(err)
		return
	}

	t.Log("Writing data")
	data := []byte(`put cpu `)
	data = append(data, []byte(fmt.Sprintf("%d", now.Unix()))...)
	data = append(data, []byte(" 10\n")...)
	_, err = conn.Write(data)
	conn.Close()
	if err != nil {
		t.Fatal(err)
		return
	}

	expected := fmt.Sprintf(`{"results":[{"series":[{"name":"cpu","columns":["time","value"],"values":[["%s",10]]}]}]}`, now.Format(time.RFC3339Nano))

	// query and wait for results
	got, ok := queryAndWait(t, nodes, "opentsdb", `select * from "opentsdb"."raw".cpu`, expected, "", 2*time.Second)
	if !ok {
		t.Errorf(`Test "%s" failed, expected: %s, got: %s`, testName, expected, got)
	}
}

func Test_ServerOpenTSDBIntegration_WithTags(t *testing.T) {
	t.Parallel()
	if testing.Short() {
		t.Skip()
	}
	nNodes := 1
	testName := "opentsdb integration"
	dir := tempfile()
	now := time.Now().UTC().Round(time.Second)
	c, _ := main.NewTestConfig()
	c.Port = 0
	c.Admin.Enabled = false
	o := main.OpenTSDB{
		Addr:            "127.0.0.1",
		Port:            0,
		Enabled:         true,
		Database:        "opentsdb",
		RetentionPolicy: "raw",
	}
	c.OpenTSDB = o

	t.Logf("OpenTSDB Connection String: %s\n", o.ListenAddress())
	nodes := createCombinedNodeCluster(t, testName, dir, nNodes, c)
	defer nodes.Close()

	createDatabase(t, testName, nodes, "opentsdb")
	createRetentionPolicy(t, testName, nodes, "opentsdb", "raw", len(nodes))

	// Connect to the graphite endpoint we just spun up
	host := nodes[0].node.OpenTSDBServer.Addr().String()
	conn, err := net.Dial("tcp", host)
	if err != nil {
		t.Fatal(err)
		return
	}

	t.Log("Writing data")
	data := []byte(`put cpu `)
	data = append(data, []byte(fmt.Sprintf("%d", now.Unix()))...)
	data = append(data, []byte(" 10 tag1=val1 tag2=val2\n")...)
	data = append(data, `put cpu `...)
	data = append(data, []byte(fmt.Sprintf("%d", now.Unix()))...)
	data = append(data, []byte(" 20 tag1=val3 tag2=val4\n")...)
	_, err = conn.Write(data)
	conn.Close()
	if err != nil {
		t.Fatal(err)
		return
	}

	expected := fmt.Sprintf(`{"results":[{"series":[{"name":"cpu","columns":["time","value"],"values":[["%s",20]]}]}]}`, now.Format(time.RFC3339Nano))

	// query and wait for results
	got, ok := queryAndWait(t, nodes, "opentsdb", `select * from "opentsdb"."raw".cpu where tag1='val3'`, expected, "", 2*time.Second)
	if !ok {
		t.Errorf(`Test "%s" failed, expected: %s, got: %s`, testName, expected, got)
	}
}

func Test_ServerOpenTSDBIntegration_BadData(t *testing.T) {
	t.Parallel()
	if testing.Short() {
		t.Skip()
	}
	nNodes := 1
	testName := "opentsdb integration"
	dir := tempfile()
	now := time.Now().UTC().Round(time.Second)
	c, _ := main.NewTestConfig()
	c.Port = 0
	c.Admin.Enabled = false
	o := main.OpenTSDB{
		Addr:            "127.0.0.1",
		Port:            0,
		Enabled:         true,
		Database:        "opentsdb",
		RetentionPolicy: "raw",
	}
	c.OpenTSDB = o

	t.Logf("OpenTSDB Connection String: %s\n", o.ListenAddress())
	nodes := createCombinedNodeCluster(t, testName, dir, nNodes, c)
	defer nodes.Close()

	createDatabase(t, testName, nodes, "opentsdb")
	createRetentionPolicy(t, testName, nodes, "opentsdb", "raw", len(nodes))

	// Connect to the graphite endpoint we just spun up
	host := nodes[0].node.OpenTSDBServer.Addr().String()
	conn, err := net.Dial("tcp", host)
	if err != nil {
		t.Fatal(err)
		return
	}

	t.Log("Writing data")
	data := []byte("This is bad and invalid input\n")
	data = append(data, `put cpu `...)
	data = append(data, []byte(fmt.Sprintf("%d", now.Unix()))...)
	data = append(data, []byte(" 10 tag1=val1 tag2=val2\n")...)
	_, err = conn.Write(data)
	conn.Close()
	if err != nil {
		t.Fatal(err)
		return
	}

	expected := fmt.Sprintf(`{"results":[{"series":[{"name":"cpu","columns":["time","value"],"values":[["%s",10]]}]}]}`, now.Format(time.RFC3339Nano))

	// query and wait for results
	got, ok := queryAndWait(t, nodes, "opentsdb", `select * from "opentsdb"."raw".cpu`, expected, "", 2*time.Second)
	if !ok {
		t.Errorf(`Test "%s" failed, expected: %s, got: %s`, testName, expected, got)
	}
}

func TestSeparateBrokerDataNode(t *testing.T) {
	t.Parallel()
	testName := "TestSeparateBrokerDataNode"
	if testing.Short() {
		t.Skip("Skipping", testName)
	}

	tmpDir := tempfile()
	tmpBrokerDir := filepath.Join(tmpDir, "broker-integration-test")
	tmpDataDir := filepath.Join(tmpDir, "data-integration-test")
	t.Logf("Test %s: using tmp directory %q for brokers\n", testName, tmpBrokerDir)
	t.Logf("Test %s: using tmp directory %q for data nodes\n", testName, tmpDataDir)
	// Sometimes if a test fails, it's because of a log.Fatal() in the program.
	// This prevents the defer from cleaning up directories.
	// To be safe, nuke them always before starting
	_ = os.RemoveAll(tmpBrokerDir)
	_ = os.RemoveAll(tmpDataDir)

	brokerConfig := main.NewConfig()
	brokerConfig.Port = 0
	brokerConfig.Admin.Enabled = false
	brokerConfig.Data.Enabled = false
	brokerConfig.Broker.Dir = filepath.Join(tmpBrokerDir, strconv.Itoa(brokerConfig.Port))
	brokerConfig.ReportingDisabled = true

	dataConfig := main.NewConfig()
	dataConfig.Port = 0
	dataConfig.Admin.Enabled = false
	dataConfig.Broker.Enabled = false
	dataConfig.Data.Dir = filepath.Join(tmpDataDir, strconv.Itoa(dataConfig.Port))
	dataConfig.ReportingDisabled = true

	brokerCmd := main.NewRunCommand()
	broker := brokerCmd.Open(brokerConfig, "")
	defer broker.Close()

	if broker.Broker == nil {
		t.Fatalf("Test %s: failed to create broker on port %d", testName, brokerConfig.Port)
	}

	u := broker.Broker.URL()
	dataCmd := main.NewRunCommand()

	data := dataCmd.Open(dataConfig, (&u).String())
	defer data.Close()

	if data.DataNode == nil {
		t.Fatalf("Test %s: failed to create leader data node on port %d", testName, dataConfig.Port)
	}
}

func TestSeparateBrokerTwoDataNodes(t *testing.T) {
	t.Parallel()
	testName := "TestSeparateBrokerTwoDataNodes"
	if testing.Short() {
		t.Skip("Skipping", testName)
	}

	tmpDir := tempfile()
	tmpBrokerDir := filepath.Join(tmpDir, "broker-integration-test")
	tmpDataDir := filepath.Join(tmpDir, "data-integration-test")
	t.Logf("Test %s: using tmp directory %q for brokers\n", testName, tmpBrokerDir)
	t.Logf("Test %s: using tmp directory %q for data nodes\n", testName, tmpDataDir)
	// Sometimes if a test fails, it's because of a log.Fatal() in the program.
	// This prevents the defer from cleaning up directories.
	// To be safe, nuke them always before starting
	_ = os.RemoveAll(tmpBrokerDir)
	_ = os.RemoveAll(tmpDataDir)

	// Start a single broker node
	brokerConfig := main.NewConfig()
	brokerConfig.Port = 0
	brokerConfig.Admin.Enabled = false
	brokerConfig.Data.Enabled = false
	brokerConfig.Broker.Dir = filepath.Join(tmpBrokerDir, "1")
	brokerConfig.ReportingDisabled = true

	brokerCmd := main.NewRunCommand()
	broker := brokerCmd.Open(brokerConfig, "")
	defer broker.Close()

	if broker.Broker == nil {
		t.Fatalf("Test %s: failed to create broker on port %d", testName, brokerConfig.Port)
	}

	u := broker.Broker.URL()
	brokerURL := (&u).String()

	// Star the first data node and join the broker
	dataConfig1 := main.NewConfig()
	dataConfig1.Port = 0
	dataConfig1.Admin.Enabled = false
	dataConfig1.Broker.Enabled = false
	dataConfig1.Data.Dir = filepath.Join(tmpDataDir, "1")
	dataConfig1.ReportingDisabled = true

	dataCmd1 := main.NewRunCommand()

	data1 := dataCmd1.Open(dataConfig1, brokerURL)
	defer data1.Close()

	if data1.DataNode == nil {
		t.Fatalf("Test %s: failed to create leader data node on port %d", testName, dataConfig1.Port)
	}

	// Join data node 2 to single broker and first data node
	dataConfig2 := main.NewConfig()
	dataConfig2.Port = 0
	dataConfig2.Admin.Enabled = false
	dataConfig2.Broker.Enabled = false
	dataConfig2.Data.Dir = filepath.Join(tmpDataDir, "2")
	dataConfig2.ReportingDisabled = true

	dataCmd2 := main.NewRunCommand()

	data2 := dataCmd2.Open(dataConfig2, brokerURL)

	defer data2.Close()
	if data2.DataNode == nil {
		t.Fatalf("Test %s: failed to create leader data node on port %d", testName, dataConfig2.Port)
	}
}

// helper funcs

func errToString(err error) string {
	if err != nil {
		return err.Error()
	}
	return ""
}

func mustMarshalJSON(v interface{}) string {
	b, e := json.Marshal(v)
	if e != nil {
		panic(e)
	}
	return string(b)

}

func warn(v ...interface{})              { fmt.Fprintln(os.Stderr, v...) }
func warnf(msg string, v ...interface{}) { fmt.Fprintf(os.Stderr, msg+"\n", v...) }<|MERGE_RESOLUTION|>--- conflicted
+++ resolved
@@ -76,10 +76,6 @@
 //
 // This function returns a slice of nodes, the first of which will be the leader.
 func createCombinedNodeCluster(t *testing.T, testName, tmpDir string, nNodes int, baseConfig *main.Config) Cluster {
-<<<<<<< HEAD
-	basePort := 10000
-=======
->>>>>>> 9d79ba80
 	t.Logf("Creating cluster of %d nodes for test %s", nNodes, testName)
 	if nNodes < 1 {
 		t.Fatalf("Test %s: asked to create nonsense cluster", testName)
@@ -1417,11 +1413,7 @@
 
 // ensure that all queries work if there are more nodes in a cluster than the replication factor
 func Test3NodeClusterPartiallyReplicated(t *testing.T) {
-<<<<<<< HEAD
-=======
 	t.Parallel()
-	t.Skip("Skipping due to instability")
->>>>>>> 9d79ba80
 	testName := "3-node server integration partial replication"
 	if testing.Short() {
 		t.Skip(fmt.Sprintf("skipping '%s'", testName))
