package launcher_test

import (
	"context"
	"errors"
<<<<<<< HEAD
	"fmt"
	"sync"
=======
>>>>>>> cc3b1644
	"testing"
	"time"

	"github.com/influxdata/influxdb"
	"github.com/influxdata/influxdb/cmd/influxd/launcher"
	"github.com/influxdata/influxdb/mock"
	"github.com/influxdata/influxdb/pkger"
	"github.com/stretchr/testify/assert"
	"github.com/stretchr/testify/require"
)

func TestLauncher_Pkger(t *testing.T) {
	l := launcher.RunTestLauncherOrFail(t, ctx)
	l.SetupOrFail(t)
	defer l.ShutdownOrFail(t, ctx)

	svc := pkger.NewService(
		pkger.WithBucketSVC(l.BucketService(t)),
		pkger.WithDashboardSVC(l.DashboardService(t)),
		pkger.WithLabelSVC(l.LabelService(t)),
		pkger.WithNoticationEndpointSVC(l.NotificationEndpointService(t)),
		pkger.WithTelegrafSVC(l.TelegrafService(t)),
		pkger.WithVariableSVC(l.VariableService(t)),
	)

	t.Run("create a new package", func(t *testing.T) {
		newPkg, err := svc.CreatePkg(timedCtx(time.Second),
			pkger.CreateWithMetadata(pkger.Metadata{
				Description: "new desc",
				Name:        "new name",
				Version:     "v1.0.0",
			}),
		)
		require.NoError(t, err)

		assert.Equal(t, "new name", newPkg.Metadata.Name)
		assert.Equal(t, "new desc", newPkg.Metadata.Description)
		assert.Equal(t, "v1.0.0", newPkg.Metadata.Version)
	})

	t.Run("errors incurred during application of package rolls back to state before package", func(t *testing.T) {
		svc := pkger.NewService(
			pkger.WithBucketSVC(l.BucketService(t)),
			pkger.WithDashboardSVC(l.DashboardService(t)),
			pkger.WithLabelSVC(&fakeLabelSVC{
				LabelService: l.LabelService(t),
				killCount:    2, // hits error on 3rd attempt at creating a mapping
			}),
			pkger.WithNoticationEndpointSVC(l.NotificationEndpointService(t)),
			pkger.WithTelegrafSVC(l.TelegrafService(t)),
			pkger.WithVariableSVC(l.VariableService(t)),
		)

		_, err := svc.Apply(ctx, l.Org.ID, newPkg(t))
		require.Error(t, err)

		bkts, _, err := l.BucketService(t).FindBuckets(ctx, influxdb.BucketFilter{OrganizationID: &l.Org.ID})
		require.NoError(t, err)
		for _, b := range bkts {
			if influxdb.BucketTypeSystem == b.Type {
				continue
			}
			// verify system buckets and org bucket are the buckets available
			assert.Equal(t, l.Bucket.Name, b.Name)
		}

		labels, err := l.LabelService(t).FindLabels(ctx, influxdb.LabelFilter{OrgID: &l.Org.ID})
		require.NoError(t, err)
		assert.Empty(t, labels)

		dashs, _, err := l.DashboardService(t).FindDashboards(ctx, influxdb.DashboardFilter{
			OrganizationID: &l.Org.ID,
		}, influxdb.DefaultDashboardFindOptions)
		require.NoError(t, err)
		assert.Empty(t, dashs)

		endpoints, _, err := l.NotificationEndpointService(t).FindNotificationEndpoints(ctx, influxdb.NotificationEndpointFilter{
			OrgID: &l.Org.ID,
		})
		require.NoError(t, err)
		assert.Empty(t, endpoints)

		teles, _, err := l.TelegrafService(t).FindTelegrafConfigs(ctx, influxdb.TelegrafConfigFilter{
			OrgID: &l.Org.ID,
		})
		require.NoError(t, err)
		assert.Empty(t, teles)

		vars, err := l.VariableService(t).FindVariables(ctx, influxdb.VariableFilter{OrganizationID: &l.Org.ID})
		require.NoError(t, err)
		assert.Empty(t, vars)
	})

	hasLabelAssociations := func(t *testing.T, associations []influxdb.Label, numAss int, expectedNames ...string) {
		t.Helper()

		require.Len(t, associations, numAss)

		hasAss := func(t *testing.T, expected string) {
			t.Helper()
			for _, ass := range associations {
				if ass.Name == expected {
					return
				}
			}
			require.FailNow(t, "did not find expected association: "+expected)
		}

		for _, expected := range expectedNames {
			hasAss(t, expected)
		}
	}

	hasMapping := func(t *testing.T, actuals []pkger.SummaryLabelMapping, expected pkger.SummaryLabelMapping) {
		t.Helper()

		for _, actual := range actuals {
			if actual == expected {
				return
			}
		}
		require.FailNowf(t, "did not find expected mapping", "expected: %v", expected)
	}

	t.Run("dry run a package with no existing resources", func(t *testing.T) {
		sum, diff, err := svc.DryRun(ctx, l.Org.ID, newPkg(t))
		require.NoError(t, err)

		diffBkts := diff.Buckets
		require.Len(t, diffBkts, 1)
		assert.True(t, diffBkts[0].IsNew())

		diffLabels := diff.Labels
		require.Len(t, diffLabels, 1)
		assert.True(t, diffLabels[0].IsNew())

		diffVars := diff.Variables
		require.Len(t, diffVars, 1)
		assert.True(t, diffVars[0].IsNew())

		require.Len(t, diff.Dashboards, 1)
		require.Len(t, diff.NotificationEndpoints, 1)
		require.Len(t, diff.Telegrafs, 1)

		labels := sum.Labels
		require.Len(t, labels, 1)
		assert.Equal(t, "label_1", labels[0].Name)

		bkts := sum.Buckets
		require.Len(t, bkts, 1)
		assert.Equal(t, "rucket_1", bkts[0].Name)
		hasLabelAssociations(t, bkts[0].LabelAssociations, 1, "label_1")

		dashs := sum.Dashboards
		require.Len(t, dashs, 1)
		assert.Equal(t, "dash_1", dashs[0].Name)
		assert.Equal(t, "desc1", dashs[0].Description)
		hasLabelAssociations(t, dashs[0].LabelAssociations, 1, "label_1")

		endpoints := sum.NotificationEndpoints
		require.Len(t, endpoints, 1)
		assert.Equal(t, "http_none_auth_notification_endpoint", endpoints[0].GetName())
		assert.Equal(t, "http none auth desc", endpoints[0].GetDescription())
		hasLabelAssociations(t, endpoints[0].LabelAssociations, 1, "label_1")

		teles := sum.TelegrafConfigs
		require.Len(t, teles, 1)
		assert.Equal(t, "first_tele_config", teles[0].Name)
		assert.Equal(t, "desc", teles[0].Description)
		hasLabelAssociations(t, teles[0].LabelAssociations, 1, "label_1")

		vars := sum.Variables
		require.Len(t, vars, 1)
		assert.Equal(t, "var_query_1", vars[0].Name)
		hasLabelAssociations(t, vars[0].LabelAssociations, 1, "label_1")
		varArgs := vars[0].Arguments
		require.NotNil(t, varArgs)
		assert.Equal(t, "query", varArgs.Type)
		assert.Equal(t, influxdb.VariableQueryValues{
			Query:    "buckets()  |> filter(fn: (r) => r.name !~ /^_/)  |> rename(columns: {name: \"_value\"})  |> keep(columns: [\"_value\"])",
			Language: "flux",
		}, varArgs.Values)
	})

	t.Run("apply a package of all new resource s", func(t *testing.T) {
		// this initial test is also setup for the sub tests
		sum1, err := svc.Apply(timedCtx(5*time.Second), l.Org.ID, newPkg(t))
		require.NoError(t, err)

		labels := sum1.Labels
		require.Len(t, labels, 1)
		assert.NotZero(t, labels[0].ID)
		assert.Equal(t, "label_1", labels[0].Name)

		bkts := sum1.Buckets
		require.Len(t, bkts, 1)
		assert.NotZero(t, bkts[0].ID)
		assert.Equal(t, "rucket_1", bkts[0].Name)
		hasLabelAssociations(t, bkts[0].LabelAssociations, 1, "label_1")

		dashs := sum1.Dashboards
		require.Len(t, dashs, 1)
		assert.NotZero(t, dashs[0].ID)
		assert.Equal(t, "dash_1", dashs[0].Name)
		assert.Equal(t, "desc1", dashs[0].Description)
		hasLabelAssociations(t, dashs[0].LabelAssociations, 1, "label_1")

		endpoints := sum1.NotificationEndpoints
		require.Len(t, endpoints, 1)
		assert.NotZero(t, endpoints[0].GetID())
		assert.Equal(t, "http_none_auth_notification_endpoint", endpoints[0].GetName())
		assert.Equal(t, "http none auth desc", endpoints[0].GetDescription())
		assert.Equal(t, influxdb.TaskStatusInactive, string(endpoints[0].GetStatus()))
		hasLabelAssociations(t, endpoints[0].LabelAssociations, 1, "label_1")

		teles := sum1.TelegrafConfigs
		require.Len(t, teles, 1)
		assert.NotZero(t, teles[0].ID)
		assert.Equal(t, l.Org.ID, teles[0].OrgID)
		assert.Equal(t, "first_tele_config", teles[0].Name)
		assert.Equal(t, "desc", teles[0].Description)
		assert.Len(t, teles[0].Plugins, 2)

		vars := sum1.Variables
		require.Len(t, vars, 1)
		assert.NotZero(t, vars[0].ID)
		assert.Equal(t, "var_query_1", vars[0].Name)
		hasLabelAssociations(t, vars[0].LabelAssociations, 1, "label_1")
		varArgs := vars[0].Arguments
		require.NotNil(t, varArgs)
		assert.Equal(t, "query", varArgs.Type)
		assert.Equal(t, influxdb.VariableQueryValues{
			Query:    "buckets()  |> filter(fn: (r) => r.name !~ /^_/)  |> rename(columns: {name: \"_value\"})  |> keep(columns: [\"_value\"])",
			Language: "flux",
		}, varArgs.Values)

<<<<<<< HEAD
		teles := sum1.TelegrafConfigs
		require.Len(t, teles, 1)
		assert.NotZero(t, teles[0].ID)
		assert.Equal(t, l.Org.ID, teles[0].OrgID)
		assert.Equal(t, "first_tele_config", teles[0].Name)
		assert.Equal(t, "desc", teles[0].Description)
		assert.Equal(t, telConf, teles[0].Config)

=======
>>>>>>> cc3b1644
		newSumMapping := func(id influxdb.ID, name string, rt influxdb.ResourceType) pkger.SummaryLabelMapping {
			return pkger.SummaryLabelMapping{
				ResourceName: name,
				LabelName:    labels[0].Name,
				LabelMapping: influxdb.LabelMapping{
					LabelID:      labels[0].ID,
					ResourceID:   id,
					ResourceType: rt,
				},
			}
		}

		mappings := sum1.LabelMappings
		require.Len(t, mappings, 5)
		hasMapping(t, mappings, newSumMapping(bkts[0].ID, bkts[0].Name, influxdb.BucketsResourceType))
		hasMapping(t, mappings, newSumMapping(influxdb.ID(dashs[0].ID), dashs[0].Name, influxdb.DashboardsResourceType))
		hasMapping(t, mappings, newSumMapping(vars[0].ID, vars[0].Name, influxdb.VariablesResourceType))
		hasMapping(t, mappings, newSumMapping(teles[0].ID, teles[0].Name, influxdb.TelegrafsResourceType))

		t.Run("pkg with same bkt-var-label does nto create new resources for them", func(t *testing.T) {
			// validate the new package doesn't create new resources for bkts/labels/vars
			// since names collide.
			sum2, err := svc.Apply(timedCtx(5*time.Second), l.Org.ID, newPkg(t))
			require.NoError(t, err)

			require.Equal(t, sum1.Buckets, sum2.Buckets)
			require.Equal(t, sum1.Labels, sum2.Labels)
			require.Equal(t, sum1.NotificationEndpoints, sum2.NotificationEndpoints)
			require.Equal(t, sum1.Variables, sum2.Variables)

			// dashboards should be new
			require.NotEqual(t, sum1.Dashboards, sum2.Dashboards)
		})

		t.Run("exporting resources with existing ids should return a valid pkg", func(t *testing.T) {
			resToClone := []pkger.ResourceToClone{
				{
					Kind: pkger.KindBucket,
					ID:   bkts[0].ID,
				},
				{
					Kind: pkger.KindDashboard,
					ID:   influxdb.ID(dashs[0].ID),
				},
				{
					Kind: pkger.KindLabel,
					ID:   labels[0].ID,
				},
				{
					Kind: pkger.KindTelegraf,
					ID:   teles[0].ID,
				},
			}

			resWithNewName := []pkger.ResourceToClone{
				{
					Kind: pkger.KindVariable,
					Name: "new name",
					ID:   vars[0].ID,
				},
			}

			newPkg, err := svc.CreatePkg(timedCtx(2*time.Second),
				pkger.CreateWithMetadata(pkger.Metadata{
					Description: "newest desc",
					Name:        "newest name",
					Version:     "v1.0.1",
				}),
				pkger.CreateWithExistingResources(append(resToClone, resWithNewName...)...),
			)
			require.NoError(t, err)

			assert.Equal(t, "newest desc", newPkg.Metadata.Description)
			assert.Equal(t, "newest name", newPkg.Metadata.Name)
			assert.Equal(t, "v1.0.1", newPkg.Metadata.Version)

			newSum := newPkg.Summary()

			labels := newSum.Labels
			require.Len(t, labels, 1)
			assert.Zero(t, labels[0].ID)
			assert.Equal(t, "label_1", labels[0].Name)

			bkts := newSum.Buckets
			require.Len(t, bkts, 1)
			assert.Zero(t, bkts[0].ID)
			assert.Equal(t, "rucket_1", bkts[0].Name)
			hasLabelAssociations(t, bkts[0].LabelAssociations, 1, "label_1")

			dashs := newSum.Dashboards
			require.Len(t, dashs, 1)
			assert.Zero(t, dashs[0].ID)
			assert.Equal(t, "dash_1", dashs[0].Name)
			assert.Equal(t, "desc1", dashs[0].Description)
			hasLabelAssociations(t, dashs[0].LabelAssociations, 1, "label_1")

			require.Len(t, newSum.TelegrafConfigs, 1)
			assert.Equal(t, teles[0].Name, newSum.TelegrafConfigs[0].Name)
			assert.Equal(t, teles[0].Description, newSum.TelegrafConfigs[0].Description)

			vars := newSum.Variables
			require.Len(t, vars, 1)
			assert.Zero(t, vars[0].ID)
			assert.Equal(t, "new name", vars[0].Name) // new name
			hasLabelAssociations(t, vars[0].LabelAssociations, 1, "label_1")
			varArgs := vars[0].Arguments
			require.NotNil(t, varArgs)
			assert.Equal(t, "query", varArgs.Type)
			assert.Equal(t, influxdb.VariableQueryValues{
				Query:    "buckets()  |> filter(fn: (r) => r.name !~ /^_/)  |> rename(columns: {name: \"_value\"})  |> keep(columns: [\"_value\"])",
				Language: "flux",
			}, varArgs.Values)
		})

		t.Run("error incurs during package application when resources already exist rollsback to prev state", func(t *testing.T) {
			updatePkg, err := pkger.Parse(pkger.EncodingYAML, pkger.FromString(updatePkgYMLStr))
			require.NoError(t, err)

			svc := pkger.NewService(
				pkger.WithBucketSVC(&fakeBucketSVC{
					BucketService: l.BucketService(t),
					killCount:     0, // kill on first update for bucket
				}),
				pkger.WithDashboardSVC(l.DashboardService(t)),
				pkger.WithLabelSVC(l.LabelService(t)),
				pkger.WithNoticationEndpointSVC(l.NotificationEndpointService(t)),
				pkger.WithTelegrafSVC(l.TelegrafService(t)),
				pkger.WithVariableSVC(l.VariableService(t)),
			)

			_, err = svc.Apply(ctx, l.Org.ID, updatePkg)
			require.Error(t, err)

			bkt, err := l.BucketService(t).FindBucketByID(ctx, bkts[0].ID)
			require.NoError(t, err)
			// make sure the desc change is not applied and is rolled back to prev desc
			assert.Equal(t, bkt.Description, bkts[0].Description)

			label, err := l.LabelService(t).FindLabelByID(ctx, labels[0].ID)
			require.NoError(t, err)
			assert.Equal(t, label.Properties["description"], labels[0].Properties["description"])

			v, err := l.VariableService(t).FindVariableByID(ctx, vars[0].ID)
			require.NoError(t, err)
			assert.Equal(t, v.Description, vars[0].Description)
		})
	})
}

func timedCtx(d time.Duration) context.Context {
	ctx, cancel := context.WithTimeout(ctx, d)
	var _ = cancel
	return ctx
}

func newPkg(t *testing.T) *pkger.Pkg {
	t.Helper()

	pkg, err := pkger.Parse(pkger.EncodingYAML, pkger.FromString(pkgYMLStr))
	require.NoError(t, err)
	return pkg
}

const telConf = `[agent]
  interval = "10s"
  metric_batch_size = 1000
  metric_buffer_limit = 10000
  collection_jitter = "0s"
  flush_interval = "10s"
[[outputs.influxdb_v2]]
  urls = ["http://localhost:9999"]
  token = "$INFLUX_TOKEN"
  organization = "rg"
  bucket = "rucket_3"
[[inputs.cpu]]
  percpu = true
`

var pkgYMLStr = fmt.Sprintf(`apiVersion: 0.1.0
kind: Package
meta:
  pkgName:      pkg_name
  pkgVersion:   1
  description:  pack description
spec:
  resources:
    - kind: Label
      name: label_1
    - kind: Bucket
      name: rucket_1
      associations:
        - kind: Label
          name: label_1
    - kind: Dashboard
      name: dash_1
      description: desc1
      associations:
        - kind: Label
          name: label_1
      charts:
        - kind:   Single_Stat
          name:   single stat
          suffix: days
          width:  6
          height: 3
          shade: true
          queries:
            - query: >
                from(bucket: v.bucket) |> range(start: v.timeRangeStart) |> filter(fn: (r) => r._measurement == "system") |> filter(fn: (r) => r._field == "uptime") |> last() |> map(fn: (r) => ({r with _value: r._value / 86400})) |> yield(name: "last")
          colors:
            - name: laser
              type: text
              hex: "#8F8AF4"
    - kind: Variable
      name: var_query_1
      description: var_query_1 desc
      type: query
      language: flux
      query: |
        buckets()  |> filter(fn: (r) => r.name !~ /^_/)  |> rename(columns: {name: "_value"})  |> keep(columns: ["_value"])
      associations:
        - kind: Label
          name: label_1
    - kind: Telegraf
      name: first_tele_config
      description: desc
      associations:
        - kind: Label
          name: label_1
<<<<<<< HEAD
      config: %+q
`, telConf)
=======
      config: |
        [agent]
          interval = "10s"
          metric_batch_size = 1000
          metric_buffer_limit = 10000
          collection_jitter = "0s"
          flush_interval = "10s"
        [[outputs.influxdb_v2]]
          urls = ["http://localhost:9999"]
          token = "$INFLUX_TOKEN"
          organization = "rg"
          bucket = "rucket_3"
        [[inputs.cpu]]
          percpu = true
    - kind: NotificationEndpointHTTP
      name: http_none_auth_notification_endpoint
      type: none
      description: http none auth desc
      method: GET
      url:  https://www.example.com/endpoint/noneauth
      status: inactive
      associations:
        - kind: Label
          name: label_1
`
>>>>>>> cc3b1644

const updatePkgYMLStr = `apiVersion: 0.1.0
kind: Package
meta:
  pkgName:      pkg_name
  pkgVersion:   1
  description:  pack description
spec:
  resources:
    - kind: Label
      name: label_1
      description: new desc
    - kind: Bucket
      name: rucket_1
      description: new desc
      associations:
        - kind: Label
          name: label_1
    - kind: Variable
      name: var_query_1
      description: new desc
      type: query
      language: flux
      query: |
        buckets()  |> filter(fn: (r) => r.name !~ /^_/)  |> rename(columns: {name: "_value"})  |> keep(columns: ["_value"])
      associations:
        - kind: Label
          name: label_1
`

type fakeBucketSVC struct {
	influxdb.BucketService
	updateCallCount mock.SafeCount
	killCount       int
}

func (f *fakeBucketSVC) UpdateBucket(ctx context.Context, id influxdb.ID, upd influxdb.BucketUpdate) (*influxdb.Bucket, error) {
	if f.updateCallCount.Count() == f.killCount {
		return nil, errors.New("reached kill count")
	}
	defer f.updateCallCount.IncrFn()()
	return f.BucketService.UpdateBucket(ctx, id, upd)
}

type fakeLabelSVC struct {
	influxdb.LabelService
	callCount mock.SafeCount
	killCount int
}

func (f *fakeLabelSVC) CreateLabelMapping(ctx context.Context, m *influxdb.LabelMapping) error {
	defer f.callCount.IncrFn()()
	if f.callCount.Count() == f.killCount {
		return errors.New("reached kill count")
	}
	return f.LabelService.CreateLabelMapping(ctx, m)
}<|MERGE_RESOLUTION|>--- conflicted
+++ resolved
@@ -3,11 +3,7 @@
 import (
 	"context"
 	"errors"
-<<<<<<< HEAD
 	"fmt"
-	"sync"
-=======
->>>>>>> cc3b1644
 	"testing"
 	"time"
 
@@ -229,7 +225,7 @@
 		assert.Equal(t, l.Org.ID, teles[0].OrgID)
 		assert.Equal(t, "first_tele_config", teles[0].Name)
 		assert.Equal(t, "desc", teles[0].Description)
-		assert.Len(t, teles[0].Plugins, 2)
+		assert.Equal(t, telConf, teles[0].Config)
 
 		vars := sum1.Variables
 		require.Len(t, vars, 1)
@@ -244,17 +240,6 @@
 			Language: "flux",
 		}, varArgs.Values)
 
-<<<<<<< HEAD
-		teles := sum1.TelegrafConfigs
-		require.Len(t, teles, 1)
-		assert.NotZero(t, teles[0].ID)
-		assert.Equal(t, l.Org.ID, teles[0].OrgID)
-		assert.Equal(t, "first_tele_config", teles[0].Name)
-		assert.Equal(t, "desc", teles[0].Description)
-		assert.Equal(t, telConf, teles[0].Config)
-
-=======
->>>>>>> cc3b1644
 		newSumMapping := func(id influxdb.ID, name string, rt influxdb.ResourceType) pkger.SummaryLabelMapping {
 			return pkger.SummaryLabelMapping{
 				ResourceName: name,
@@ -484,24 +469,7 @@
       associations:
         - kind: Label
           name: label_1
-<<<<<<< HEAD
       config: %+q
-`, telConf)
-=======
-      config: |
-        [agent]
-          interval = "10s"
-          metric_batch_size = 1000
-          metric_buffer_limit = 10000
-          collection_jitter = "0s"
-          flush_interval = "10s"
-        [[outputs.influxdb_v2]]
-          urls = ["http://localhost:9999"]
-          token = "$INFLUX_TOKEN"
-          organization = "rg"
-          bucket = "rucket_3"
-        [[inputs.cpu]]
-          percpu = true
     - kind: NotificationEndpointHTTP
       name: http_none_auth_notification_endpoint
       type: none
@@ -510,10 +478,9 @@
       url:  https://www.example.com/endpoint/noneauth
       status: inactive
       associations:
-        - kind: Label
-          name: label_1
-`
->>>>>>> cc3b1644
+      - kind: Label
+        name: label_1
+`, telConf)
 
 const updatePkgYMLStr = `apiVersion: 0.1.0
 kind: Package
