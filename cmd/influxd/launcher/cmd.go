package launcher

import (
	"context"
	"fmt"
	"os"
	"path/filepath"
	"strings"
	"time"

	"github.com/influxdata/influxdb/v2/bolt"
	"github.com/influxdata/influxdb/v2/fluxinit"
	"github.com/influxdata/influxdb/v2/internal/fs"
	"github.com/influxdata/influxdb/v2/kit/cli"
	"github.com/influxdata/influxdb/v2/kit/signals"
	influxlogger "github.com/influxdata/influxdb/v2/logger"
	"github.com/influxdata/influxdb/v2/pprof"
	"github.com/influxdata/influxdb/v2/sqlite"
	"github.com/influxdata/influxdb/v2/storage"
	"github.com/influxdata/influxdb/v2/v1/coordinator"
	"github.com/influxdata/influxdb/v2/vault"
	"github.com/spf13/cobra"
	"github.com/spf13/viper"
	"go.uber.org/zap/zapcore"
)

func errInvalidFlags(flags []string, configFile string) error {
	return fmt.Errorf(
		"error: found flags from an InfluxDB 1.x configuration in config file at %s - see https://docs.influxdata.com/influxdb/latest/reference/config-options/ for flags supported on this version of InfluxDB: %s",
		configFile,
		strings.Join(flags, ","),
	)
}

// NewInfluxdCommand constructs the root of the influxd CLI, along with a `run` subcommand.
// The `run` subcommand is set as the default to execute.
func NewInfluxdCommand(ctx context.Context, v *viper.Viper) (*cobra.Command, error) {
	o := NewOpts(v)
	cliOpts := o.BindCliOpts()

	prog := cli.Program{
		Name: "influxd",
		Run:  cmdRunE(ctx, o),
	}
	cmd, err := cli.NewCommand(o.Viper, &prog)
	if err != nil {
		return nil, err
	}

	// Error out if invalid flags are found in the config file. This may indicate trying to launch 2.x using a 1.x config.
	if invalidFlags := invalidFlags(v); len(invalidFlags) > 0 {
		return nil, errInvalidFlags(invalidFlags, v.ConfigFileUsed())
	}

	runCmd := &cobra.Command{
		Use:  "run",
		RunE: cmd.RunE,
		Args: cobra.NoArgs,
	}
	for _, c := range []*cobra.Command{cmd, runCmd} {
		setCmdDescriptions(c)
		if err := cli.BindOptions(o.Viper, c, cliOpts); err != nil {
			return nil, err
		}
	}
	cmd.AddCommand(runCmd)
	printCmd, err := NewInfluxdPrintConfigCommand(v, cliOpts)
	if err != nil {
		return nil, err
	}
	cmd.AddCommand(printCmd)

	return cmd, nil
}

func invalidFlags(v *viper.Viper) []string {
	var invalid []string
	for _, k := range v.AllKeys() {
		if inOneDotExFlagsList(k) {
			invalid = append(invalid, k)
		}
	}

	return invalid
}

func setCmdDescriptions(cmd *cobra.Command) {
	cmd.Short = "Start the influxd server"
	cmd.Long = `
	Start up the daemon configured with flags/env vars/config file.

	The order of precedence for config options are as follows (1 highest, 3 lowest):
		1. flags
		2. env vars
		3. config file

	A config file can be provided via the INFLUXD_CONFIG_PATH env var. If a file is
	not provided via an env var, influxd will look in the current directory for a
	config.{json|toml|yaml|yml} file. If one does not exist, then it will continue unchanged.
`
}

func cmdRunE(ctx context.Context, o *InfluxdOpts) func() error {
	return func() error {
		// Set this as early as possible, since it affects global profiling rates.
		pprof.SetGlobalProfiling(!o.ProfilingDisabled)

		fluxinit.FluxInit()

		l := NewLauncher()

		// Create top level logger
		logconf := &influxlogger.Config{
			Format: "auto",
			Level:  o.LogLevel,
		}
		logger, err := logconf.New(os.Stdout)
		if err != nil {
			return err
		}
		l.log = logger

		// Start the launcher and wait for it to exit on SIGINT or SIGTERM.
		if err := l.run(signals.WithStandardSignals(ctx), o); err != nil {
			return err
		}
		<-l.Done()

		// Tear down the launcher, allowing it a few seconds to finish any
		// in-progress requests.
		shutdownCtx, cancel := context.WithTimeout(ctx, 2*time.Second)
		defer cancel()
		return l.Shutdown(shutdownCtx)
	}
}

// InfluxdOpts captures all arguments for running the InfluxDB server.
type InfluxdOpts struct {
	Testing                 bool
	TestingAlwaysAllowSetup bool

	LogLevel          zapcore.Level
	FluxLogEnabled    bool
	TracingType       string
	ReportingDisabled bool

	AssetsPath string
	BoltPath   string
	SqLitePath string
	EnginePath string

	StoreType   string
	SecretStore string
	VaultConfig vault.Config

	InstanceID string

	HttpBindAddress       string
	HttpReadHeaderTimeout time.Duration
	HttpReadTimeout       time.Duration
	HttpWriteTimeout      time.Duration
	HttpIdleTimeout       time.Duration
	HttpTLSCert           string
	HttpTLSKey            string
	HttpTLSMinVersion     string
	HttpTLSStrictCiphers  bool
	SessionLength         int // in minutes
	SessionRenewDisabled  bool

	ProfilingDisabled bool
	MetricsDisabled   bool
	UIDisabled        bool

	NatsPort            int
	NatsMaxPayloadBytes int

	NoTasks      bool
	FeatureFlags map[string]string

	// Query options.
	ConcurrencyQuota                int32
	InitialMemoryBytesQuotaPerQuery int64
	MemoryBytesQuotaPerQuery        int64
	MaxMemoryBytes                  int64
	QueueSize                       int32
	CoordinatorConfig               coordinator.Config

	// Storage options.
	StorageConfig storage.Config

	Viper *viper.Viper

	// HardeningEnabled toggles multiple best-practice hardening options on.
	HardeningEnabled bool
<<<<<<< HEAD
	// TemplateFileUrlsDisabled disables file protocol URIs in templates.
	TemplateFileUrlsDisabled bool
=======
	StrongPasswords  bool
>>>>>>> 2e458963
}

// NewOpts constructs options with default values.
func NewOpts(viper *viper.Viper) *InfluxdOpts {
	dir, err := fs.InfluxDir()
	if err != nil {
		panic(fmt.Errorf("failed to determine influx directory: %v", err))
	}

	return &InfluxdOpts{
		Viper:             viper,
		StorageConfig:     storage.NewConfig(),
		CoordinatorConfig: coordinator.NewConfig(),

		LogLevel:          zapcore.InfoLevel,
		FluxLogEnabled:    false,
		ReportingDisabled: false,

		BoltPath:   filepath.Join(dir, bolt.DefaultFilename),
		SqLitePath: filepath.Join(dir, sqlite.DefaultFilename),
		EnginePath: filepath.Join(dir, "engine"),

		HttpBindAddress:       ":8086",
		HttpReadHeaderTimeout: 10 * time.Second,
		HttpIdleTimeout:       3 * time.Minute,
		HttpTLSMinVersion:     "1.2",
		HttpTLSStrictCiphers:  false,
		SessionLength:         60, // 60 minutes
		SessionRenewDisabled:  false,

		ProfilingDisabled: false,
		MetricsDisabled:   false,
		UIDisabled:        false,

		StoreType:   DiskStore,
		SecretStore: BoltStore,

		NatsPort:            0,
		NatsMaxPayloadBytes: 0,

		NoTasks: false,

		ConcurrencyQuota:                1024,
		InitialMemoryBytesQuotaPerQuery: 0,
		MemoryBytesQuotaPerQuery:        0,
		MaxMemoryBytes:                  0,
		QueueSize:                       1024,

		Testing:                 false,
		TestingAlwaysAllowSetup: false,

<<<<<<< HEAD
		HardeningEnabled:         false,
		TemplateFileUrlsDisabled: false,
=======
		HardeningEnabled: false,
		StrongPasswords:  false,
>>>>>>> 2e458963
	}
}

// BindCliOpts returns a list of options which can be added to a cobra command
// in order to set options over the CLI.
func (o *InfluxdOpts) BindCliOpts() []cli.Opt {
	return []cli.Opt{
		{
			DestP:   &o.LogLevel,
			Flag:    "log-level",
			Default: o.LogLevel,
			Desc:    "supported log levels are debug, info, and error",
		},
		{
			DestP:   &o.FluxLogEnabled,
			Flag:    "flux-log-enabled",
			Default: o.FluxLogEnabled,
			Desc:    "enables detailed logging for flux queries",
		},
		{
			DestP: &o.TracingType,
			Flag:  "tracing-type",
			Desc:  fmt.Sprintf("supported tracing types are %s, %s", LogTracing, JaegerTracing),
		},
		{
			DestP:   &o.BoltPath,
			Flag:    "bolt-path",
			Default: o.BoltPath,
			Desc:    "path to boltdb database",
		},
		{
			DestP: &o.SqLitePath,
			Flag:  "sqlite-path",
			Desc:  fmt.Sprintf("path to sqlite database. if not set, sqlite database will be stored in the bolt-path directory as %q.", sqlite.DefaultFilename),
		},
		{
			DestP: &o.AssetsPath,
			Flag:  "assets-path",
			Desc:  "override default assets by serving from a specific directory (developer mode)",
		},
		{
			DestP:   &o.StoreType,
			Flag:    "store",
			Default: o.StoreType,
			Desc:    "backing store for REST resources (disk or memory)",
		},
		{
			DestP:   &o.Testing,
			Flag:    "e2e-testing",
			Default: o.Testing,
			Desc:    "add /debug/flush endpoint to clear stores; used for end-to-end tests",
		},
		{
			DestP:   &o.TestingAlwaysAllowSetup,
			Flag:    "testing-always-allow-setup",
			Default: o.TestingAlwaysAllowSetup,
			Desc:    "ensures the /api/v2/setup endpoint always returns true to allow onboarding",
		},
		{
			DestP:   &o.EnginePath,
			Flag:    "engine-path",
			Default: o.EnginePath,
			Desc:    "path to persistent engine files",
		},
		{
			DestP:   &o.SecretStore,
			Flag:    "secret-store",
			Default: o.SecretStore,
			Desc:    "data store for secrets (bolt or vault)",
		},
		{
			DestP:   &o.ReportingDisabled,
			Flag:    "reporting-disabled",
			Default: o.ReportingDisabled,
			Desc:    "disable sending telemetry data to https://telemetry.influxdata.com every 8 hours",
		},
		{
			DestP:   &o.SessionLength,
			Flag:    "session-length",
			Default: o.SessionLength,
			Desc:    "ttl in minutes for newly created sessions",
		},
		{
			DestP:   &o.SessionRenewDisabled,
			Flag:    "session-renew-disabled",
			Default: o.SessionRenewDisabled,
			Desc:    "disables automatically extending session ttl on request",
		},
		{
			DestP: &o.VaultConfig.Address,
			Flag:  "vault-addr",
			Desc:  "address of the Vault server expressed as a URL and port, for example: https://127.0.0.1:8200/.",
		},
		{
			DestP: &o.VaultConfig.ClientTimeout,
			Flag:  "vault-client-timeout",
			Desc:  "timeout variable. The default value is 60s.",
		},
		{
			DestP: &o.VaultConfig.MaxRetries,
			Flag:  "vault-max-retries",
			Desc:  "maximum number of retries when a 5xx error code is encountered. The default is 2, for three total attempts. Set this to 0 or less to disable retrying.",
		},
		{
			DestP: &o.VaultConfig.CACert,
			Flag:  "vault-cacert",
			Desc:  "path to a PEM-encoded CA certificate file on the local disk. This file is used to verify the Vault server's SSL certificate. This environment variable takes precedence over VAULT_CAPATH.",
		},
		{
			DestP: &o.VaultConfig.CAPath,
			Flag:  "vault-capath",
			Desc:  "path to a directory of PEM-encoded CA certificate files on the local disk. These certificates are used to verify the Vault server's SSL certificate.",
		},
		{
			DestP: &o.VaultConfig.ClientCert,
			Flag:  "vault-client-cert",
			Desc:  "path to a PEM-encoded client certificate on the local disk. This file is used for TLS communication with the Vault server.",
		},
		{
			DestP: &o.VaultConfig.ClientKey,
			Flag:  "vault-client-key",
			Desc:  "path to an unencrypted, PEM-encoded private key on disk which corresponds to the matching client certificate.",
		},
		{
			DestP: &o.VaultConfig.InsecureSkipVerify,
			Flag:  "vault-skip-verify",
			Desc:  "do not verify Vault's presented certificate before communicating with it. Setting this variable is not recommended and voids Vault's security model.",
		},
		{
			DestP: &o.VaultConfig.TLSServerName,
			Flag:  "vault-tls-server-name",
			Desc:  "name to use as the SNI host when connecting via TLS.",
		},
		{
			DestP: &o.VaultConfig.Token,
			Flag:  "vault-token",
			Desc:  "vault authentication token",
		},

		// HTTP options
		{
			DestP:   &o.HttpBindAddress,
			Flag:    "http-bind-address",
			Default: o.HttpBindAddress,
			Desc:    "bind address for the REST HTTP API",
		},
		{
			DestP:   &o.HttpReadHeaderTimeout,
			Flag:    "http-read-header-timeout",
			Default: o.HttpReadHeaderTimeout,
			Desc:    "max duration the server should spend trying to read HTTP headers for new requests. Set to 0 for no timeout",
		},
		{
			DestP:   &o.HttpReadTimeout,
			Flag:    "http-read-timeout",
			Default: o.HttpReadTimeout,
			Desc:    "max duration the server should spend trying to read the entirety of new requests. Set to 0 for no timeout",
		},
		{
			DestP:   &o.HttpWriteTimeout,
			Flag:    "http-write-timeout",
			Default: o.HttpWriteTimeout,
			Desc:    "max duration the server should spend on processing+responding to requests. Set to 0 for no timeout",
		},
		{
			DestP:   &o.HttpIdleTimeout,
			Flag:    "http-idle-timeout",
			Default: o.HttpIdleTimeout,
			Desc:    "max duration the server should keep established connections alive while waiting for new requests. Set to 0 for no timeout",
		},
		{
			DestP: &o.HttpTLSCert,
			Flag:  "tls-cert",
			Desc:  "TLS certificate for HTTPs",
		},
		{
			DestP: &o.HttpTLSKey,
			Flag:  "tls-key",
			Desc:  "TLS key for HTTPs",
		},
		{
			DestP:   &o.HttpTLSMinVersion,
			Flag:    "tls-min-version",
			Default: o.HttpTLSMinVersion,
			Desc:    "Minimum accepted TLS version",
		},
		{
			DestP:   &o.HttpTLSStrictCiphers,
			Flag:    "tls-strict-ciphers",
			Default: o.HttpTLSStrictCiphers,
			Desc:    "Restrict accept ciphers to: ECDHE_ECDSA_WITH_AES_128_GCM_SHA256, ECDHE_RSA_WITH_AES_128_GCM_SHA256, ECDHE_ECDSA_WITH_AES_256_GCM_SHA384, ECDHE_RSA_WITH_AES_256_GCM_SHA384, ECDHE_ECDSA_WITH_CHACHA20_POLY1305, ECDHE_RSA_WITH_CHACHA20_POLY1305",
		},

		{
			DestP:   &o.NoTasks,
			Flag:    "no-tasks",
			Default: o.NoTasks,
			Desc:    "disables the task scheduler",
		},
		{
			DestP:   &o.ConcurrencyQuota,
			Flag:    "query-concurrency",
			Default: o.ConcurrencyQuota,
			Desc:    "the number of queries that are allowed to execute concurrently. Set to 0 to allow an unlimited number of concurrent queries",
		},
		{
			DestP:   &o.InitialMemoryBytesQuotaPerQuery,
			Flag:    "query-initial-memory-bytes",
			Default: o.InitialMemoryBytesQuotaPerQuery,
			Desc:    "the initial number of bytes allocated for a query when it is started. If this is unset, then query-memory-bytes will be used",
		},
		{
			DestP:   &o.MemoryBytesQuotaPerQuery,
			Flag:    "query-memory-bytes",
			Default: o.MemoryBytesQuotaPerQuery,
			Desc:    "maximum number of bytes a query is allowed to use at any given time. This must be greater or equal to query-initial-memory-bytes",
		},
		{
			DestP:   &o.MaxMemoryBytes,
			Flag:    "query-max-memory-bytes",
			Default: o.MaxMemoryBytes,
			Desc:    "the maximum amount of memory used for queries. Can only be set when query-concurrency is limited. If this is unset, then this number is query-concurrency * query-memory-bytes",
		},
		{
			DestP:   &o.QueueSize,
			Flag:    "query-queue-size",
			Default: o.QueueSize,
			Desc:    "the number of queries that are allowed to be awaiting execution before new queries are rejected. Must be > 0 if query-concurrency is not unlimited",
		},
		{
			DestP: &o.FeatureFlags,
			Flag:  "feature-flags",
			Desc:  "feature flag overrides",
		},
		{
			DestP:   &o.InstanceID,
			Flag:    "instance-id",
			Default: "",
			Desc:    "add an instance id for replications to prevent collisions and allow querying by edge node",
		},

		// storage configuration
		{
			DestP:   &o.StorageConfig.WriteTimeout,
			Flag:    "storage-write-timeout",
			Default: o.StorageConfig.WriteTimeout,
			Desc:    "The max amount of time the engine will spend completing a write request before cancelling with a timeout.",
		},
		{
			DestP: &o.StorageConfig.Data.WALFsyncDelay,
			Flag:  "storage-wal-fsync-delay",
			Desc:  "The amount of time that a write will wait before fsyncing. A duration greater than 0 can be used to batch up multiple fsync calls. This is useful for slower disks or when WAL write contention is seen.",
		},
		{
			DestP: &o.StorageConfig.Data.WALMaxConcurrentWrites,
			Flag:  "storage-wal-max-concurrent-writes",
			Desc:  "The max number of writes that will attempt to write to the WAL at a time. (default <nprocs> * 2)",
		},
		{
			DestP:   &o.StorageConfig.Data.WALMaxWriteDelay,
			Flag:    "storage-wal-max-write-delay",
			Default: o.StorageConfig.Data.WALMaxWriteDelay,
			Desc:    "The max amount of time a write will wait when the WAL already has `storage-wal-max-concurrent-writes` active writes. Set to 0 to disable the timeout.",
		},
		{
			DestP: &o.StorageConfig.Data.ValidateKeys,
			Flag:  "storage-validate-keys",
			Desc:  "Validates incoming writes to ensure keys only have valid unicode characters.",
		},
		{
			DestP: &o.StorageConfig.Data.SkipFieldSizeValidation,
			Flag:  "storage-no-validate-field-size",
			Desc:  "Skip field-size validation on incoming writes.",
		},
		{
			DestP: &o.StorageConfig.Data.CacheMaxMemorySize,
			Flag:  "storage-cache-max-memory-size",
			Desc:  "The maximum size a shard's cache can reach before it starts rejecting writes.",
		},
		{
			DestP: &o.StorageConfig.Data.CacheSnapshotMemorySize,
			Flag:  "storage-cache-snapshot-memory-size",
			Desc:  "The size at which the engine will snapshot the cache and write it to a TSM file, freeing up memory.",
		},
		{
			DestP: &o.StorageConfig.Data.CacheSnapshotWriteColdDuration,
			Flag:  "storage-cache-snapshot-write-cold-duration",
			Desc:  "The length of time at which the engine will snapshot the cache and write it to a new TSM file if the shard hasn't received writes or deletes.",
		},
		{
			DestP: &o.StorageConfig.Data.CompactFullWriteColdDuration,
			Flag:  "storage-compact-full-write-cold-duration",
			Desc:  "The duration at which the engine will compact all TSM files in a shard if it hasn't received a write or delete.",
		},
		{
			DestP: &o.StorageConfig.Data.CompactThroughputBurst,
			Flag:  "storage-compact-throughput-burst",
			Desc:  "The rate limit in bytes per second that we will allow TSM compactions to write to disk.",
		},
		// limits
		{
			DestP: &o.StorageConfig.Data.MaxConcurrentCompactions,
			Flag:  "storage-max-concurrent-compactions",
			Desc:  "The maximum number of concurrent full and level compactions that can run at one time.  A value of 0 results in 50% of runtime.GOMAXPROCS(0) used at runtime.  Any number greater than 0 limits compactions to that value.  This setting does not apply to cache snapshotting.",
		},
		{
			DestP: &o.StorageConfig.Data.MaxIndexLogFileSize,
			Flag:  "storage-max-index-log-file-size",
			Desc:  "The threshold, in bytes, when an index write-ahead log file will compact into an index file. Lower sizes will cause log files to be compacted more quickly and result in lower heap usage at the expense of write throughput.",
		},
		{
			DestP: &o.StorageConfig.Data.SeriesIDSetCacheSize,
			Flag:  "storage-series-id-set-cache-size",
			Desc:  "The size of the internal cache used in the TSI index to store previously calculated series results.",
		},
		{
			DestP: &o.StorageConfig.Data.SeriesFileMaxConcurrentSnapshotCompactions,
			Flag:  "storage-series-file-max-concurrent-snapshot-compactions",
			Desc:  "The maximum number of concurrent snapshot compactions that can be running at one time across all series partitions in a database.",
		},
		{
			DestP: &o.StorageConfig.Data.TSMWillNeed,
			Flag:  "storage-tsm-use-madv-willneed",
			Desc:  "Controls whether we hint to the kernel that we intend to page in mmap'd sections of TSM files.",
		},
		{
			DestP: &o.StorageConfig.RetentionService.CheckInterval,
			Flag:  "storage-retention-check-interval",
			Desc:  "The interval of time when retention policy enforcement checks run.",
		},
		{
			DestP: &o.StorageConfig.PrecreatorConfig.CheckInterval,
			Flag:  "storage-shard-precreator-check-interval",
			Desc:  "The interval of time when the check to pre-create new shards runs.",
		},
		{
			DestP: &o.StorageConfig.PrecreatorConfig.AdvancePeriod,
			Flag:  "storage-shard-precreator-advance-period",
			Desc:  "The default period ahead of the endtime of a shard group that its successor group is created.",
		},

		// InfluxQL Coordinator Config
		{
			DestP: &o.CoordinatorConfig.MaxSelectPointN,
			Flag:  "influxql-max-select-point",
			Desc:  "The maximum number of points a SELECT can process. A value of 0 will make the maximum point count unlimited. This will only be checked every second so queries will not be aborted immediately when hitting the limit.",
		},
		{
			DestP: &o.CoordinatorConfig.MaxSelectSeriesN,
			Flag:  "influxql-max-select-series",
			Desc:  "The maximum number of series a SELECT can run. A value of 0 will make the maximum series count unlimited.",
		},
		{
			DestP: &o.CoordinatorConfig.MaxSelectBucketsN,
			Flag:  "influxql-max-select-buckets",
			Desc:  "The maximum number of group by time bucket a SELECT can create. A value of zero will max the maximum number of buckets unlimited.",
		},

		// NATS config
		{
			DestP:   &o.NatsPort,
			Flag:    "nats-port",
			Desc:    "deprecated: nats has been replaced",
			Default: o.NatsPort,
			Hidden:  true,
		},
		{
			DestP:   &o.NatsMaxPayloadBytes,
			Flag:    "nats-max-payload-bytes",
			Desc:    "deprecated: nats has been replaced",
			Default: o.NatsMaxPayloadBytes,
			Hidden:  true,
		},

		// Pprof config
		{
			DestP:   &o.ProfilingDisabled,
			Flag:    "pprof-disabled",
			Desc:    "Don't expose debugging information over HTTP at /debug/pprof",
			Default: o.ProfilingDisabled,
		},

		// Metrics config
		{
			DestP:   &o.MetricsDisabled,
			Flag:    "metrics-disabled",
			Desc:    "Don't expose metrics over HTTP at /metrics",
			Default: o.MetricsDisabled,
		},
		// UI Config
		{
			DestP:   &o.UIDisabled,
			Flag:    "ui-disabled",
			Default: o.UIDisabled,
			Desc:    "Disable the InfluxDB UI",
		},

		// hardening options
		// --hardening-enabled is meant to enable all hardending
		// options in one go. Today it enables the IP validator for
		// flux and pkger templates HTTP requests. In the future,
		// --hardening-enabled might be used to enable other security
		// features, at which point we can add per-feature flags so
		// that users can either opt into all features
		// (--hardening-enabled) or to precisely the features they
		// require. Since today there is but one feature, there is no
		// need to introduce --hardening-ip-validation-enabled (or
		// similar).
		{
			DestP:   &o.HardeningEnabled,
			Flag:    "hardening-enabled",
			Default: o.HardeningEnabled,
			Desc:    "enable hardening options (disallow private IPs within flux and templates HTTP requests, template file URLs)",
		},

		// --template-file-urls-disabled prevents file protocol URIs
		// from being used for templates.
		{
			DestP:   &o.TemplateFileUrlsDisabled,
			Flag:    "template-file-urls-disabled",
			Default: o.TemplateFileUrlsDisabled,
			Desc:    "disable template file URLs",
		},
		{
			DestP:   &o.StrongPasswords,
			Flag:    "strong-passwords",
			Default: o.StrongPasswords,
			Desc:    "enable password strength enforcement",
		},
	}
}

var (
	oneDotExFlagsList = []string{
		// "reporting-disabled" is valid in both 1x and 2x configs
		"bind-address", // global setting is called "http-bind-address" on 2x

		// Remaining flags, when parsed from a 1.x config file, will be in sub-sections prefixed by these headers:
		"collectd.",
		"continuous_queries.",
		"coordinator.",
		"data.",
		"graphite.",
		"http.",
		"logging.",
		"meta.",
		"monitor.",
		"opentsdb.",
		"retention.",
		"shard-precreation.",
		"subscriber.",
		"tls.",
		"udp.",
	}
)

// compareFlags checks if a given flag from the read configuration matches one from the list. If the value from the list
// ends in a ".", the given flag is check for that prefix. Otherwise, the flag is checked for equality.
func compareFlags(key, fromList string) bool {
	if strings.HasSuffix(fromList, ".") {
		return strings.HasPrefix(key, fromList)
	}

	return strings.EqualFold(key, fromList)
}

func inOneDotExFlagsList(key string) bool {
	for _, f := range oneDotExFlagsList {
		if compareFlags(key, f) {
			return true
		}
	}

	return false
}<|MERGE_RESOLUTION|>--- conflicted
+++ resolved
@@ -192,12 +192,9 @@
 
 	// HardeningEnabled toggles multiple best-practice hardening options on.
 	HardeningEnabled bool
-<<<<<<< HEAD
 	// TemplateFileUrlsDisabled disables file protocol URIs in templates.
 	TemplateFileUrlsDisabled bool
-=======
 	StrongPasswords  bool
->>>>>>> 2e458963
 }
 
 // NewOpts constructs options with default values.
@@ -249,13 +246,9 @@
 		Testing:                 false,
 		TestingAlwaysAllowSetup: false,
 
-<<<<<<< HEAD
 		HardeningEnabled:         false,
 		TemplateFileUrlsDisabled: false,
-=======
-		HardeningEnabled: false,
-		StrongPasswords:  false,
->>>>>>> 2e458963
+		StrongPasswords:          false,
 	}
 }
 
