--- conflicted
+++ resolved
@@ -33,15 +33,9 @@
 
 # Test vars can be used by all recursive Makefiles
 export GOOS=$(shell go env GOOS)
-<<<<<<< HEAD
-export GO_BUILD=env GO111MODULE=on go build $(GO_ARGS) -ldflags "$(LDFLAGS)"
-export GO_INSTALL=env GO111MODULE=on go install $(GO_ARGS)
-export GO_TEST=env GOTRACEBACK=all GO111MODULE=on go test $(GO_ARGS)
-=======
 export GO_BUILD=env GO111MODULE=on CGO_LDFLAGS="$$(cat .cgo_ldflags)" go build $(GO_ARGS) -ldflags "$(LDFLAGS)"
 export GO_INSTALL=env GO111MODULE=on CGO_LDFLAGS="$$(cat .cgo_ldflags)" go install $(GO_ARGS) -ldflags "$(LDFLAGS)"
 export GO_TEST=env FLUX_PARSER_TYPE=rust GOTRACEBACK=all GO111MODULE=on CGO_LDFLAGS="$$(cat .cgo_ldflags)" go test $(GO_ARGS)
->>>>>>> 6299e2b4
 # Do not add GO111MODULE=on to the call to go generate so it doesn't pollute the environment.
 export GO_GENERATE=go generate $(GO_ARGS)
 export GO_VET=env GO111MODULE=on CGO_LDFLAGS="$$(cat .cgo_ldflags)" go vet $(GO_ARGS)
