--- conflicted
+++ resolved
@@ -63,98 +63,12 @@
 
 // TelegrafConfig stores telegraf config for one telegraf instance.
 type TelegrafConfig struct {
-<<<<<<< HEAD
 	ID          ID                     `json:"id,omitempty"`          // ID of this config object.
 	OrgID       ID                     `json:"orgID,omitempty"`       // OrgID is the id of the owning organization.
 	Name        string                 `json:"name,omitempty"`        // Name of this config object.
 	Description string                 `json:"description,omitempty"` // Decription of this config object.
 	Config      string                 `json:"config,omitempty"`      // ConfigTOML contains the raw toml config.
 	Metadata    map[string]interface{} `json:"metadata,omitempty"`    // Metadata for the config.
-=======
-	ID          ID
-	OrgID       ID
-	Name        string
-	Description string
-
-	Agent   TelegrafAgentConfig
-	Plugins []TelegrafPlugin
-}
-
-// TOML returns the telegraf toml config string.
-func (tc TelegrafConfig) TOML() string {
-	plugins := ""
-	for _, p := range tc.Plugins {
-		plugins += p.Config.TOML()
-	}
-	interval := time.Duration(tc.Agent.Interval * 1000000)
-	return fmt.Sprintf(`# Configuration for telegraf agent
-[agent]
-  ## Default data collection interval for all inputs
-  interval = "%s"
-  ## Rounds collection interval to 'interval'
-  ## ie, if interval="10s" then always collect on :00, :10, :20, etc.
-  round_interval = true
-
-  ## Telegraf will send metrics to outputs in batches of at most
-  ## metric_batch_size metrics.
-  ## This controls the size of writes that Telegraf sends to output plugins.
-  metric_batch_size = 1000
-
-  ## For failed writes, telegraf will cache metric_buffer_limit metrics for each
-  ## output, and will flush this buffer on a successful write. Oldest metrics
-  ## are dropped first when this buffer fills.
-  ## This buffer only fills when writes fail to output plugin(s).
-  metric_buffer_limit = 10000
-
-  ## Collection jitter is used to jitter the collection by a random amount.
-  ## Each plugin will sleep for a random time within jitter before collecting.
-  ## This can be used to avoid many plugins querying things like sysfs at the
-  ## same time, which can have a measurable effect on the system.
-  collection_jitter = "0s"
-
-  ## Default flushing interval for all outputs. Maximum flush_interval will be
-  ## flush_interval + flush_jitter
-  flush_interval = "10s"
-  ## Jitter the flush interval by a random amount. This is primarily to avoid
-  ## large write spikes for users running a large number of telegraf instances.
-  ## ie, a jitter of 5s and interval 10s means flushes will happen every 10-15s
-  flush_jitter = "0s"
-
-  ## By default or when set to "0s", precision will be set to the same
-  ## timestamp order as the collection interval, with the maximum being 1s.
-  ##   ie, when interval = "10s", precision will be "1s"
-  ##       when interval = "250ms", precision will be "1ms"
-  ## Precision will NOT be used for service inputs. It is up to each individual
-  ## service input to set the timestamp at the appropriate precision.
-  ## Valid time units are "ns", "us" (or "µs"), "ms", "s".
-  precision = ""
-
-  ## Logging configuration:
-  ## Run telegraf with debug log messages.
-  debug = false
-  ## Run telegraf in quiet mode (error log messages only).
-  quiet = false
-  ## Specify the log file name. The empty string means to log to stderr.
-  logfile = ""
-
-  ## Override default hostname, if empty use os.Hostname()
-  hostname = ""
-  ## If set to true, do no set the "host" tag in the telegraf agent.
-  omit_hostname = false
-%s`, interval.String(), plugins)
-}
-
-// telegrafConfigEncode is the helper struct for json encoding.
-type telegrafConfigEncode struct {
-	ID          *ID    `json:"id"`
-	OrgID       *ID    `json:"orgID,omitempty"`
-	Name        string `json:"name"`
-	Description string `json:"description"`
-
-	Agent TelegrafAgentConfig `json:"agent"`
-
-	Plugins []telegrafPluginEncode `json:"plugins"`
->>>>>>> bba04e20
 }
 
 // UnmarshalJSON implement the json.Unmarshaler interface.
@@ -163,27 +77,23 @@
 func (tc *TelegrafConfig) UnmarshalJSON(b []byte) error {
 	tcd := new(telegrafConfigDecode)
 
-<<<<<<< HEAD
 	if err := json.Unmarshal(b, tcd); err != nil {
 		return err
 	}
-=======
-// telegrafConfigDecode is the helper struct for json decoding.
-type telegrafConfigDecode struct {
-	ID             *ID    `json:"id,omitempty"`
-	OrganizationID *ID    `json:"organizationID,omitempty"`
-	OrgID          *ID    `json:"orgID,omitempty"`
-	Name           string `json:"name"`
-	Description    string `json:"description"`
->>>>>>> bba04e20
 
 	orgID := tcd.OrgID
-	if !orgID.Valid() {
+	if orgID == nil || !orgID.Valid() {
 		orgID = tcd.OrganizationID
 	}
 
-	tc.ID = tcd.ID
-	tc.OrgID = orgID
+	if tcd.ID != nil {
+		tc.ID = *tcd.ID
+	}
+
+	if orgID != nil {
+		tc.OrgID = *orgID
+	}
+
 	tc.Name = tcd.Name
 	tc.Description = tcd.Description
 
@@ -226,37 +136,7 @@
 
 type buckets []string
 
-<<<<<<< HEAD
 func (t *buckets) UnmarshalTOML(data interface{}) error {
-=======
-// MarshalJSON implement the json.Marshaler interface.
-func (tc *TelegrafConfig) MarshalJSON() ([]byte, error) {
-	tce := &telegrafConfigEncode{
-		Name:        tc.Name,
-		Description: tc.Description,
-		Agent:       tc.Agent,
-		Plugins:     make([]telegrafPluginEncode, len(tc.Plugins)),
-	}
-	if tc.OrgID != 0 {
-		tce.OrgID = &tc.OrgID
-	}
-	if tc.ID != 0 {
-		tce.ID = &tc.ID
-	}
-	for k, p := range tc.Plugins {
-		tce.Plugins[k] = telegrafPluginEncode{
-			Name:    p.Config.PluginName(),
-			Type:    p.Config.Type(),
-			Comment: p.Comment,
-			Config:  p.Config,
-		}
-	}
-	return json.Marshal(tce)
-}
-
-// UnmarshalTOML implements toml.Unmarshaler interface.
-func (tc *TelegrafConfig) UnmarshalTOML(data interface{}) error {
->>>>>>> bba04e20
 	dataOk, ok := data.(map[string]interface{})
 	if !ok {
 		return errors.New("no config to get buckets")
@@ -313,35 +193,8 @@
 	return map[string]interface{}{"buckets": bs}, nil
 }
 
-<<<<<<< HEAD
 // return bucket, config, error
 func decodePluginRaw(tcd *telegrafConfigDecode) ([]string, string, error) {
-=======
-// UnmarshalJSON implement the json.Unmarshaler interface.
-func (tc *TelegrafConfig) UnmarshalJSON(b []byte) error {
-	tcd := new(telegrafConfigDecode)
-	if err := json.Unmarshal(b, tcd); err != nil {
-		return err
-	}
-	*tc = TelegrafConfig{
-		Name:        tcd.Name,
-		Description: tcd.Description,
-		Agent:       tcd.Agent,
-		Plugins:     make([]TelegrafPlugin, len(tcd.Plugins)),
-	}
-	if tcd.ID != nil {
-		tc.ID = *tcd.ID
-	}
-	if orgID := tcd.OrgID; orgID != nil && orgID.Valid() {
-		tc.OrgID = *orgID
-	} else if tcd.OrganizationID != nil {
-		tc.OrgID = *tcd.OrganizationID
-	}
-	return decodePluginRaw(tcd, tc)
-}
-
-func decodePluginRaw(tcd *telegrafConfigDecode, tc *TelegrafConfig) (err error) {
->>>>>>> bba04e20
 	op := "unmarshal telegraf config raw plugin"
 	ps := ""
 	bucket := []string{}
@@ -400,9 +253,9 @@
 
 // telegrafConfigDecode is the helper struct for json decoding. legacy.
 type telegrafConfigDecode struct {
-	ID             ID                      `json:"id,omitempty"`
-	OrganizationID ID                      `json:"organizationID,omitempty"`
-	OrgID          ID                      `json:"orgID,omitempty"`
+	ID             *ID                     `json:"id,omitempty"`
+	OrganizationID *ID                     `json:"organizationID,omitempty"`
+	OrgID          *ID                     `json:"orgID,omitempty"`
 	Name           string                  `json:"name,omitempty"`
 	Description    string                  `json:"description,omitempty"`
 	Config         string                  `json:"config,omitempty"`
