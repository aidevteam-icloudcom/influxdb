--- conflicted
+++ resolved
@@ -1679,16 +1679,11 @@
 	if len(b) > 0 {
 		return b[0 : len(b)-1], nil
 	}
-<<<<<<< HEAD
-	return b
+	return b, nil
 }
 
 type byteSlices [][]byte
 
 func (a byteSlices) Len() int           { return len(a) }
 func (a byteSlices) Less(i, j int) bool { return bytes.Compare(a[i], a[j]) == -1 }
-func (a byteSlices) Swap(i, j int)      { a[i], a[j] = a[j], a[i] }
-=======
-	return b, nil
-}
->>>>>>> 6ed95bcd
+func (a byteSlices) Swap(i, j int)      { a[i], a[j] = a[j], a[i] }