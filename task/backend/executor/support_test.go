package executor

import (
	"context"
	"encoding/json"
	"fmt"
	"sync"
	"testing"
	"time"

	"github.com/influxdata/flux"
	"github.com/influxdata/flux/ast"
	"github.com/influxdata/flux/execute"
	"github.com/influxdata/flux/lang"
	"github.com/influxdata/flux/memory"
	"github.com/influxdata/flux/runtime"
	"github.com/influxdata/flux/values"
	"github.com/influxdata/influxdb/v2"
	"github.com/influxdata/influxdb/v2/kv"
	"github.com/influxdata/influxdb/v2/query"
	_ "github.com/influxdata/influxdb/v2/query/builtin"
)

type fakeQueryService struct {
	mu       sync.Mutex
	queries  map[string]*fakeQuery
	queryErr error
	// The most recent ctx received in the Query method.
	// Used to validate that the executor applied the correct authorizer.
	mostRecentCtx context.Context
}

var _ query.AsyncQueryService = (*fakeQueryService)(nil)

func makeAST(q string, extern *ast.File) lang.ASTCompiler {
	pkg, err := runtime.ParseToJSON(q)
	if err != nil {
		panic(err)
	}

	var externBytes []byte
	if extern != nil && len(extern.Body) > 0 {
		var err error
		externBytes, err = json.Marshal(extern)
		if err != nil {
			panic(err)
		}
	}
	return lang.ASTCompiler{
		AST:    pkg,
		Now:    time.Unix(123, 0),
		Extern: externBytes,
	}
}

func makeASTString(q lang.ASTCompiler) string {
	b, err := json.Marshal(q)
	if err != nil {
		panic(err)
	}
	return string(b)
}

func newFakeQueryService() *fakeQueryService {
	return &fakeQueryService{queries: make(map[string]*fakeQuery)}
}

func (s *fakeQueryService) Query(ctx context.Context, req *query.Request) (flux.Query, error) {
	if req.Authorization == nil {
		panic("authorization required")
	}

	s.mu.Lock()
	defer s.mu.Unlock()
	s.mostRecentCtx = ctx
	if s.queryErr != nil {
		err := s.queryErr
		s.queryErr = nil
		return nil, err
	}

	astc, ok := req.Compiler.(lang.ASTCompiler)
	if !ok {
		return nil, fmt.Errorf("fakeQueryService only supports the ASTCompiler, got %T", req.Compiler)
	}

	fq := &fakeQuery{
		wait:    make(chan struct{}),
		results: make(chan flux.Result),
	}
	s.queries[makeASTString(astc)] = fq

	go fq.run(ctx)

	return fq, nil
}

// SucceedQuery allows the running query matching the given script to return on its Ready channel.
func (s *fakeQueryService) SucceedQuery(script string, extern *ast.File) {
	s.mu.Lock()
	defer s.mu.Unlock()

	// Unblock the flux.
	ast := makeAST(script, extern)
	spec := makeASTString(ast)
	fq, ok := s.queries[spec]
	if !ok {
		ast.Now = ast.Now.UTC()
		spec = makeASTString(ast)
		fq = s.queries[spec]
	}
	close(fq.wait)
	delete(s.queries, spec)
}

// FailQuery closes the running query's Ready channel and sets its error to the given value.
func (s *fakeQueryService) FailQuery(script string, extern *ast.File, forced error) {
	s.mu.Lock()
	defer s.mu.Unlock()

	// Unblock the flux.
	ast := makeAST(script, nil)
	spec := makeASTString(ast)
	fq, ok := s.queries[spec]
	if !ok {
		ast.Now = ast.Now.UTC()
		spec = makeASTString(ast)
		fq = s.queries[spec]
	}
	fq.forcedError = forced
	close(fq.wait)
	delete(s.queries, spec)
}

// FailNextQuery causes the next call to QueryWithCompile to return the given error.
func (s *fakeQueryService) FailNextQuery(forced error) {
	s.queryErr = forced
}

// WaitForQueryLive ensures that the query has made it into the service.
// This is particularly useful for the synchronous executor,
// because the execution starts on a separate goroutine.
func (s *fakeQueryService) WaitForQueryLive(t *testing.T, script string, extern *ast.File) {
	t.Helper()

	const attempts = 10
	ast := makeAST(script, extern)
	astUTC := makeAST(script, extern)
	astUTC.Now = ast.Now.UTC()
	spec := makeASTString(ast)
	specUTC := makeASTString(astUTC)
	for i := 0; i < attempts; i++ {
		if i != 0 {
			time.Sleep(5 * time.Millisecond)
		}

		s.mu.Lock()
		_, ok := s.queries[spec]
		s.mu.Unlock()
		if ok {
			return
		}
		s.mu.Lock()
		_, ok = s.queries[specUTC]
		s.mu.Unlock()
		if ok {
			return
		}

	}

	t.Fatalf("Did not see live query %q in time", script)
}

type fakeQuery struct {
	results     chan flux.Result
	wait        chan struct{} // Blocks Ready from returning.
	forcedError error         // Value to return from Err() method.

	ctxErr error // Error from ctx.Done.
}

var _ flux.Query = (*fakeQuery)(nil)

<<<<<<< HEAD
func (q *fakeQuery) Done()                       {}
func (q *fakeQuery) Cancel()                     { close(q.results) }
func (q *fakeQuery) Statistics() flux.Statistics { return flux.Statistics{} }
func (q *fakeQuery) Results() <-chan flux.Result { return q.results }
func (q *fakeQuery) ProfilerResults() (flux.ResultIterator, error) {
	return nil, nil
}
=======
func (q *fakeQuery) Done()                                         {}
func (q *fakeQuery) Cancel()                                       { close(q.results) }
func (q *fakeQuery) Statistics() flux.Statistics                   { return flux.Statistics{} }
func (q *fakeQuery) Results() <-chan flux.Result                   { return q.results }
func (q *fakeQuery) ProfilerResults() (flux.ResultIterator, error) { return nil, nil }
>>>>>>> 1ae2541b

func (q *fakeQuery) Err() error {
	if q.ctxErr != nil {
		return q.ctxErr
	}
	return q.forcedError
}

// run is intended to be run on its own goroutine.
// It blocks until q.wait is closed, then sends a fake result on the q.results channel.
func (q *fakeQuery) run(ctx context.Context) {
	defer close(q.results)

	// Wait for call to set query success/fail.
	select {
	case <-ctx.Done():
		q.ctxErr = ctx.Err()
		return
	case <-q.wait:
		// Normal case.
	}

	if q.forcedError == nil {
		res := newFakeResult()
		q.results <- res
	}
}

// fakeResult is a dumb implementation of flux.Result that always returns the same values.
type fakeResult struct {
	name  string
	table flux.Table
}

var _ flux.Result = (*fakeResult)(nil)

func newFakeResult() *fakeResult {
	meta := []flux.ColMeta{{Label: "x", Type: flux.TInt}}
	vals := []values.Value{values.NewInt(int64(1))}
	gk := execute.NewGroupKey(meta, vals)
	a := &memory.Allocator{}
	b := execute.NewColListTableBuilder(gk, a)
	i, _ := b.AddCol(meta[0])
	b.AppendInt(i, int64(1))
	t, err := b.Table()
	if err != nil {
		panic(err)
	}
	return &fakeResult{name: "res", table: t}
}

func (r *fakeResult) Statistics() flux.Statistics {
	return flux.Statistics{}
}

func (r *fakeResult) Name() string               { return r.name }
func (r *fakeResult) Tables() flux.TableIterator { return tables{r.table} }

// tables makes a TableIterator out of a slice of Tables.
type tables []flux.Table

var _ flux.TableIterator = tables(nil)

func (ts tables) Do(f func(flux.Table) error) error {
	for _, t := range ts {
		if err := f(t); err != nil {
			return err
		}
	}
	return nil
}

func (ts tables) Statistics() flux.Statistics { return flux.Statistics{} }

type testCreds struct {
	OrgID, UserID influxdb.ID
	Auth          *influxdb.Authorization
}

func createCreds(t *testing.T, i *kv.Service) testCreds {
	t.Helper()

	org := &influxdb.Organization{Name: t.Name() + "-org"}
	if err := i.CreateOrganization(context.Background(), org); err != nil {
		t.Fatal(err)
	}

	user := &influxdb.User{Name: t.Name() + "-user"}
	if err := i.CreateUser(context.Background(), user); err != nil {
		t.Fatal(err)
	}

	readPerm, err := influxdb.NewGlobalPermission(influxdb.ReadAction, influxdb.BucketsResourceType)
	if err != nil {
		t.Fatal(err)
	}
	writePerm, err := influxdb.NewGlobalPermission(influxdb.WriteAction, influxdb.BucketsResourceType)
	if err != nil {
		t.Fatal(err)
	}
	auth := &influxdb.Authorization{
		OrgID:       org.ID,
		UserID:      user.ID,
		Token:       "hifriend!",
		Permissions: []influxdb.Permission{*readPerm, *writePerm},
	}
	if err := i.CreateAuthorization(context.Background(), auth); err != nil {
		t.Fatal(err)
	}

	return testCreds{OrgID: org.ID, Auth: auth}
}

// Some tests use t.Parallel, and the fake query service depends on unique scripts,
// so format a new script with the test name in each test.
const fmtTestScript = `
option task = {
			name: %q,
			every: 1m,
}
from(bucket: "one") |> to(bucket: "two", orgID: "0000000000000000")`<|MERGE_RESOLUTION|>--- conflicted
+++ resolved
@@ -182,21 +182,11 @@
 
 var _ flux.Query = (*fakeQuery)(nil)
 
-<<<<<<< HEAD
-func (q *fakeQuery) Done()                       {}
-func (q *fakeQuery) Cancel()                     { close(q.results) }
-func (q *fakeQuery) Statistics() flux.Statistics { return flux.Statistics{} }
-func (q *fakeQuery) Results() <-chan flux.Result { return q.results }
-func (q *fakeQuery) ProfilerResults() (flux.ResultIterator, error) {
-	return nil, nil
-}
-=======
 func (q *fakeQuery) Done()                                         {}
 func (q *fakeQuery) Cancel()                                       { close(q.results) }
 func (q *fakeQuery) Statistics() flux.Statistics                   { return flux.Statistics{} }
 func (q *fakeQuery) Results() <-chan flux.Result                   { return q.results }
 func (q *fakeQuery) ProfilerResults() (flux.ResultIterator, error) { return nil, nil }
->>>>>>> 1ae2541b
 
 func (q *fakeQuery) Err() error {
 	if q.ctxErr != nil {
