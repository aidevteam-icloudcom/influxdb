--- conflicted
+++ resolved
@@ -8,10 +8,5 @@
         - echo "Dummy override, so no Circle dependencies execute"
 test:
     override:
-<<<<<<< HEAD
-    # Put each test command on its own line.
-        - go tool vet .
-=======
         - bash circle-test.sh:
-            parallel: true
->>>>>>> 9d79ba80
+            parallel: true