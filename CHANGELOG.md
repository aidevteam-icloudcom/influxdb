## unreleased

### Features

1. [17490](https://github.com/influxdata/influxdb/pull/17490): `influx config -`, to switch back to previous activated configuration
1. [17581](https://github.com/influxdata/influxdb/pull/17581): Introduce new navigation menu
1. [17595](https://github.com/influxdata/influxdb/pull/17595): Add -f (--file) option to `influx query` and `influx task` commands

### Bug Fixes

1. [17612](https://github.com/influxdata/influxdb/pull/17612): Fix card size and layout jank in dashboards index view
1. [17651](https://github.com/influxdata/influxdb/pull/17651): Fix check graph font and lines defaulting to black causing graph to be unreadable
<<<<<<< HEAD
1. [17660](https://github.com/influxdata/influxdb/pull/17660): Fix text wrapping display issue and popover sizing bug when adding labels to a resource
=======
1. [17670](https://github.com/influxdata/influxdb/pull/17670): Respect the now-time of the compiled query if it's provided
>>>>>>> f9941311

### UI Improvements

1. [17583](https://github.com/influxdata/influxdb/pull/17583): Update layout of Alerts page to work on all screen sizes

## v2.0.0-beta.7 [2020-03-27]

### Features

1. [17232](https://github.com/influxdata/influxdb/pull/17232): Allow dashboards to optionally be displayed in light mode
1. [17273](https://github.com/influxdata/influxdb/pull/17273): Add shell completions command for the influx cli
1. [17353](https://github.com/influxdata/influxdb/pull/17353): Make all pkg resources unique by metadata.name field
1. [17363](https://github.com/influxdata/influxdb/pull/17363): Telegraf config tokens can no longer be retrieved after creation, but new tokens can be created after a telegraf has been setup
1. [17400](https://github.com/influxdata/influxdb/pull/17400): Be able to delete bucket by name via cli
1. [17396](https://github.com/influxdata/influxdb/pull/17396): Add module to write line data to specified url, org, and bucket
1. [17398](https://github.com/influxdata/influxdb/pull/17398): Extend influx cli write command with ability to process CSV data
1. [17448](https://github.com/influxdata/influxdb/pull/17448): Add foundation for pkger stacks, stateful package management
1. [17462](https://github.com/influxdata/influxdb/pull/17462): Flag to disable scheduling of tasks
1. [17470](https://github.com/influxdata/influxdb/pull/17470): Add ability to output cli output as json and hide table headers
1. [17472](https://github.com/influxdata/influxdb/pull/17472): Add an easy way to switch config via cli

### Bug Fixes

1. [17240](https://github.com/influxdata/influxdb/pull/17240): NodeJS logo displays properly in Firefox
1. [17363](https://github.com/influxdata/influxdb/pull/17363): Fixed telegraf configuration bugs where system buckets were appearing in the buckets dropdown
1. [17391](https://github.com/influxdata/influxdb/pull/17391): Fixed threshold check bug where checks could not be created when a field had a space in the name
1. [17384](https://github.com/influxdata/influxdb/pull/17384): Reuse slices built by iterator to reduce allocations
1. [17404](https://github.com/influxdata/influxdb/pull/17404): Updated duplicate check error message to be more explicit and actionable
1. [17515](https://github.com/influxdata/influxdb/pull/17515): Editing a table cell shows the proper values and respects changes
1. [17521](https://github.com/influxdata/influxdb/pull/17521): Table view scrolling should be slightly smoother
1. [17601](https://github.com/influxdata/influxdb/pull/17601): URL table values on single columns are being correctly parsed
1. [17552](https://github.com/influxdata/influxdb/pull/17552): Fixed a regression bug that insert aggregate functions where the cursor is rather than a new line

### UI Improvements

1. [17291](https://github.com/influxdata/influxdb/pull/17291): Redesign OSS Login page
1. [17297](https://github.com/influxdata/influxdb/pull/17297): Display graphic when a dashboard has no cells

## v2.0.0-beta.6 [2020-03-12]

### Features

1. [17085](https://github.com/influxdata/influxdb/pull/17085): Clicking on bucket name takes user to Data Explorer with bucket selected
1. [17095](https://github.com/influxdata/influxdb/pull/17095): Extend pkger dashboards with table view support
1. [17114](https://github.com/influxdata/influxdb/pull/17114): Allow for retention to be provided to influx setup command as a duration
1. [17138](https://github.com/influxdata/influxdb/pull/17138): Extend pkger export all capabilities to support filtering by lable name and resource type
1. [17049](https://github.com/influxdata/influxdb/pull/17049): Added new login and sign-up screen that for cloud users that allows direct login from their region
1. [17170](https://github.com/influxdata/influxdb/pull/17170): Added new cli multiple profiles management tool
1. [17145](https://github.com/influxdata/influxdb/pull/17145): Update kv.Store to define schema changes via new kv.Migrator types

### Bug Fixes

1. [17039](https://github.com/influxdata/influxdb/pull/17039): Fixed issue where tasks are exported for notification rules
1. [17042](https://github.com/influxdata/influxdb/pull/17042): Fixed issue where tasks are not exported when exporting by org id
1. [17070](https://github.com/influxdata/influxdb/pull/17070): Fixed issue where tasks with imports in query break in pkger
1. [17028](https://github.com/influxdata/influxdb/pull/17028): Fixed issue where selecting an aggregate function in the script editor was not adding the function to a new line
1. [17072](https://github.com/influxdata/influxdb/pull/17072): Fixed issue where creating a variable of type map was piping the incorrect value when map variables were used in queries
1. [17050](https://github.com/influxdata/influxdb/pull/17050): Added missing user names to auth CLI commands
1. [17113](https://github.com/influxdata/influxdb/pull/17113): Disabled group functionality for check query builder
1. [17120](https://github.com/influxdata/influxdb/pull/17120): Fixed cell configuration error that was popping up when users create a dashboard and accessed the disk usage cell for the first time
1. [17097](https://github.com/influxdata/influxdb/pull/17097): Listing all the default variables in the VariableTab of the script editor
1. [17049](https://github.com/influxdata/influxdb/pull/17049): Fixed bug that was preventing the interval status on the dashboard header from refreshing on selections
1. [17161](https://github.com/influxdata/influxdb/pull/17161): Update table custom decimal feature for tables to update table onFocus
1. [17168](https://github.com/influxdata/influxdb/pull/17168): Fixed UI bug that was setting Telegraf config buttons off-center and was resizing config selections when filtering through the data
1. [17208](https://github.com/influxdata/influxdb/pull/17208): Fixed UI bug that was setting causing dashboard cells to error when the a v.bucket was being used and was being configured for the first time
1. [17214](https://github.com/influxdata/influxdb/pull/17214): Fix appearance of client library logos in Safari
1. [17202](https://github.com/influxdata/influxdb/pull/17202): Fixed UI bug that was preventing checks created with the query builder from updating. Also fixed a bug that was preventing dashboard cell queries from working properly when creating group queries using the query builder

## v2.0.0-beta.5 [2020-02-27]

### Features

1. [16991](https://github.com/influxdata/influxdb/pull/16991): Update Flux functions list for v0.61
1. [16574](https://github.com/influxdata/influxdb/pull/16574): Add secure flag to session cookie

### Bug Fixes

1. [16919](https://github.com/influxdata/influxdb/pull/16919): Sort dashboards on homepage alphabetically
1. [16934](https://github.com/influxdata/influxdb/pull/16934): Tokens page now sorts by status
1. [16931](https://github.com/influxdata/influxdb/pull/16931): Set the default value of tags in a Check
1. [16935](https://github.com/influxdata/influxdb/pull/16935): Fix sort by variable type
1. [16973](https://github.com/influxdata/influxdb/pull/16973): Calculate correct stacked line cumulative when lines are different lengths
1. [17010](https://github.com/influxdata/influxdb/pull/17010): Fixed scrollbar issue where resource cards would overflow the parent container rather than be hidden and scrollable
1. [16992](https://github.com/influxdata/influxdb/pull/16992): Query Builder now groups on column values, not tag values
1. [17013](https://github.com/influxdata/influxdb/pull/17013): Scatterplots can once again render the tooltip correctly
1. [17027](https://github.com/influxdata/influxdb/pull/17027): Drop pkger gauge chart requirement for color threshold type
1. [17040](https://github.com/influxdata/influxdb/pull/17040): Fixed bug that was preventing the interval status on the dashboard header from refreshing on selections
1. [16961](https://github.com/influxdata/influxdb/pull/16961): Remove cli confirmation of secret, add an optional parameter of secret value

## v2.0.0-beta.4 [2020-02-14]

### Features

1. [16855](https://github.com/influxdata/influxdb/pull/16855): Added labels to buckets in UI
1. [16842](https://github.com/influxdata/influxdb/pull/16842): Connect monaco editor to Flux LSP server
1. [16856](https://github.com/influxdata/influxdb/pull/16856): Update Flux to v0.59.6

### Bug Fixes

1. [16852](https://github.com/influxdata/influxdb/pull/16852): Revert for bad indexing of UserResourceMappings and Authorizations
1. [15911](https://github.com/influxdata/influxdb/pull/15911): Gauge no longer allowed to become too small
1. [16878](https://github.com/influxdata/influxdb/pull/16878): Fix issue with INFLUX_TOKEN env vars being overridden by default token

## v2.0.0-beta.3 [2020-02-11]

### Features

1. [16765](https://github.com/influxdata/influxdb/pull/16765): Extend influx cli pkg command with ability to take multiple files and directories
1. [16767](https://github.com/influxdata/influxdb/pull/16767): Extend influx cli pkg command with ability to take multiple urls, files, directories, and stdin at the same time
1. [16786](https://github.com/influxdata/influxdb/pull/16786): influx cli can manage secrets.

### Bug Fixes

1. [16733](https://github.com/influxdata/influxdb/pull/16733): Fix notification rule renaming panics from UI
1. [16769](https://github.com/influxdata/influxdb/pull/16769): Fix the tooltip for stacked line graphs
1. [16825](https://github.com/influxdata/influxdb/pull/16825): Fixed false success notification for read-only users creating dashboards
1. [16822](https://github.com/influxdata/influxdb/pull/16822): Fix issue with pkger/http stack crashing on dupe content type

## v2.0.0-beta.2 [2020-01-24]

### Features

1. [16711](https://github.com/influxdata/influxdb/pull/16711): Query Builder supports group() function (change the dropdown from filter to group)
1. [16523](https://github.com/influxdata/influxdb/pull/16523): Change influx packages to be CRD compliant
1. [16547](https://github.com/influxdata/influxdb/pull/16547): Allow trailing newline in credentials file and CLI integration
1. [16545](https://github.com/influxdata/influxdb/pull/16545): Add support for prefixed cursor search to ForwardCursor types
1. [16504](https://github.com/influxdata/influxdb/pull/16504): Add backup and restore
1. [16522](https://github.com/influxdata/influxdb/pull/16522): Introduce resource logger to tasks, buckets and organizations

### Bug Fixes

1. [16656](https://github.com/influxdata/influxdb/pull/16656): Check engine closed before collecting index metrics
1. [16412](https://github.com/influxdata/influxdb/pull/16412): Reject writes which use any of the reserved tag keys
1. [16715](https://github.com/influxdata/influxdb/pull/16715): Fixed dashboard mapping for getDashboards to map correct prop
1. [16716](https://github.com/influxdata/influxdb/pull/16716): Improve the lacking error responses for unmarshal errors in org service

### Bug Fixes

1. [16527](https://github.com/influxdata/influxdb/pull/16527): fix /telegrafs panics when using org=org_name parameter

### UI Improvements

1. [16575](https://github.com/influxdata/influxdb/pull/16575): Swap billingURL with checkoutURL
1. [16203](https://github.com/influxdata/influxdb/pull/16203): Move cloud navigation to top of page instead of within left side navigation
1. [16536](https://github.com/influxdata/influxdb/pull/16536): Adjust aggregate window periods to be more "reasonable". Use duration input with validation.

## v2.0.0-beta.1 [2020-01-08]

### Features

1. [16234](https://github.com/influxdata/influxdb/pull/16234): Add support for notification endpoints to influx templates/pkgs.
1. [16242](https://github.com/influxdata/influxdb/pull/16242): Drop id prefix for secret key requirement for notification endpoints
1. [16259](https://github.com/influxdata/influxdb/pull/16259): Add support for check resource to pkger parser
1. [16262](https://github.com/influxdata/influxdb/pull/16262): Add support for check resource pkger dry run functionality
1. [16275](https://github.com/influxdata/influxdb/pull/16275): Add support for check resource pkger apply functionality
1. [16283](https://github.com/influxdata/influxdb/pull/16283): Add support for check resource pkger export functionality
1. [16212](https://github.com/influxdata/influxdb/pull/16212): Add new kv.ForwardCursor interface
1. [16297](https://github.com/influxdata/influxdb/pull/16297): Add support for notification rule to pkger parser
1. [16298](https://github.com/influxdata/influxdb/pull/16298): Add support for notification rule pkger dry run functionality
1. [16305](https://github.com/influxdata/influxdb/pull/16305): Add support for notification rule pkger apply functionality
1. [16312](https://github.com/influxdata/influxdb/pull/16312): Add support for notification rule pkger export functionality
1. [16320](https://github.com/influxdata/influxdb/pull/16320): Add support for tasks to pkger parser
1. [16322](https://github.com/influxdata/influxdb/pull/16322): Add support for tasks to pkger dry run functionality
1. [16323](https://github.com/influxdata/influxdb/pull/16323): Add support for tasks to pkger apply functionality
1. [16324](https://github.com/influxdata/influxdb/pull/16324): Add support for tasks to pkger export functionality
1. [16226](https://github.com/influxdata/influxdb/pull/16226): Add group() to Query Builder
1. [16338](https://github.com/influxdata/influxdb/pull/16338): Add last run status to check and notification rules
1. [16340](https://github.com/influxdata/influxdb/pull/16340): Add last run status to tasks
1. [16341](https://github.com/influxdata/influxdb/pull/16341): Extend pkger apply functionality with ability to provide secrets outside of pkg
1. [16345](https://github.com/influxdata/influxdb/pull/16345): Add hide headers flag to influx cli task find cmd
1. [16336](https://github.com/influxdata/influxdb/pull/16336): Manual Overrides for Readiness Endpoint
1. [16347](https://github.com/influxdata/influxdb/pull/16347): Drop legacy inmem service implementation in favor of kv service with inmem dependency
1. [16348](https://github.com/influxdata/influxdb/pull/16348): Drop legacy bolt service implementation in favor of kv service with bolt dependency
1. [16014](https://github.com/influxdata/influxdb/pull/16014): While creating check, also display notification rules that would match check based on tag rules
1. [16389](https://github.com/influxdata/influxdb/pull/16389): Increase default bucket retention period to 30 days
1. [16430](https://github.com/influxdata/influxdb/pull/16430): Added toggle to table thresholds to allow users to choose between setting threshold colors to text or background
1. [16418](https://github.com/influxdata/influxdb/pull/16418): Add Developer Documentation
1. [16260](https://github.com/influxdata/influxdb/pull/16260): Capture User-Agent header as query source for logging purposes
1. [16469](https://github.com/influxdata/influxdb/pull/16469): Add support for configurable max batch size in points write handler
1. [16509](https://github.com/influxdata/influxdb/pull/16509): Add support for applying an influx package via a public facing URL
1. [16511](https://github.com/influxdata/influxdb/pull/16511): Add jsonnet support for influx packages
1. [14782](https://github.com/influxdata/influxdb/pull/16336): Add view page for Check
1. [16537](https://github.com/influxdata/influxdb/pull/16537): Add update password for CLI

### Bug Fixes

1. [16225](https://github.com/influxdata/influxdb/pull/16225): Ensures env vars are applied consistently across cmd, and fixes issue where INFLUX\_ env var prefix was not set globally.
1. [16235](https://github.com/influxdata/influxdb/pull/16235): Removed default frontend sorting when flux queries specify sorting
1. [16238](https://github.com/influxdata/influxdb/pull/16238): Store canceled task runs in the correct bucket
1. [16237](https://github.com/influxdata/influxdb/pull/16237): Updated Sortby functionality for table frontend sorts to sort numbers correctly
1. [16249](https://github.com/influxdata/influxdb/pull/16249): Prevent potential infinite loop when finding tasks by organization.
1. [16255](https://github.com/influxdata/influxdb/pull/16255): Retain user input when parsing invalid JSON during import
1. [16268](https://github.com/influxdata/influxdb/pull/16268): Fixed test flakiness that stemmed from multiple flush/signins being called in the same test suite
1. [16346](https://github.com/influxdata/influxdb/pull/16346): Update pkger task export to only trim out option task and not all vars provided
1. [16374](https://github.com/influxdata/influxdb/pull/16374): Update influx CLI, only show "see help" message, instead of the whole usage.
1. [16380](https://github.com/influxdata/influxdb/pull/16380): Fix notification tag matching rules and enable tests to verify
1. [16376](https://github.com/influxdata/influxdb/pull/16376): Extend the y-axis when stacked graph is selected
1. [16404](https://github.com/influxdata/influxdb/pull/16404): Fixed query reset bug that was resetting query in script editor whenever dates were changed
1. [16430](https://github.com/influxdata/influxdb/pull/16430): Fixed table threshold bug that was defaulting set colors to the background.
1. [16435](https://github.com/influxdata/influxdb/pull/16435): Time labels are no longer squished to the left
1. [16427](https://github.com/influxdata/influxdb/pull/16427): Fixed underlying issue with disappearing queries made in Advanced Mode
1. [16439](https://github.com/influxdata/influxdb/pull/16439): Prevent negative zero and allow zero to have decimal places
1. [16376](https://github.com/influxdata/influxdb/pull/16413): Limit data loader bucket selection to non system buckets
1. [16458](https://github.com/influxdata/influxdb/pull/16458): Fix EOF error when manually running tasks from the Task Page.
1. [16491](https://github.com/influxdata/influxdb/pull/16491): Add missing env vals to influx cli usage and fixes precedence of flag/env var priority

### UI Improvements

1. [16444](https://github.com/influxdata/influxdb/pull/16444): Add honeybadger reporting to create checks

## v2.0.0-alpha.21 [2019-12-13]

### Features

1. [15836](https://github.com/influxdata/influxdb/pull/16077): Add stacked line layer option to graphs
1. [16094](https://github.com/influxdata/influxdb/pull/16094): Annotate log messages with trace ID, if available
1. [16187](https://github.com/influxdata/influxdb/pull/16187): Bucket create to accept an org name flag
1. [16158](https://github.com/influxdata/influxdb/pull/16158): Add trace ID response header to query endpoint

### Bug Fixes

1. [15655](https://github.com/influxdata/influxdb/pull/15655): Allow table columns to be draggable in table settings
1. [15757](https://github.com/influxdata/influxdb/pull/15757): Light up the home page icon when active
1. [15797](https://github.com/influxdata/influxdb/pull/15797): Make numeric inputs first class citizens
1. [15853](https://github.com/influxdata/influxdb/pull/15853): Prompt users to make a dashboard when dashboards are empty
1. [15884](https://github.com/influxdata/influxdb/pull/15884): Remove name editing from query definition during threshold check creation
1. [15975](https://github.com/influxdata/influxdb/pull/15975): Wait until user stops dragging and releases marker before zooming in after threshold changes
1. [16057](https://github.com/influxdata/influxdb/pull/16057): Adds `properties` to each cell on GET /dashboards/{dashboardID}
1. [16101](https://github.com/influxdata/influxdb/pull/16101): Gracefully handle invalid user-supplied JSON
1. [16105](https://github.com/influxdata/influxdb/pull/16105): Fix crash when loading queries built using Query Builder
1. [16112](https://github.com/influxdata/influxdb/pull/16112): Create cell view properties on dashboard creation
1. [16144](https://github.com/influxdata/influxdb/pull/16144): Scrollbars are dapper and proper
1. [16172](https://github.com/influxdata/influxdb/pull/16172): Fixed table ui threshold colorization issue where setting thresholds would not change table UI
1. [16194](https://github.com/influxdata/influxdb/pull/16194): Fixed windowPeriod issue that stemmed from webpack rules
1. [16175](https://github.com/influxdata/influxdb/pull/16175): Added delete functionality to note cells so that they can be deleted
1. [16204](https://github.com/influxdata/influxdb/pull/16204): Fix failure to create labels when creating telegraf configs
1. [16207](https://github.com/influxdata/influxdb/pull/16207): Fix crash when editing a Telegraf config
1. [16201](https://github.com/influxdata/influxdb/pull/16201): Updated start/endtime functionality so that custom script timeranges overwrite dropdown selections
1. [16217](https://github.com/influxdata/influxdb/pull/16217): Fix 12-hour time format to use consistent formatting and number of time ticks

### UI Improvements

## v2.0.0-alpha.20 [2019-11-20]

### Features

1. [15805](https://github.com/influxdata/influxdb/pull/15924): Add tls insecure skip verify to influx CLI.
1. [15981](https://github.com/influxdata/influxdb/pull/15981): Extend influx cli user create to allow for organization ID and user passwords to be set on user.
1. [15983](https://github.com/influxdata/influxdb/pull/15983): Autopopulate organization ids in the code samples
1. [15749](https://github.com/influxdata/influxdb/pull/15749): Expose bundle analysis tools for frontend resources
1. [15674](https://github.com/influxdata/influxdb/pull/15674): Allow users to view just the output section of a telegraf config
1. [15923](https://github.com/influxdata/influxdb/pull/15923): Allow the users to see string data in the single stat graph type

### Bug Fixes

1. [15777](https://github.com/influxdata/influxdb/pull/15777): Fix long startup when running 'influx help'
1. [15713](https://github.com/influxdata/influxdb/pull/15713): Mock missing Flux dependencies when creating tasks
1. [15731](https://github.com/influxdata/influxdb/pull/15731): Ensure array cursor iterator stats accumulate all cursor stats
1. [15866](https://github.com/influxdata/influxdb/pull/15866): Do not show Members section in Cloud environments
1. [15801](https://github.com/influxdata/influxdb/pull/15801): Change how cloud mode is enabled
1. [15820](https://github.com/influxdata/influxdb/pull/15820): Merge frontend development environments
1. [15944](https://github.com/influxdata/influxdb/pull/15944): Refactor table state logic on the frontend
1. [15920](https://github.com/influxdata/influxdb/pull/15920): Arrows in tables now show data in ascending and descening order
1. [15728](https://github.com/influxdata/influxdb/pull/15728): Sort by retention rules now sorts by seconds
1. [15628](https://github.com/influxdata/influxdb/pull/15628): Horizontal scrollbar no longer covering data

### UI Improvements

1. [15809](https://github.com/influxdata/influxdb/pull/15809): Redesign cards and animations on getting started page
1. [15787](https://github.com/influxdata/influxdb/pull/15787): Allow the users to filter with labels in telegraph input search

## v2.0.0-alpha.19 [2019-10-30]

### Features

1. [15313](https://github.com/influxdata/influxdb/pull/15313): Add shortcut for toggling comments in script editor
1. [15650](https://github.com/influxdata/influxdb/pull/15650): Expose last run status and last run error in task API

### UI Improvements

1. [15503](https://github.com/influxdata/influxdb/pull/15503): Redesign page headers to be more space efficient
1. [15426](https://github.com/influxdata/influxdb/pull/15426): Add 403 handler that redirects back to the sign-in page on oats-generated routes.
1. [15710](https://github.com/influxdata/influxdb/pull/15710): Add button to nginx and redis configuration sections to make interaction more clear

### Bug Fixes

1. [15295](https://github.com/influxdata/influxdb/pull/15295): Ensures users are created with an active status
1. [15306](https://github.com/influxdata/influxdb/pull/15306): Added missing string values for CacheStatus type
1. [15348](https://github.com/influxdata/influxdb/pull/15348): Disable saving for threshold check if no threshold selected
1. [15354](https://github.com/influxdata/influxdb/pull/15354): Query variable selector shows variable keys, not values
1. [15246](https://github.com/influxdata/influxdb/pull/15427): UI/Telegraf filter functionality shows results based on input name
1. [13940](https://github.com/influxdata/influxdb/pull/15443): Create Label Overlay UI will disable the submit button and return a UI error if the name field is empty
1. [15452](https://github.com/influxdata/influxdb/pull/15452): Log error as info message on unauthorized API call attempts
1. [15504](https://github.com/influxdata/influxdb/pull/15504): Ensure members&owners eps 404 when /org resource does not exist
1. [15510](https://github.com/influxdata/influxdb/pull/15510): UI/Telegraf sort functionality fixed
1. [15549](https://github.com/influxdata/influxdb/pull/15549): UI/Task edit functionality fixed
1. [15559](https://github.com/influxdata/influxdb/pull/15559): Exiting a configuration of a dashboard cell now properly renders the cell content
1. [15556](https://github.com/influxdata/influxdb/pull/15556): Creating a check now displays on the checklist
1. [15592](https://github.com/influxdata/influxdb/pull/15592): Changed task runs success status code from 200 to 201 to match Swagger documentation.
1. [15634](https://github.com/influxdata/influxdb/pull/15634): TextAreas have the correct height
1. [15647](https://github.com/influxdata/influxdb/pull/15647): Ensures labels are unique by organization in the kv store
1. [15695](https://github.com/influxdata/influxdb/pull/15695): Ensures variable names are unique by organization

## v2.0.0-alpha.18 [2019-09-26]

### Features

1. [15151](https://github.com/influxdata/influxdb/pull/15151): Add jsonweb package for future JWT support
1. [15168](https://github.com/influxdata/influxdb/pull/15168): Added the JMeter Template dashboard
1. [15152](https://github.com/influxdata/influxdb/pull/15152): Add JWT support to http auth middleware

### UI Improvements

1. [15211](https://github.com/influxdata/influxdb/pull/15211): Display dashboards index as a grid
1. [15099](https://github.com/influxdata/influxdb/pull/15099): Add viewport scaling to html meta for responsive mobile scaling
1. [15056](https://github.com/influxdata/influxdb/pull/15056): Remove rename and delete functionality from system buckets
1. [15056](https://github.com/influxdata/influxdb/pull/15056): Prevent new buckets from being named with the reserved "\_" prefix
1. [15056](https://github.com/influxdata/influxdb/pull/15056): Prevent user from selecting system buckets when creating Scrapers, Telegraf configurations, read/write tokens, and when saving as a task
1. [15056](https://github.com/influxdata/influxdb/pull/15056): Limit values from draggable threshold handles to 2 decimal places
1. [15040](https://github.com/influxdata/influxdb/pull/15040): Redesign check builder UI to fill the screen and make more room for composing message templates
1. [14990](https://github.com/influxdata/influxdb/pull/14990): Move Tokens tab from Settings to Load Data page
1. [14990](https://github.com/influxdata/influxdb/pull/14990): Expose all Settings tabs in navigation menu
1. [15289](https://github.com/influxdata/influxdb/pull/15289): Added Stream and table functions to query builder

### Bug Fixes

1. [14931](https://github.com/influxdata/influxdb/pull/14931): Remove scrollbars blocking onboarding UI step.

## v2.0.0-alpha.17 [2019-08-14]

### Features

1. [14809](https://github.com/influxdata/influxdb/pull/14809): Add task middleware's for checks and notifications
1. [14495](https://github.com/influxdata/influxdb/pull/14495): optional gzip compression of the query CSV response.
1. [14567](https://github.com/influxdata/influxdb/pull/14567): Add task types.
1. [14604](https://github.com/influxdata/influxdb/pull/14604): When getting task runs from the API, runs will be returned in order of most recently scheduled first.
1. [14631](https://github.com/influxdata/influxdb/pull/14631): Added Github and Apache templates
1. [14631](https://github.com/influxdata/influxdb/pull/14631): Updated name of Local Metrics template
1. [14631](https://github.com/influxdata/influxdb/pull/14631): Dashboards for all Telegraf config bundles now created
1. [14694](https://github.com/influxdata/influxdb/pull/14694): Add ability to find tasks by name.
1. [14901](https://github.com/influxdata/influxdb/pull/14901): Add ability to Peek() on reads package StreamReader types.

### UI Improvements

1. [14917](https://github.com/influxdata/influxdb/pull/14917): Make first steps in Monitoring & Alerting more obvious
1. [14889](https://github.com/influxdata/influxdb/pull/14889): Make adding data to buckets more discoverable
1. [14709](https://github.com/influxdata/influxdb/pull/14709): Move Buckets, Telgrafs, and Scrapers pages into a tab called "Load Data" for ease of discovery
1. [14846](https://github.com/influxdata/influxdb/pull/14846): Standardize formatting of "updated at" timestamp in all resource cards
1. [14887](https://github.com/influxdata/influxdb/pull/14887): Move no buckets warning in telegraf tab above the search box

### Bug Fixes

1. [14480](https://github.com/influxdata/influxdb/pull/14480): Fix authentication when updating a task with invalid org or bucket.
1. [14497](https://github.com/influxdata/influxdb/pull/14497): Update the documentation link for Telegraf.
1. [14492](https://github.com/influxdata/influxdb/pull/14492): Fix to surface errors properly as task notifications on create.
1. [14569](https://github.com/influxdata/influxdb/pull/14569): Fix limiting of get runs for task.
1. [14779](https://github.com/influxdata/influxdb/pull/14779): Refactor tasks coordinator.
1. [14846](https://github.com/influxdata/influxdb/pull/14846): Ensure onboarding "advanced" button goes to correct location

## v2.0.0-alpha.16 [2019-07-25]

### Bug Fixes

1. [14385](https://github.com/influxdata/influxdb/pull/14385): Add link to Documentation text in line protocol upload overlay
1. [14344](https://github.com/influxdata/influxdb/pull/14344): Fix issue in Authorization API, can't create auth for another user.
1. [14352](https://github.com/influxdata/influxdb/pull/14352): Fix Influx CLI ignored user flag for auth creation.
1. [14379](https://github.com/influxdata/influxdb/pull/14379): Fix the map example in the documentation
1. [14423](https://github.com/influxdata/influxdb/pull/14423): Ignore null/empty Flux rows which prevents a single stat/gauge crash.
1. [14434](https://github.com/influxdata/influxdb/pull/14434): Fixes an issue where clicking on a dashboard name caused an incorrect redirect.
1. [14441](https://github.com/influxdata/influxdb/pull/14441): Upgrade templates lib to 0.5.0
1. [14453](https://github.com/influxdata/influxdb/pull/14453): Upgrade giraffe lib to 0.16.1
1. [14412](https://github.com/influxdata/influxdb/pull/14412): Fix incorrect notification type for manually running a Task
1. [14356](https://github.com/influxdata/influxdb/pull/14356): Fix an issue where canceled tasks did not resume.

## v2.0.0-alpha.15 [2019-07-11]

### Features

1. [14256](https://github.com/influxdata/influxdb/pull/14256): Add time zone support to UI
2. [14243](https://github.com/influxdata/influxdb/pull/14243): Addded new storage inspection tool to verify tsm files
3. [14353](https://github.com/influxdata/influxdb/pull/14353): Require a token to be supplied for all task creation

### Bug Fixes

1. [14287](https://github.com/influxdata/influxdb/pull/14287): Fix incorrect reporting of task as successful when error occurs during result iteration
1. [14412](https://github.com/influxdata/influxdb/pull/14412): Fix incorrect notification type for manually running a Task

### Known Issues

1. [influxdata/flux#1492](https://github.com/influxdata/flux/issues/1492): Null support in Flux was introduced in Alhpa 14. Several null issues were fixed in this release, but one known issue remains - Users may hit a panic if the first record processed by a map function has a null value.

## v2.0.0-alpha.14 [2019-06-28]

### Features

1. [14221](https://github.com/influxdata/influxdb/pull/14221): Add influxd inspect verify-wal tool
1. [14218](https://github.com/influxdata/influxdb/commit/4faf2a24def4f351aef5b3c0f2907c385f82fdb9): Move to Flux .34.2 - which includes new string functions and initial multi-datasource support with Sql.from()
1. [14164](https://github.com/influxdata/influxdb/pull/14164): Only click save once to save cell
1. [14188](https://github.com/influxdata/influxdb/pull/14188): Enable selecting more columns for line visualizations

### UI Improvements

1. [14194](https://github.com/influxdata/influxdb/pull/14194): Draw gauges correctly on HiDPI displays
1. [14194](https://github.com/influxdata/influxdb/pull/14194): Clamp gauge position to gauge domain
1. [14168](https://github.com/influxdata/influxdb/pull/14168): Improve display of error messages
1. [14157](https://github.com/influxdata/influxdb/pull/14157): Remove rendering bottleneck when streaming Flux responses
1. [14165](https://github.com/influxdata/influxdb/pull/14165): Prevent variable dropdown from clipping

## v2.0.0-alpha.13 [2019-06-13]

### Features

1. [14130](https://github.com/influxdata/influxdb/pull/14130): Add static templates for system, docker, redis, kubernetes
1. [14189](https://github.com/influxdata/influxdb/pull/14189): Add option to select a token when creating a task
1. [14200](https://github.com/influxdata/influxdb/pull/14200): Add the ability to update a token when updating a task

## v2.0.0-alpha.12 [2019-06-13]

### Features

1. [14059](https://github.com/influxdata/influxdb/pull/14059): Enable formatting line graph y ticks with binary prefix
1. [14052](https://github.com/influxdata/influxdb/pull/14052): Add x and y column pickers to graph types
1. [14128](https://github.com/influxdata/influxdb/pull/14128): Add option to shade area below line graphs

### Bug Fixes

1. [14085](https://github.com/influxdata/influxdb/pull/14085): Fix performance regression in graph tooltips

### UI Improvements

## v2.0.0-alpha.11 [2019-05-31]

1. [14031](https://github.com/influxdata/influxdb/pull/14031): Correctly check if columnKeys include xColumn in heatmap

## v2.0.0-alpha.10 [2019-05-30]

### Features

1. [13945](https://github.com/influxdata/influxdb/pull/13945): Add heatmap visualization type
1. [13961](https://github.com/influxdata/influxdb/pull/13961): Add scatter graph visualization type
1. [13850](https://github.com/influxdata/influxdb/pull/13850): Add description field to Tasks
1. [13924](https://github.com/influxdata/influxdb/pull/13924): Add CLI arguments for configuring session length and renewal
1. [13961](https://github.com/influxdata/influxdb/pull/13961): Add smooth interpolation option to line graphs

### Bug Fixes

1. [13753](https://github.com/influxdata/influxdb/pull/13753): Removed hardcoded bucket for Getting Started with Flux dashboard
1. [13783](https://github.com/influxdata/influxdb/pull/13783): Ensure map type variables allow for selecting values
1. [13800](https://github.com/influxdata/influxdb/pull/13800): Generate more idiomatic Flux in query builder
1. [13797](https://github.com/influxdata/influxdb/pull/13797): Expand tab key presses to 2 spaces in the Flux editor
1. [13823](https://github.com/influxdata/influxdb/pull/13823): Prevent dragging of Variable Dropdowns when dragging a scrollbar inside the dropdown
1. [13853](https://github.com/influxdata/influxdb/pull/13853): Improve single stat computation
1. [13945](https://github.com/influxdata/influxdb/pull/13945): Fix crash when opening histogram settings with no data

### UI Improvements

1. [#13835](https://github.com/influxdata/influxdb/pull/13835): Render checkboxes in query builder tag selection lists
1. [#13856](https://github.com/influxdata/influxdb/pull/13856): Fix jumbled card text in Telegraf configuration wizard
1. [#13888](https://github.com/influxdata/influxdb/pull/13888): Change scrapers in scrapers list to be resource cards
1. [#13925](https://github.com/influxdata/influxdb/pull/13925): Export and download resource with formatted resource name with no spaces

## v2.0.0-alpha.9 [2019-05-01]

**NOTE: This will remove all tasks from your InfluxDB v2.0 instance.**

### Features

1. [13423](https://github.com/influxdata/influxdb/pull/13423): Set autorefresh of dashboard to pause if absolute time range is selected
1. [13473](https://github.com/influxdata/influxdb/pull/13473): Switch task back end to a more modular and flexible system
1. [13493](https://github.com/influxdata/influxdb/pull/13493): Add org profile tab with ability to edit organization name
1. [13510](https://github.com/influxdata/influxdb/pull/13510): Add org name to dahboard page title
1. [13520](https://github.com/influxdata/influxdb/pull/13520): Add cautioning to bucket renaming
1. [13560](https://github.com/influxdata/influxdb/pull/13560): Add option to generate all access token in tokens tab
1. [13601](https://github.com/influxdata/influxdb/pull/13601): Add option to generate read/write token in tokens tab
1. [13715](https://github.com/influxdata/influxdb/pull/13715): Added a new Local Metrics Dashboard template that is created during Quick Start

### Bug Fixes

1. [13584](https://github.com/influxdata/influxdb/pull/13584): Fixed scroll clipping found in label editing flow
1. [13585](https://github.com/influxdata/influxdb/pull/13585): Prevent overlapping text and dot in time range dropdown
1. [13602](https://github.com/influxdata/influxdb/pull/13602): Updated link in notes cell to a more useful site
1. [13618](https://github.com/influxdata/influxdb/pull/13618): Show error message when adding line protocol
1. [13657](https://github.com/influxdata/influxdb/pull/13657): Update UI Flux function documentation
1. [13718](https://github.com/influxdata/influxdb/pull/13718): Updated System template to support math with floats
1. [13732](https://github.com/influxdata/influxdb/pull/13732): Fixed the window function documentation
1. [13738](https://github.com/influxdata/influxdb/pull/13738): Fixed typo in the `range` Flux function example
1. [13742](https://github.com/influxdata/influxdb/pull/13742): Updated the `systemTime` function to use `system.time`

### UI Improvements

1. [13424](https://github.com/influxdata/influxdb/pull/13424): Add general polish and empty states to Create Dashboard from Template overlay

## v2.0.0-alpha.8 [2019-04-12]

### Features

1. [13024](https://github.com/influxdata/influxdb/pull/13024): Add the ability to edit token's description
1. [13078](https://github.com/influxdata/influxdb/pull/13078): Add the option to create a Dashboard from a Template.
1. [13161](https://github.com/influxdata/influxdb/pull/13161): Add the ability to add labels on variables
1. [13171](https://github.com/influxdata/influxdb/pull/13171): Add switch organizations dropdown to home navigation menu item.
1. [13173](https://github.com/influxdata/influxdb/pull/13173): Add create org to side nav
1. [13345](https://github.com/influxdata/influxdb/pull/13345): Added a new Getting Started with Flux Template

### Bug Fixes

1. [13284](https://github.com/influxdata/influxdb/pull/13284): Update shift to timeShift in the flux functions side bar

### UI Improvements

1. [13287](https://github.com/influxdata/influxdb/pull/13287): Update cursor to grab when hovering draggable areas
1. [13311](https://github.com/influxdata/influxdb/pull/13311): Sync note editor text and preview scrolling
1. [13249](https://github.com/influxdata/influxdb/pull/13249): Add the ability to create a bucket when creating an organization

## v2.0.0-alpha.7 [2019-03-28]

### Features

1. [12663](https://github.com/influxdata/influxdb/pull/12663): Insert flux function near cursor in flux editor
1. [12678](https://github.com/influxdata/influxdb/pull/12678): Enable the use of variables in the Data Explorer and Cell Editor Overlay
1. [12655](https://github.com/influxdata/influxdb/pull/12655): Add a variable control bar to dashboards to select values for variables.
1. [12706](https://github.com/influxdata/influxdb/pull/12706): Add ability to add variable to script from the side menu.
1. [12791](https://github.com/influxdata/influxdb/pull/12791): Use time range for metaqueries in Data Explorer and Cell Editor Overlay
1. [12827](https://github.com/influxdata/influxdb/pull/12827): Fix screen tearing bug in Raw Data View
1. [12843](https://github.com/influxdata/influxdb/pull/12843): Add copy to clipboard button to export overlays
1. [12826](https://github.com/influxdata/influxdb/pull/12826): Enable copying error messages to the clipboard from dashboard cells
1. [12876](https://github.com/influxdata/influxdb/pull/12876): Add the ability to update token's status in Token list
1. [12821](https://github.com/influxdata/influxdb/pull/12821): Allow variables to be re-ordered within control bar on a dashboard.
1. [12888](https://github.com/influxdata/influxdb/pull/12888): Add the ability to delete a template
1. [12901](https://github.com/influxdata/influxdb/pull/12901): Save user preference for variable control bar visibility and default to visible
1. [12910](https://github.com/influxdata/influxdb/pull/12910): Add the ability to clone a template
1. [12958](https://github.com/influxdata/influxdb/pull/12958): Add the ability to import a variable

### Bug Fixes

1. [12684](https://github.com/influxdata/influxdb/pull/12684): Fix mismatch in bucket row and header
1. [12703](https://github.com/influxdata/influxdb/pull/12703): Allows user to edit note on cell
1. [12764](https://github.com/influxdata/influxdb/pull/12764): Fix empty state styles in scrapers in org view
1. [12790](https://github.com/influxdata/influxdb/pull/12790): Fix bucket creation error when changing rentention rules types.
1. [12793](https://github.com/influxdata/influxdb/pull/12793): Fix task creation error when switching schedule types.
1. [12805](https://github.com/influxdata/influxdb/pull/12805): Fix hidden horizonal scrollbars in flux raw data view
1. [12827](https://github.com/influxdata/influxdb/pull/12827): Fix screen tearing bug in Raw Data View
1. [12961](https://github.com/influxdata/influxdb/pull/12961): Fix scroll clipping in graph legends & dropdown menus
1. [12959](https://github.com/influxdata/influxdb/pull/12959): Fix routing loop

### UI Improvements

1. [12782](https://github.com/influxdata/influxdb/pull/12782): Move bucket selection in the query builder to the first card in the list
1. [12850](https://github.com/influxdata/influxdb/pull/12850): Ensure editor is automatically focused in note editor
1. [12915](https://github.com/influxdata/influxdb/pull/12915): Add ability to edit a template's name.

## v2.0.0-alpha.6 [2019-03-15]

### Release Notes

We have updated the way we do predefined dashboards to [include Templates](https://github.com/influxdata/influxdb/pull/12532) in this release which will cause existing Organizations to not have a System dashboard created when they build a new Telegraf configuration. In order to get this functionality, remove your existing data and start from scratch.

**NOTE: This will remove all data from your InfluxDB v2.0 instance including timeseries data.**

On most `linux` systems including `macOS`:

```sh
$ rm -r ~/.influxdbv2
```

Once completed, `v2.0.0-alpha.6` can be started.

### Features

1. [12496](https://github.com/influxdata/influxdb/pull/12496): Add ability to import a dashboard
1. [12524](https://github.com/influxdata/influxdb/pull/12524): Add ability to import a dashboard from org view
1. [12531](https://github.com/influxdata/influxdb/pull/12531): Add ability to export a dashboard and a task
1. [12615](https://github.com/influxdata/influxdb/pull/12615): Add `run` subcommand to influxd binary. This is also the default when no subcommand is specified.
1. [12523](https://github.com/influxdata/influxdb/pull/12523): Add ability to save a query as a variable from the Data Explorer.
1. [12532](https://github.com/influxdata/influxdb/pull/12532): Add System template on onboarding

### Bug Fixes

1. [12641](https://github.com/influxdata/influxdb/pull/12641): Stop scrollbars from covering text in flux editor

### UI Improvements

1. [12610](https://github.com/influxdata/influxdb/pull/12610): Fine tune keyboard interactions for managing labels from a resource card

## v2.0.0-alpha.5 [2019-03-08]

### Release Notes

This release includes a [breaking change](https://github.com/influxdata/influxdb/pull/12391) to the format that TSM and index data are stored on disk.
Any existing local data will not be queryable once InfluxDB is upgraded to this release.
Prior to installing this release we recommend all storage-engine data is removed from your local InfluxDB `2.x` installation; this can be achieved without losing any of your other InfluxDB `2.x` data (settings etc).
To remove only local storage data, run the following in a terminal.

On most `linux` systems:

```sh

# Replace <username> with your actual username.

$ rm -r /home/<username>/.influxdbv2/engine
```

On `macOS`:

```sh
# Replace <username> with your actual username.

$ rm -r /Users/<username>/.influxdbv2/engine
```

Once completed, `v2.0.0-alpha.5` can be started.

### Features

1. [12096](https://github.com/influxdata/influxdb/pull/12096): Add labels to cloned tasks
1. [12111](https://github.com/influxdata/influxdb/pull/12111): Add ability to filter resources by clicking a label
1. [12401](https://github.com/influxdata/influxdb/pull/12401): Add ability to add a member to org
1. [12391](https://github.com/influxdata/influxdb/pull/12391): Improve representation of TSM tagsets on disk
1. [12437](https://github.com/influxdata/influxdb/pull/12437): Add ability to remove a member from org

### Bug Fixes

1. [12302](https://github.com/influxdata/influxdb/pull/12302): Prevent clipping of code snippets in Firefox
1. [12379](https://github.com/influxdata/influxdb/pull/12379): Prevent clipping of cell edit menus in dashboards

### UI Improvements

1. [12302](https://github.com/influxdata/influxdb/pull/12302): Make code snippet copy functionality easier to use
1. [12304](https://github.com/influxdata/influxdb/pull/12304): Always show live preview in Note Cell editor
1. [12317](https://github.com/influxdata/influxdb/pull/12317): Redesign Create Scraper workflow
1. [12317](https://github.com/influxdata/influxdb/pull/12317): Show warning in Telegrafs and Scrapers lists when user has no buckets
1. [12384](https://github.com/influxdata/influxdb/pull/12384): Streamline label addition, removal, and creation from the dashboards list
1. [12464](https://github.com/influxdata/influxdb/pull/12464): Improve label color selection

## v2.0.0-alpha.4 [2019-02-21]

### Features

1. [11954](https://github.com/influxdata/influxdb/pull/11954): Add the ability to run a task manually from tasks page
1. [11990](https://github.com/influxdata/influxdb/pull/11990): Add the ability to select a custom time range in explorer and dashboard
1. [12009](https://github.com/influxdata/influxdb/pull/12009): Display the version information on the login page
1. [12011](https://github.com/influxdata/influxdb/pull/12011): Add the ability to update a Variable's name and query.
1. [12026](https://github.com/influxdata/influxdb/pull/12026): Add labels to cloned dashboard
1. [12018](https://github.com/influxdata/influxdb/pull/12057): Add ability filter resources by label name
1. [11973](https://github.com/influxdata/influxdb/pull/11973): Add ability to create or add labels to a resource from labels editor

### Bug Fixes

1. [11997](https://github.com/influxdata/influxdb/pull/11997): Update the bucket retention policy to update the time in seconds

### UI Improvements

1. [12016](https://github.com/influxdata/influxdb/pull/12016): Update the preview in the label overlays to be shorter
1. [12012](https://github.com/influxdata/influxdb/pull/12012): Add notifications to scrapers page for created/deleted/updated scrapers
1. [12023](https://github.com/influxdata/influxdb/pull/12023): Add notifications to buckets page for created/deleted/updated buckets
1. [12072](https://github.com/influxdata/influxdb/pull/12072): Update the admin page to display error for password length

## v2.0.0-alpha.3 [2019-02-15]

### Features

1. [11809](https://github.com/influxdata/influxdb/pull/11809): Add the ability to name a scraper target
1. [11821](https://github.com/influxdata/influxdb/pull/11821): Display scraper name as the first and only updatable column in scrapers list
1. [11804](https://github.com/influxdata/influxdb/pull/11804): Add the ability to view runs for a task
1. [11824](https://github.com/influxdata/influxdb/pull/11824): Display last completed run for tasks list
1. [11836](https://github.com/influxdata/influxdb/pull/11836): Add the ability to view the logs for a specific task run

### Bug Fixes

1. [11819](https://github.com/influxdata/influxdb/pull/11819): Update the inline edit for resource names to guard for empty strings
1. [11852](https://github.com/influxdata/influxdb/pull/11852): Prevent a new template dashboard from being created on every telegraf config update
1. [11848](https://github.com/influxdata/influxdb/pull/11848): Fix overlapping buttons in the telegrafs verify data step

### UI Improvements

1. [11764](https://github.com/influxdata/influxdb/pull/11764): Move the download telegraf config button to view config overlay
1. [11879](https://github.com/influxdata/influxdb/pull/11879): Combine permissions for user by type
1. [11938](https://github.com/influxdata/influxdb/pull/11938): Add ordering to UI list items

## v2.0.0-alpha.2 [2019-02-07]

### Features

1. [11677](https://github.com/influxdata/influxdb/pull/11677): Add instructions button to view `$INFLUX_TOKEN` setup for telegraf configs
1. [11693](https://github.com/influxdata/influxdb/pull/11693): Save the \$INFLUX_TOKEN environmental variable in telegraf configs
1. [11700](https://github.com/influxdata/influxdb/pull/11700): Update Tasks tab on Org page to look like Tasks Page
1. [11740](https://github.com/influxdata/influxdb/pull/11740): Add view button to view the telegraf config toml
1. [11522](https://github.com/influxdata/influxdb/pull/11522): Add plugin information step to allow for config naming and configure one plugin at a time
1. [11758](https://github.com/influxdata/influxdb/pull/11758): Update Dashboards tab on Org page to look like Dashboards Page
1. [11810](https://github.com/influxdata/influxdb/pull/11810): Add tab for template variables under organizations page

## Bug Fixes

1. [11678](https://github.com/influxdata/influxdb/pull/11678): Update the System Telegraf Plugin bundle to include the swap plugin
1. [11722](https://github.com/influxdata/influxdb/pull/11722): Revert behavior allowing users to create authorizations on behalf of another user

### UI Improvements

1. [11683](https://github.com/influxdata/influxdb/pull/11683): Change the wording for the plugin config form button to Done
1. [11689](https://github.com/influxdata/influxdb/pull/11689): Change the wording for the Collectors configure step button to Create and Verify
1. [11697](https://github.com/influxdata/influxdb/pull/11697): Standardize page loading spinner styles
1. [11711](https://github.com/influxdata/influxdb/pull/11711): Show checkbox on Save As button in data explorer
1. [11705](https://github.com/influxdata/influxdb/pull/11705): Make collectors plugins side bar visible in only the configure step
1. [11745](https://github.com/influxdata/influxdb/pull/11745): Swap retention policies on Create bucket page

## v2.0.0-alpha.1 [2019-01-23]

### Release Notes

This is the initial alpha release of InfluxDB 2.0.<|MERGE_RESOLUTION|>--- conflicted
+++ resolved
@@ -10,11 +10,8 @@
 
 1. [17612](https://github.com/influxdata/influxdb/pull/17612): Fix card size and layout jank in dashboards index view
 1. [17651](https://github.com/influxdata/influxdb/pull/17651): Fix check graph font and lines defaulting to black causing graph to be unreadable
-<<<<<<< HEAD
 1. [17660](https://github.com/influxdata/influxdb/pull/17660): Fix text wrapping display issue and popover sizing bug when adding labels to a resource
-=======
 1. [17670](https://github.com/influxdata/influxdb/pull/17670): Respect the now-time of the compiled query if it's provided
->>>>>>> f9941311
 
 ### UI Improvements
 
