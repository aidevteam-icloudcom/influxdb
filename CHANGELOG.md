<<<<<<< HEAD

### Features

### UI Improvements

### Bug Fixes

1. [15348](https://github.com/influxdata/influxdb/pull/15348): Disable saving for threshold check if no threshold selected
=======
## v2.0.0-alpha.19 [unreleased]

### Features
1. [15313](https://github.com/influxdata/influxdb/pull/15313): Add shortcut for toggling comments in script editor

### Bug Fixes
1. [15295](https://github.com/influxdata/influxdb/pull/15295): Ensures users are created with an active status
2. [15306](https://github.com/influxdata/influxdb/pull/15306): Added missing string values for CacheStatus type
>>>>>>> 5a546d58

## v2.0.0-alpha.18 [2019-09-26]

### Features

1. [15151](https://github.com/influxdata/influxdb/pull/15151): Add jsonweb package for future JWT support
1. [15168](https://github.com/influxdata/influxdb/pull/15168): Added the JMeter Template dashboard
1. [15152](https://github.com/influxdata/influxdb/pull/15152): Add JWT support to http auth middleware

### UI Improvements

1. [15211](https://github.com/influxdata/influxdb/pull/15211): Display dashboards index as a grid
1. [15099](https://github.com/influxdata/influxdb/pull/15099): Add viewport scaling to html meta for responsive mobile scaling
1. [15056](https://github.com/influxdata/influxdb/pull/15056): Remove rename and delete functionality from system buckets
1. [15056](https://github.com/influxdata/influxdb/pull/15056): Prevent new buckets from being named with the reserved "\_" prefix
1. [15056](https://github.com/influxdata/influxdb/pull/15056): Prevent user from selecting system buckets when creating Scrapers, Telegraf configurations, read/write tokens, and when saving as a task
1. [15056](https://github.com/influxdata/influxdb/pull/15056): Limit values from draggable threshold handles to 2 decimal places
1. [15040](https://github.com/influxdata/influxdb/pull/15040): Redesign check builder UI to fill the screen and make more room for composing message templates
1. [14990](https://github.com/influxdata/influxdb/pull/14990): Move Tokens tab from Settings to Load Data page
1. [14990](https://github.com/influxdata/influxdb/pull/14990): Expose all Settings tabs in navigation menu
1. [15289](https://github.com/influxdata/influxdb/pull/15289): Added Stream and table functions to query builder

### Bug Fixes

1. [14931](https://github.com/influxdata/influxdb/pull/14931): Remove scrollbars blocking onboarding UI step.

## v2.0.0-alpha.17 [2019-08-14]

### Features

1. [14809](https://github.com/influxdata/influxdb/pull/14809): Add task middleware's for checks and notifications
1. [14495](https://github.com/influxdata/influxdb/pull/14495): optional gzip compression of the query CSV response.
1. [14567](https://github.com/influxdata/influxdb/pull/14567): Add task types.
1. [14604](https://github.com/influxdata/influxdb/pull/14604): When getting task runs from the API, runs will be returned in order of most recently scheduled first.
1. [14631](https://github.com/influxdata/influxdb/pull/14631): Added Github and Apache templates
1. [14631](https://github.com/influxdata/influxdb/pull/14631): Updated name of Local Metrics template
1. [14631](https://github.com/influxdata/influxdb/pull/14631): Dashboards for all Telegraf config bundles now created
1. [14694](https://github.com/influxdata/influxdb/pull/14694): Add ability to find tasks by name.
1. [14901](https://github.com/influxdata/influxdb/pull/14901): Add ability to Peek() on reads package StreamReader types.

### UI Improvements

1. [14917](https://github.com/influxdata/influxdb/pull/14917): Make first steps in Monitoring & Alerting more obvious
1. [14889](https://github.com/influxdata/influxdb/pull/14889): Make adding data to buckets more discoverable
1. [14709](https://github.com/influxdata/influxdb/pull/14709): Move Buckets, Telgrafs, and Scrapers pages into a tab called "Load Data" for ease of discovery
1. [14846](https://github.com/influxdata/influxdb/pull/14846): Standardize formatting of "updated at" timestamp in all resource cards
1. [14887](https://github.com/influxdata/influxdb/pull/14887): Move no buckets warning in telegraf tab above the search box

### Bug Fixes

1. [14480](https://github.com/influxdata/influxdb/pull/14480): Fix authentication when updating a task with invalid org or bucket.
1. [14497](https://github.com/influxdata/influxdb/pull/14497): Update the documentation link for Telegraf.
1. [14492](https://github.com/influxdata/influxdb/pull/14492): Fix to surface errors properly as task notifications on create.
1. [14569](https://github.com/influxdata/influxdb/pull/14569): Fix limiting of get runs for task.
1. [14779](https://github.com/influxdata/influxdb/pull/14779): Refactor tasks coordinator.
1. [14846](https://github.com/influxdata/influxdb/pull/14846): Ensure onboarding "advanced" button goes to correct location

## v2.0.0-alpha.16 [2019-07-25]

### Bug Fixes

1. [14385](https://github.com/influxdata/influxdb/pull/14385): Add link to Documentation text in line protocol upload overlay
1. [14344](https://github.com/influxdata/influxdb/pull/14344): Fix issue in Authorization API, can't create auth for another user.
1. [14352](https://github.com/influxdata/influxdb/pull/14352): Fix Influx CLI ignored user flag for auth creation.
1. [14379](https://github.com/influxdata/influxdb/pull/14379): Fix the map example in the documentation
1. [14423](https://github.com/influxdata/influxdb/pull/14423): Ignore null/empty Flux rows which prevents a single stat/gauge crash.
1. [14434](https://github.com/influxdata/influxdb/pull/14434): Fixes an issue where clicking on a dashboard name caused an incorrect redirect.
1. [14441](https://github.com/influxdata/influxdb/pull/14441): Upgrade templates lib to 0.5.0
1. [14453](https://github.com/influxdata/influxdb/pull/14453): Upgrade giraffe lib to 0.16.1
1. [14412](https://github.com/influxdata/influxdb/pull/14412): Fix incorrect notification type for manually running a Task
1. [14356](https://github.com/influxdata/influxdb/pull/14356): Fix an issue where canceled tasks did not resume.

## v2.0.0-alpha.15 [2019-07-11]

### Features

1. [14256](https://github.com/influxdata/influxdb/pull/14256): Add time zone support to UI
2. [14243](https://github.com/influxdata/influxdb/pull/14243): Addded new storage inspection tool to verify tsm files
3. [14353](https://github.com/influxdata/influxdb/pull/14353): Require a token to be supplied for all task creation

### Bug Fixes

1. [14287](https://github.com/influxdata/influxdb/pull/14287): Fix incorrect reporting of task as successful when error occurs during result iteration
1. [14412](https://github.com/influxdata/influxdb/pull/14412): Fix incorrect notification type for manually running a Task

### Known Issues

1. [influxdata/flux#1492](https://github.com/influxdata/flux/issues/1492): Null support in Flux was introduced in Alhpa 14. Several null issues were fixed in this release, but one known issue remains - Users may hit a panic if the first record processed by a map function has a null value.

## v2.0.0-alpha.14 [2019-06-28]

### Features

1. [14221](https://github.com/influxdata/influxdb/pull/14221): Add influxd inspect verify-wal tool
1. [14218](https://github.com/influxdata/influxdb/commit/4faf2a24def4f351aef5b3c0f2907c385f82fdb9): Move to Flux .34.2 - which includes new string functions and initial multi-datasource support with Sql.from()
1. [14164](https://github.com/influxdata/influxdb/pull/14164): Only click save once to save cell
1. [14188](https://github.com/influxdata/influxdb/pull/14188): Enable selecting more columns for line visualizations

### UI Improvements

1. [14194](https://github.com/influxdata/influxdb/pull/14194): Draw gauges correctly on HiDPI displays
1. [14194](https://github.com/influxdata/influxdb/pull/14194): Clamp gauge position to gauge domain
1. [14168](https://github.com/influxdata/influxdb/pull/14168): Improve display of error messages
1. [14157](https://github.com/influxdata/influxdb/pull/14157): Remove rendering bottleneck when streaming Flux responses
1. [14165](https://github.com/influxdata/influxdb/pull/14165): Prevent variable dropdown from clipping

## v2.0.0-alpha.13 [2019-06-13]

### Features

1. [14130](https://github.com/influxdata/influxdb/pull/14130): Add static templates for system, docker, redis, kubernetes
1. [14189](https://github.com/influxdata/influxdb/pull/14189): Add option to select a token when creating a task
1. [14200](https://github.com/influxdata/influxdb/pull/14200): Add the ability to update a token when updating a task

## v2.0.0-alpha.12 [2019-06-13]

### Features

1. [14059](https://github.com/influxdata/influxdb/pull/14059): Enable formatting line graph y ticks with binary prefix
1. [14052](https://github.com/influxdata/influxdb/pull/14052): Add x and y column pickers to graph types
1. [14128](https://github.com/influxdata/influxdb/pull/14128): Add option to shade area below line graphs

### Bug Fixes

1. [14085](https://github.com/influxdata/influxdb/pull/14085): Fix performance regression in graph tooltips

### UI Improvements

## v2.0.0-alpha.11 [2019-05-31]

1. [14031](https://github.com/influxdata/influxdb/pull/14031): Correctly check if columnKeys include xColumn in heatmap

## v2.0.0-alpha.10 [2019-05-30]

### Features

1. [13945](https://github.com/influxdata/influxdb/pull/13945): Add heatmap visualization type
1. [13961](https://github.com/influxdata/influxdb/pull/13961): Add scatter graph visualization type
1. [13850](https://github.com/influxdata/influxdb/pull/13850): Add description field to Tasks
1. [13924](https://github.com/influxdata/influxdb/pull/13924): Add CLI arguments for configuring session length and renewal
1. [13961](https://github.com/influxdata/influxdb/pull/13961): Add smooth interpolation option to line graphs

### Bug Fixes

1. [13753](https://github.com/influxdata/influxdb/pull/13753): Removed hardcoded bucket for Getting Started with Flux dashboard
1. [13783](https://github.com/influxdata/influxdb/pull/13783): Ensure map type variables allow for selecting values
1. [13800](https://github.com/influxdata/influxdb/pull/13800): Generate more idiomatic Flux in query builder
1. [13797](https://github.com/influxdata/influxdb/pull/13797): Expand tab key presses to 2 spaces in the Flux editor
1. [13823](https://github.com/influxdata/influxdb/pull/13823): Prevent dragging of Variable Dropdowns when dragging a scrollbar inside the dropdown
1. [13853](https://github.com/influxdata/influxdb/pull/13853): Improve single stat computation
1. [13945](https://github.com/influxdata/influxdb/pull/13945): Fix crash when opening histogram settings with no data

### UI Improvements

1. [#13835](https://github.com/influxdata/influxdb/pull/13835): Render checkboxes in query builder tag selection lists
1. [#13856](https://github.com/influxdata/influxdb/pull/13856): Fix jumbled card text in Telegraf configuration wizard
1. [#13888](https://github.com/influxdata/influxdb/pull/13888): Change scrapers in scrapers list to be resource cards
1. [#13925](https://github.com/influxdata/influxdb/pull/13925): Export and download resource with formatted resource name with no spaces

## v2.0.0-alpha.9 [2019-05-01]

**NOTE: This will remove all tasks from your InfluxDB v2.0 instance.**

### Features

1. [13423](https://github.com/influxdata/influxdb/pull/13423): Set autorefresh of dashboard to pause if absolute time range is selected
1. [13473](https://github.com/influxdata/influxdb/pull/13473): Switch task back end to a more modular and flexible system
1. [13493](https://github.com/influxdata/influxdb/pull/13493): Add org profile tab with ability to edit organization name
1. [13510](https://github.com/influxdata/influxdb/pull/13510): Add org name to dahboard page title
1. [13520](https://github.com/influxdata/influxdb/pull/13520): Add cautioning to bucket renaming
1. [13560](https://github.com/influxdata/influxdb/pull/13560): Add option to generate all access token in tokens tab
1. [13601](https://github.com/influxdata/influxdb/pull/13601): Add option to generate read/write token in tokens tab
1. [13715](https://github.com/influxdata/influxdb/pull/13715): Added a new Local Metrics Dashboard template that is created during Quick Start

### Bug Fixes

1. [13584](https://github.com/influxdata/influxdb/pull/13584): Fixed scroll clipping found in label editing flow
1. [13585](https://github.com/influxdata/influxdb/pull/13585): Prevent overlapping text and dot in time range dropdown
1. [13602](https://github.com/influxdata/influxdb/pull/13602): Updated link in notes cell to a more useful site
1. [13618](https://github.com/influxdata/influxdb/pull/13618): Show error message when adding line protocol
1. [13657](https://github.com/influxdata/influxdb/pull/13657): Update UI Flux function documentation
1. [13718](https://github.com/influxdata/influxdb/pull/13718): Updated System template to support math with floats
1. [13732](https://github.com/influxdata/influxdb/pull/13732): Fixed the window function documentation
1. [13738](https://github.com/influxdata/influxdb/pull/13738): Fixed typo in the `range` Flux function example
1. [13742](https://github.com/influxdata/influxdb/pull/13742): Updated the `systemTime` function to use `system.time`

### UI Improvements

1. [13424](https://github.com/influxdata/influxdb/pull/13424): Add general polish and empty states to Create Dashboard from Template overlay

## v2.0.0-alpha.8 [2019-04-12]

### Features

1. [13024](https://github.com/influxdata/influxdb/pull/13024): Add the ability to edit token's description
1. [13078](https://github.com/influxdata/influxdb/pull/13078): Add the option to create a Dashboard from a Template.
1. [13161](https://github.com/influxdata/influxdb/pull/13161): Add the ability to add labels on variables
1. [13171](https://github.com/influxdata/influxdb/pull/13171): Add switch organizations dropdown to home navigation menu item.
1. [13173](https://github.com/influxdata/influxdb/pull/13173): Add create org to side nav
1. [13345](https://github.com/influxdata/influxdb/pull/13345): Added a new Getting Started with Flux Template

### Bug Fixes

1. [13284](https://github.com/influxdata/influxdb/pull/13284): Update shift to timeShift in the flux functions side bar

### UI Improvements

1. [13287](https://github.com/influxdata/influxdb/pull/13287): Update cursor to grab when hovering draggable areas
1. [13311](https://github.com/influxdata/influxdb/pull/13311): Sync note editor text and preview scrolling
1. [13249](https://github.com/influxdata/influxdb/pull/13249): Add the ability to create a bucket when creating an organization

## v2.0.0-alpha.7 [2019-03-28]

### Features

1. [12663](https://github.com/influxdata/influxdb/pull/12663): Insert flux function near cursor in flux editor
1. [12678](https://github.com/influxdata/influxdb/pull/12678): Enable the use of variables in the Data Explorer and Cell Editor Overlay
1. [12655](https://github.com/influxdata/influxdb/pull/12655): Add a variable control bar to dashboards to select values for variables.
1. [12706](https://github.com/influxdata/influxdb/pull/12706): Add ability to add variable to script from the side menu.
1. [12791](https://github.com/influxdata/influxdb/pull/12791): Use time range for metaqueries in Data Explorer and Cell Editor Overlay
1. [12827](https://github.com/influxdata/influxdb/pull/12827): Fix screen tearing bug in Raw Data View
1. [12843](https://github.com/influxdata/influxdb/pull/12843): Add copy to clipboard button to export overlays
1. [12826](https://github.com/influxdata/influxdb/pull/12826): Enable copying error messages to the clipboard from dashboard cells
1. [12876](https://github.com/influxdata/influxdb/pull/12876): Add the ability to update token's status in Token list
1. [12821](https://github.com/influxdata/influxdb/pull/12821): Allow variables to be re-ordered within control bar on a dashboard.
1. [12888](https://github.com/influxdata/influxdb/pull/12888): Add the ability to delete a template
1. [12901](https://github.com/influxdata/influxdb/pull/12901): Save user preference for variable control bar visibility and default to visible
1. [12910](https://github.com/influxdata/influxdb/pull/12910): Add the ability to clone a template
1. [12958](https://github.com/influxdata/influxdb/pull/12958): Add the ability to import a variable

### Bug Fixes

1. [12684](https://github.com/influxdata/influxdb/pull/12684): Fix mismatch in bucket row and header
1. [12703](https://github.com/influxdata/influxdb/pull/12703): Allows user to edit note on cell
1. [12764](https://github.com/influxdata/influxdb/pull/12764): Fix empty state styles in scrapers in org view
1. [12790](https://github.com/influxdata/influxdb/pull/12790): Fix bucket creation error when changing rentention rules types.
1. [12793](https://github.com/influxdata/influxdb/pull/12793): Fix task creation error when switching schedule types.
1. [12805](https://github.com/influxdata/influxdb/pull/12805): Fix hidden horizonal scrollbars in flux raw data view
1. [12827](https://github.com/influxdata/influxdb/pull/12827): Fix screen tearing bug in Raw Data View
1. [12961](https://github.com/influxdata/influxdb/pull/12961): Fix scroll clipping in graph legends & dropdown menus
1. [12959](https://github.com/influxdata/influxdb/pull/12959): Fix routing loop

### UI Improvements

1. [12782](https://github.com/influxdata/influxdb/pull/12782): Move bucket selection in the query builder to the first card in the list
1. [12850](https://github.com/influxdata/influxdb/pull/12850): Ensure editor is automatically focused in note editor
1. [12915](https://github.com/influxdata/influxdb/pull/12915): Add ability to edit a template's name.

## v2.0.0-alpha.6 [2019-03-15]

### Release Notes

We have updated the way we do predefined dashboards to [include Templates](https://github.com/influxdata/influxdb/pull/12532) in this release which will cause existing Organizations to not have a System dashboard created when they build a new Telegraf configuration. In order to get this functionality, remove your existing data and start from scratch.

**NOTE: This will remove all data from your InfluxDB v2.0 instance including timeseries data.**

On most `linux` systems including `macOS`:

```sh
$ rm -r ~/.influxdbv2
```

Once completed, `v2.0.0-alpha.6` can be started.

### Features

1. [12496](https://github.com/influxdata/influxdb/pull/12496): Add ability to import a dashboard
1. [12524](https://github.com/influxdata/influxdb/pull/12524): Add ability to import a dashboard from org view
1. [12531](https://github.com/influxdata/influxdb/pull/12531): Add ability to export a dashboard and a task
1. [12615](https://github.com/influxdata/influxdb/pull/12615): Add `run` subcommand to influxd binary. This is also the default when no subcommand is specified.
1. [12523](https://github.com/influxdata/influxdb/pull/12523): Add ability to save a query as a variable from the Data Explorer.
1. [12532](https://github.com/influxdata/influxdb/pull/12532): Add System template on onboarding

### Bug Fixes

1. [12641](https://github.com/influxdata/influxdb/pull/12641): Stop scrollbars from covering text in flux editor

### UI Improvements

1. [12610](https://github.com/influxdata/influxdb/pull/12610): Fine tune keyboard interactions for managing labels from a resource card

## v2.0.0-alpha.5 [2019-03-08]

### Release Notes

This release includes a [breaking change](https://github.com/influxdata/influxdb/pull/12391) to the format that TSM and index data are stored on disk.
Any existing local data will not be queryable once InfluxDB is upgraded to this release.
Prior to installing this release we recommend all storage-engine data is removed from your local InfluxDB `2.x` installation; this can be achieved without losing any of your other InfluxDB `2.x` data (settings etc).
To remove only local storage data, run the following in a terminal.

On most `linux` systems:

```sh

# Replace <username> with your actual username.

$ rm -r /home/<username>/.influxdbv2/engine
```

On `macOS`:

```sh
# Replace <username> with your actual username.

$ rm -r /Users/<username>/.influxdbv2/engine
```

Once completed, `v2.0.0-alpha.5` can be started.

### Features

1. [12096](https://github.com/influxdata/influxdb/pull/12096): Add labels to cloned tasks
1. [12111](https://github.com/influxdata/influxdb/pull/12111): Add ability to filter resources by clicking a label
1. [12401](https://github.com/influxdata/influxdb/pull/12401): Add ability to add a member to org
1. [12391](https://github.com/influxdata/influxdb/pull/12391): Improve representation of TSM tagsets on disk
1. [12437](https://github.com/influxdata/influxdb/pull/12437): Add ability to remove a member from org

### Bug Fixes

1. [12302](https://github.com/influxdata/influxdb/pull/12302): Prevent clipping of code snippets in Firefox
1. [12379](https://github.com/influxdata/influxdb/pull/12379): Prevent clipping of cell edit menus in dashboards

### UI Improvements

1. [12302](https://github.com/influxdata/influxdb/pull/12302): Make code snippet copy functionality easier to use
1. [12304](https://github.com/influxdata/influxdb/pull/12304): Always show live preview in Note Cell editor
1. [12317](https://github.com/influxdata/influxdb/pull/12317): Redesign Create Scraper workflow
1. [12317](https://github.com/influxdata/influxdb/pull/12317): Show warning in Telegrafs and Scrapers lists when user has no buckets
1. [12384](https://github.com/influxdata/influxdb/pull/12384): Streamline label addition, removal, and creation from the dashboards list
1. [12464](https://github.com/influxdata/influxdb/pull/12464): Improve label color selection

## v2.0.0-alpha.4 [2019-02-21]

### Features

1. [11954](https://github.com/influxdata/influxdb/pull/11954): Add the ability to run a task manually from tasks page
1. [11990](https://github.com/influxdata/influxdb/pull/11990): Add the ability to select a custom time range in explorer and dashboard
1. [12009](https://github.com/influxdata/influxdb/pull/12009): Display the version information on the login page
1. [12011](https://github.com/influxdata/influxdb/pull/12011): Add the ability to update a Variable's name and query.
1. [12026](https://github.com/influxdata/influxdb/pull/12026): Add labels to cloned dashboard
1. [12018](https://github.com/influxdata/influxdb/pull/12057): Add ability filter resources by label name
1. [11973](https://github.com/influxdata/influxdb/pull/11973): Add ability to create or add labels to a resource from labels editor

### Bug Fixes

1. [11997](https://github.com/influxdata/influxdb/pull/11997): Update the bucket retention policy to update the time in seconds

### UI Improvements

1. [12016](https://github.com/influxdata/influxdb/pull/12016): Update the preview in the label overlays to be shorter
1. [12012](https://github.com/influxdata/influxdb/pull/12012): Add notifications to scrapers page for created/deleted/updated scrapers
1. [12023](https://github.com/influxdata/influxdb/pull/12023): Add notifications to buckets page for created/deleted/updated buckets
1. [12072](https://github.com/influxdata/influxdb/pull/12072): Update the admin page to display error for password length

## v2.0.0-alpha.3 [2019-02-15]

### Features

1. [11809](https://github.com/influxdata/influxdb/pull/11809): Add the ability to name a scraper target
1. [11821](https://github.com/influxdata/influxdb/pull/11821): Display scraper name as the first and only updatable column in scrapers list
1. [11804](https://github.com/influxdata/influxdb/pull/11804): Add the ability to view runs for a task
1. [11824](https://github.com/influxdata/influxdb/pull/11824): Display last completed run for tasks list
1. [11836](https://github.com/influxdata/influxdb/pull/11836): Add the ability to view the logs for a specific task run

### Bug Fixes

1. [11819](https://github.com/influxdata/influxdb/pull/11819): Update the inline edit for resource names to guard for empty strings
1. [11852](https://github.com/influxdata/influxdb/pull/11852): Prevent a new template dashboard from being created on every telegraf config update
1. [11848](https://github.com/influxdata/influxdb/pull/11848): Fix overlapping buttons in the telegrafs verify data step

### UI Improvements

1. [11764](https://github.com/influxdata/influxdb/pull/11764): Move the download telegraf config button to view config overlay
1. [11879](https://github.com/influxdata/influxdb/pull/11879): Combine permissions for user by type
1. [11938](https://github.com/influxdata/influxdb/pull/11938): Add ordering to UI list items

## v2.0.0-alpha.2 [2019-02-07]

### Features

1. [11677](https://github.com/influxdata/influxdb/pull/11677): Add instructions button to view `$INFLUX_TOKEN` setup for telegraf configs
1. [11693](https://github.com/influxdata/influxdb/pull/11693): Save the \$INFLUX_TOKEN environmental variable in telegraf configs
1. [11700](https://github.com/influxdata/influxdb/pull/11700): Update Tasks tab on Org page to look like Tasks Page
1. [11740](https://github.com/influxdata/influxdb/pull/11740): Add view button to view the telegraf config toml
1. [11522](https://github.com/influxdata/influxdb/pull/11522): Add plugin information step to allow for config naming and configure one plugin at a time
1. [11758](https://github.com/influxdata/influxdb/pull/11758): Update Dashboards tab on Org page to look like Dashboards Page
1. [11810](https://github.com/influxdata/influxdb/pull/11810): Add tab for template variables under organizations page

## Bug Fixes

1. [11678](https://github.com/influxdata/influxdb/pull/11678): Update the System Telegraf Plugin bundle to include the swap plugin
1. [11722](https://github.com/influxdata/influxdb/pull/11722): Revert behavior allowing users to create authorizations on behalf of another user

### UI Improvements

1. [11683](https://github.com/influxdata/influxdb/pull/11683): Change the wording for the plugin config form button to Done
1. [11689](https://github.com/influxdata/influxdb/pull/11689): Change the wording for the Collectors configure step button to Create and Verify
1. [11697](https://github.com/influxdata/influxdb/pull/11697): Standardize page loading spinner styles
1. [11711](https://github.com/influxdata/influxdb/pull/11711): Show checkbox on Save As button in data explorer
1. [11705](https://github.com/influxdata/influxdb/pull/11705): Make collectors plugins side bar visible in only the configure step
1. [11745](https://github.com/influxdata/influxdb/pull/11745): Swap retention policies on Create bucket page

## v2.0.0-alpha.1 [2019-01-23]

### Release Notes

This is the initial alpha release of InfluxDB 2.0.<|MERGE_RESOLUTION|>--- conflicted
+++ resolved
@@ -1,22 +1,13 @@
-<<<<<<< HEAD
-
-### Features
-
-### UI Improvements
-
-### Bug Fixes
-
+
+## v2.0.0-alpha.19 [unreleased]
+
+### Features
+1. [15313](https://github.com/influxdata/influxdb/pull/15313): Add shortcut for toggling comments in script editor
+
+### Bug Fixes
+1. [15295](https://github.com/influxdata/influxdb/pull/15295): Ensures users are created with an active status
+1. [15306](https://github.com/influxdata/influxdb/pull/15306): Added missing string values for CacheStatus type
 1. [15348](https://github.com/influxdata/influxdb/pull/15348): Disable saving for threshold check if no threshold selected
-=======
-## v2.0.0-alpha.19 [unreleased]
-
-### Features
-1. [15313](https://github.com/influxdata/influxdb/pull/15313): Add shortcut for toggling comments in script editor
-
-### Bug Fixes
-1. [15295](https://github.com/influxdata/influxdb/pull/15295): Ensures users are created with an active status
-2. [15306](https://github.com/influxdata/influxdb/pull/15306): Added missing string values for CacheStatus type
->>>>>>> 5a546d58
 
 ## v2.0.0-alpha.18 [2019-09-26]
 
