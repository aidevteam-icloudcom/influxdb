--- conflicted
+++ resolved
@@ -40,11 +40,8 @@
 1. [21691](https://github.com/influxdata/influxdb/pull/21691): Remove incorrect optimization for group-by.
 1. [21747](https://github.com/influxdata/influxdb/pull/21747): Rename arm rpms with yum-compatible names.
 1. [21800](https://github.com/influxdata/influxdb/pull/21800): Return an error instead of panicking when InfluxQL statement rewrites fail.
-<<<<<<< HEAD
+1. [21840](https://github.com/influxdata/influxdb/pull/21840): Run migrations on restored bolt & SQLite metadata databases as part of the restore process.
 1. [21844](https://github.com/influxdata/influxdb/pull/21844): Upgrade to latest version of `influxdata/cron` so that tasks can be created with interval of `every: 1w`.
-=======
-1. [21840](https://github.com/influxdata/influxdb/pull/21840): Run migrations on restored bolt & SQLite metadata databases as part of the restore process.
->>>>>>> b5b36b28
 
 ## v2.0.7 [2021-06-04]
 
