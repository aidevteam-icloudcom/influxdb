--- conflicted
+++ resolved
@@ -14,12 +14,9 @@
 1. [21543](https://github.com/influxdata/influxdb/pull/21543): Updated `influxd` configuration flag `--store` to work with string values `disk` or `memory`. Memory continues to store metadata in-memory for testing; `disk` will persist metadata to disk via bolt and SQLite
 1. [21547](https://github.com/influxdata/influxdb/pull/21547): Allow hiding the tooltip independently of the static legend
 1. [21584](https://github.com/influxdata/influxdb/pull/21584): Added the `api/v2/backup/metadata` endpoint for backing up both KV and SQL metadata, and the `api/v2/restore/sql` for restoring SQL metadata.
-<<<<<<< HEAD
+1. [21635](https://github.com/influxdata/influxdb/pull/21635): Port `influxd inspect verify-seriesfile` to 2.x
 1. [21621](https://github.com/influxdata/influxdb/pull/21621): Add `storage-wal-max-concurrent-writes` config option to `influxd` to enable tuning memory pressure under heavy write load.
 1. [21621](https://github.com/influxdata/influxdb/pull/21621): Add `storage-wal-max-write-delay` config option to `influxd` to prevent deadlocks when the WAL is overloaded with concurrent writes.
-=======
-1. [21635](https://github.com/influxdata/influxdb/pull/21635): Port `influxd inspect verify-seriesfile` to 2.x
->>>>>>> c665c749
 
 ### Bug Fixes
 
