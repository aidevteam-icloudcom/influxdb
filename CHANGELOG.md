## v2.0.0-beta.6 [unreleased]

### Features

1. [17085](https://github.com/influxdata/influxdb/pull/17085): Clicking on bucket name takes user to Data Explorer with bucket selected
1. [17095](https://github.com/influxdata/influxdb/pull/17095): Extend pkger dashboards with table view support
1. [17114](https://github.com/influxdata/influxdb/pull/17114): Allow for retention to be provided to influx setup command as a duration
1. [17138](https://github.com/influxdata/influxdb/pull/17138): Extend pkger export all capabilities to support filtering by lable name and resource type
1. [17049](https://github.com/influxdata/influxdb/pull/17049): Added new login and sign-up screen that for cloud users that allows direct login from their region

### Bug Fixes

1. [17039](https://github.com/influxdata/influxdb/pull/17039): Fixed issue where tasks are exported for notification rules
1. [17042](https://github.com/influxdata/influxdb/pull/17042): Fixed issue where tasks are not exported when exporting by org id
1. [17070](https://github.com/influxdata/influxdb/pull/17070): Fixed issue where tasks with imports in query break in pkger
1. [17028](https://github.com/influxdata/influxdb/pull/17028): Fixed issue where selecting an aggregate function in the script editor was not adding the function to a new line
1. [17072](https://github.com/influxdata/influxdb/pull/17072): Fixed issue where creating a variable of type map was piping the incorrect value when map variables were used in queries
1. [17050](https://github.com/influxdata/influxdb/pull/17050): Added missing user names to auth CLI commands
1. [17091](https://github.com/influxdata/influxdb/pull/17091): Require Content-Type for query endpoint
1. [17113](https://github.com/influxdata/influxdb/pull/17113): Disabled group functionality for check query builder
1. [17120](https://github.com/influxdata/influxdb/pull/17120): Fixed cell configuration error that was popping up when users create a dashboard and accessed the disk usage cell for the first time
1. [17097](https://github.com/influxdata/influxdb/pull/17097): Listing all the default variables in the VariableTab of the script editor
1. [17049](https://github.com/influxdata/influxdb/pull/17049): Fixed bug that was preventing the interval status on the dashboard header from refreshing on selections
1. [17161](https://github.com/influxdata/influxdb/pull/17161): Update table custom decimal feature for tables to update table onFocus
1. [17168](https://github.com/influxdata/influxdb/pull/17168): Fixed UI bug that was setting Telegraf config buttons off-center and was resizing config selections when filtering through the data
1. [17208](https://github.com/influxdata/influxdb/pull/17208): Fixed UI bug that was setting causing dashboard cells to error when the a v.bucket was being used and was being configured for the first time
<<<<<<< HEAD
1. [17214](https://github.com/influxdata/influxdb/pull/17214): Fix appearance of client library logos in Safari
=======
1. [17202](https://github.com/influxdata/influxdb/pull/17202): Fixed UI bug that was preventing checks created with the query builder from updating. Also fixed a bug that was preventing dashboard cell queries from working properly when creating group queries using the query builder
>>>>>>> 88a6a693

## v2.0.0-beta.5 [2020-02-27]

### Features

1. [16991](https://github.com/influxdata/influxdb/pull/16991): Update Flux functions list for v0.61
1. [16574](https://github.com/influxdata/influxdb/pull/16574): Add secure flag to session cookie

### Bug Fixes

1. [16919](https://github.com/influxdata/influxdb/pull/16919): Sort dashboards on homepage alphabetically
1. [16934](https://github.com/influxdata/influxdb/pull/16934): Tokens page now sorts by status
1. [16931](https://github.com/influxdata/influxdb/pull/16931): Set the default value of tags in a Check
1. [16935](https://github.com/influxdata/influxdb/pull/16935): Fix sort by variable type
1. [16973](https://github.com/influxdata/influxdb/pull/16973): Calculate correct stacked line cumulative when lines are different lengths
1. [17010](https://github.com/influxdata/influxdb/pull/17010): Fixed scrollbar issue where resource cards would overflow the parent container rather than be hidden and scrollable
1. [16992](https://github.com/influxdata/influxdb/pull/16992): Query Builder now groups on column values, not tag values
1. [17013](https://github.com/influxdata/influxdb/pull/17013): Scatterplots can once again render the tooltip correctly
1. [17027](https://github.com/influxdata/influxdb/pull/17027): Drop pkger gauge chart requirement for color threshold type
1. [17040](https://github.com/influxdata/influxdb/pull/17040): Fixed bug that was preventing the interval status on the dashboard header from refreshing on selections
1. [16961](https://github.com/influxdata/influxdb/pull/16961): Remove cli confirmation of secret, add an optional parameter of secret value

## v2.0.0-beta.4 [2020-02-14]

### Features

1. [16855](https://github.com/influxdata/influxdb/pull/16855): Added labels to buckets in UI
1. [16842](https://github.com/influxdata/influxdb/pull/16842): Connect monaco editor to Flux LSP server
1. [16856](https://github.com/influxdata/influxdb/pull/16856): Update Flux to v0.59.6

### Bug Fixes

1. [16852](https://github.com/influxdata/influxdb/pull/16852): Revert for bad indexing of UserResourceMappings and Authorizations
1. [15911](https://github.com/influxdata/influxdb/pull/15911): Gauge no longer allowed to become too small
1. [16878](https://github.com/influxdata/influxdb/pull/16878): Fix issue with INFLUX_TOKEN env vars being overridden by default token

## v2.0.0-beta.3 [2020-02-11]

### Features

1. [16765](https://github.com/influxdata/influxdb/pull/16765): Extend influx cli pkg command with ability to take multiple files and directories
1. [16767](https://github.com/influxdata/influxdb/pull/16767): Extend influx cli pkg command with ability to take multiple urls, files, directories, and stdin at the same time
1. [16786](https://github.com/influxdata/influxdb/pull/16786): influx cli can manage secrets.

### Bug Fixes

1. [16733](https://github.com/influxdata/influxdb/pull/16733): Fix notification rule renaming panics from UI
1. [16769](https://github.com/influxdata/influxdb/pull/16769): Fix the tooltip for stacked line graphs
1. [16825](https://github.com/influxdata/influxdb/pull/16825): Fixed false success notification for read-only users creating dashboards
1. [16822](https://github.com/influxdata/influxdb/pull/16822): Fix issue with pkger/http stack crashing on dupe content type

## v2.0.0-beta.2 [2020-01-24]

### Features

1. [16711](https://github.com/influxdata/influxdb/pull/16711): Query Builder supports group() function (change the dropdown from filter to group)
1. [16523](https://github.com/influxdata/influxdb/pull/16523): Change influx packages to be CRD compliant
1. [16547](https://github.com/influxdata/influxdb/pull/16547): Allow trailing newline in credentials file and CLI integration
1. [16545](https://github.com/influxdata/influxdb/pull/16545): Add support for prefixed cursor search to ForwardCursor types
1. [16504](https://github.com/influxdata/influxdb/pull/16504): Add backup and restore
1. [16522](https://github.com/influxdata/influxdb/pull/16522): Introduce resource logger to tasks, buckets and organizations

### Bug Fixes

1. [16656](https://github.com/influxdata/influxdb/pull/16656): Check engine closed before collecting index metrics
1. [16412](https://github.com/influxdata/influxdb/pull/16412): Reject writes which use any of the reserved tag keys
1. [16715](https://github.com/influxdata/influxdb/pull/16715): Fixed dashboard mapping for getDashboards to map correct prop
1. [16716](https://github.com/influxdata/influxdb/pull/16716): Improve the lacking error responses for unmarshal errors in org service

### Bug Fixes

1. [16527](https://github.com/influxdata/influxdb/pull/16527): fix /telegrafs panics when using org=org_name parameter

### UI Improvements

1. [16575](https://github.com/influxdata/influxdb/pull/16575): Swap billingURL with checkoutURL
1. [16203](https://github.com/influxdata/influxdb/pull/16203): Move cloud navigation to top of page instead of within left side navigation
1. [16536](https://github.com/influxdata/influxdb/pull/16536): Adjust aggregate window periods to be more "reasonable". Use duration input with validation.

## v2.0.0-beta.1 [2020-01-08]

### Features

1. [16234](https://github.com/influxdata/influxdb/pull/16234): Add support for notification endpoints to influx templates/pkgs.
1. [16242](https://github.com/influxdata/influxdb/pull/16242): Drop id prefix for secret key requirement for notification endpoints
1. [16259](https://github.com/influxdata/influxdb/pull/16259): Add support for check resource to pkger parser
1. [16262](https://github.com/influxdata/influxdb/pull/16262): Add support for check resource pkger dry run functionality
1. [16275](https://github.com/influxdata/influxdb/pull/16275): Add support for check resource pkger apply functionality
1. [16283](https://github.com/influxdata/influxdb/pull/16283): Add support for check resource pkger export functionality
1. [16212](https://github.com/influxdata/influxdb/pull/16212): Add new kv.ForwardCursor interface
1. [16297](https://github.com/influxdata/influxdb/pull/16297): Add support for notification rule to pkger parser
1. [16298](https://github.com/influxdata/influxdb/pull/16298): Add support for notification rule pkger dry run functionality
1. [16305](https://github.com/influxdata/influxdb/pull/16305): Add support for notification rule pkger apply functionality
1. [16312](https://github.com/influxdata/influxdb/pull/16312): Add support for notification rule pkger export functionality
1. [16320](https://github.com/influxdata/influxdb/pull/16320): Add support for tasks to pkger parser
1. [16322](https://github.com/influxdata/influxdb/pull/16322): Add support for tasks to pkger dry run functionality
1. [16323](https://github.com/influxdata/influxdb/pull/16323): Add support for tasks to pkger apply functionality
1. [16324](https://github.com/influxdata/influxdb/pull/16324): Add support for tasks to pkger export functionality
1. [16226](https://github.com/influxdata/influxdb/pull/16226): Add group() to Query Builder
1. [16338](https://github.com/influxdata/influxdb/pull/16338): Add last run status to check and notification rules
1. [16340](https://github.com/influxdata/influxdb/pull/16340): Add last run status to tasks
1. [16341](https://github.com/influxdata/influxdb/pull/16341): Extend pkger apply functionality with ability to provide secrets outside of pkg
1. [16345](https://github.com/influxdata/influxdb/pull/16345): Add hide headers flag to influx cli task find cmd
1. [16336](https://github.com/influxdata/influxdb/pull/16336): Manual Overrides for Readiness Endpoint
1. [16347](https://github.com/influxdata/influxdb/pull/16347): Drop legacy inmem service implementation in favor of kv service with inmem dependency
1. [16348](https://github.com/influxdata/influxdb/pull/16348): Drop legacy bolt service implementation in favor of kv service with bolt dependency
1. [16014](https://github.com/influxdata/influxdb/pull/16014): While creating check, also display notification rules that would match check based on tag rules
1. [16389](https://github.com/influxdata/influxdb/pull/16389): Increase default bucket retention period to 30 days
1. [16430](https://github.com/influxdata/influxdb/pull/16430): Added toggle to table thresholds to allow users to choose between setting threshold colors to text or background
1. [16418](https://github.com/influxdata/influxdb/pull/16418): Add Developer Documentation
1. [16260](https://github.com/influxdata/influxdb/pull/16260): Capture User-Agent header as query source for logging purposes
1. [16469](https://github.com/influxdata/influxdb/pull/16469): Add support for configurable max batch size in points write handler
1. [16509](https://github.com/influxdata/influxdb/pull/16509): Add support for applying an influx package via a public facing URL
1. [16511](https://github.com/influxdata/influxdb/pull/16511): Add jsonnet support for influx packages
1. [14782](https://github.com/influxdata/influxdb/pull/16336): Add view page for Check
1. [16537](https://github.com/influxdata/influxdb/pull/16537): Add update password for CLI

### Bug Fixes

1. [16225](https://github.com/influxdata/influxdb/pull/16225): Ensures env vars are applied consistently across cmd, and fixes issue where INFLUX\_ env var prefix was not set globally.
1. [16235](https://github.com/influxdata/influxdb/pull/16235): Removed default frontend sorting when flux queries specify sorting
1. [16238](https://github.com/influxdata/influxdb/pull/16238): Store canceled task runs in the correct bucket
1. [16237](https://github.com/influxdata/influxdb/pull/16237): Updated Sortby functionality for table frontend sorts to sort numbers correctly
1. [16249](https://github.com/influxdata/influxdb/pull/16249): Prevent potential infinite loop when finding tasks by organization.
1. [16255](https://github.com/influxdata/influxdb/pull/16255): Retain user input when parsing invalid JSON during import
1. [16268](https://github.com/influxdata/influxdb/pull/16268): Fixed test flakiness that stemmed from multiple flush/signins being called in the same test suite
1. [16346](https://github.com/influxdata/influxdb/pull/16346): Update pkger task export to only trim out option task and not all vars provided
1. [16374](https://github.com/influxdata/influxdb/pull/16374): Update influx CLI, only show "see help" message, instead of the whole usage.
1. [16380](https://github.com/influxdata/influxdb/pull/16380): Fix notification tag matching rules and enable tests to verify
1. [16376](https://github.com/influxdata/influxdb/pull/16376): Extend the y-axis when stacked graph is selected
1. [16404](https://github.com/influxdata/influxdb/pull/16404): Fixed query reset bug that was resetting query in script editor whenever dates were changed
1. [16430](https://github.com/influxdata/influxdb/pull/16430): Fixed table threshold bug that was defaulting set colors to the background.
1. [16435](https://github.com/influxdata/influxdb/pull/16435): Time labels are no longer squished to the left
1. [16427](https://github.com/influxdata/influxdb/pull/16427): Fixed underlying issue with disappearing queries made in Advanced Mode
1. [16439](https://github.com/influxdata/influxdb/pull/16439): Prevent negative zero and allow zero to have decimal places
1. [16376](https://github.com/influxdata/influxdb/pull/16413): Limit data loader bucket selection to non system buckets
1. [16458](https://github.com/influxdata/influxdb/pull/16458): Fix EOF error when manually running tasks from the Task Page.
1. [16491](https://github.com/influxdata/influxdb/pull/16491): Add missing env vals to influx cli usage and fixes precedence of flag/env var priority

### UI Improvements

1. [16444](https://github.com/influxdata/influxdb/pull/16444): Add honeybadger reporting to create checks

## v2.0.0-alpha.21 [2019-12-13]

### Features

1. [15836](https://github.com/influxdata/influxdb/pull/16077): Add stacked line layer option to graphs
1. [16094](https://github.com/influxdata/influxdb/pull/16094): Annotate log messages with trace ID, if available
1. [16187](https://github.com/influxdata/influxdb/pull/16187): Bucket create to accept an org name flag
1. [16158](https://github.com/influxdata/influxdb/pull/16158): Add trace ID response header to query endpoint

### Bug Fixes

1. [15655](https://github.com/influxdata/influxdb/pull/15655): Allow table columns to be draggable in table settings
1. [15757](https://github.com/influxdata/influxdb/pull/15757): Light up the home page icon when active
1. [15797](https://github.com/influxdata/influxdb/pull/15797): Make numeric inputs first class citizens
1. [15853](https://github.com/influxdata/influxdb/pull/15853): Prompt users to make a dashboard when dashboards are empty
1. [15884](https://github.com/influxdata/influxdb/pull/15884): Remove name editing from query definition during threshold check creation
1. [15975](https://github.com/influxdata/influxdb/pull/15975): Wait until user stops dragging and releases marker before zooming in after threshold changes
1. [16057](https://github.com/influxdata/influxdb/pull/16057): Adds `properties` to each cell on GET /dashboards/{dashboardID}
1. [16101](https://github.com/influxdata/influxdb/pull/16101): Gracefully handle invalid user-supplied JSON
1. [16105](https://github.com/influxdata/influxdb/pull/16105): Fix crash when loading queries built using Query Builder
1. [16112](https://github.com/influxdata/influxdb/pull/16112): Create cell view properties on dashboard creation
1. [16144](https://github.com/influxdata/influxdb/pull/16144): Scrollbars are dapper and proper
1. [16172](https://github.com/influxdata/influxdb/pull/16172): Fixed table ui threshold colorization issue where setting thresholds would not change table UI
1. [16194](https://github.com/influxdata/influxdb/pull/16194): Fixed windowPeriod issue that stemmed from webpack rules
1. [16175](https://github.com/influxdata/influxdb/pull/16175): Added delete functionality to note cells so that they can be deleted
1. [16204](https://github.com/influxdata/influxdb/pull/16204): Fix failure to create labels when creating telegraf configs
1. [16207](https://github.com/influxdata/influxdb/pull/16207): Fix crash when editing a Telegraf config
1. [16201](https://github.com/influxdata/influxdb/pull/16201): Updated start/endtime functionality so that custom script timeranges overwrite dropdown selections
1. [16217](https://github.com/influxdata/influxdb/pull/16217): Fix 12-hour time format to use consistent formatting and number of time ticks

### UI Improvements

## v2.0.0-alpha.20 [2019-11-20]

### Features

1. [15805](https://github.com/influxdata/influxdb/pull/15924): Add tls insecure skip verify to influx CLI.
1. [15981](https://github.com/influxdata/influxdb/pull/15981): Extend influx cli user create to allow for organization ID and user passwords to be set on user.
1. [15983](https://github.com/influxdata/influxdb/pull/15983): Autopopulate organization ids in the code samples
1. [15749](https://github.com/influxdata/influxdb/pull/15749): Expose bundle analysis tools for frontend resources
1. [15674](https://github.com/influxdata/influxdb/pull/15674): Allow users to view just the output section of a telegraf config
1. [15923](https://github.com/influxdata/influxdb/pull/15923): Allow the users to see string data in the single stat graph type

### Bug Fixes

1. [15777](https://github.com/influxdata/influxdb/pull/15777): Fix long startup when running 'influx help'
1. [15713](https://github.com/influxdata/influxdb/pull/15713): Mock missing Flux dependencies when creating tasks
1. [15731](https://github.com/influxdata/influxdb/pull/15731): Ensure array cursor iterator stats accumulate all cursor stats
1. [15866](https://github.com/influxdata/influxdb/pull/15866): Do not show Members section in Cloud environments
1. [15801](https://github.com/influxdata/influxdb/pull/15801): Change how cloud mode is enabled
1. [15820](https://github.com/influxdata/influxdb/pull/15820): Merge frontend development environments
1. [15944](https://github.com/influxdata/influxdb/pull/15944): Refactor table state logic on the frontend
1. [15920](https://github.com/influxdata/influxdb/pull/15920): Arrows in tables now show data in ascending and descening order
1. [15728](https://github.com/influxdata/influxdb/pull/15728): Sort by retention rules now sorts by seconds
1. [15628](https://github.com/influxdata/influxdb/pull/15628): Horizontal scrollbar no longer covering data

### UI Improvements

1. [15809](https://github.com/influxdata/influxdb/pull/15809): Redesign cards and animations on getting started page
1. [15787](https://github.com/influxdata/influxdb/pull/15787): Allow the users to filter with labels in telegraph input search

## v2.0.0-alpha.19 [2019-10-30]

### Features

1. [15313](https://github.com/influxdata/influxdb/pull/15313): Add shortcut for toggling comments in script editor
1. [15650](https://github.com/influxdata/influxdb/pull/15650): Expose last run status and last run error in task API

### UI Improvements

1. [15503](https://github.com/influxdata/influxdb/pull/15503): Redesign page headers to be more space efficient
1. [15426](https://github.com/influxdata/influxdb/pull/15426): Add 403 handler that redirects back to the sign-in page on oats-generated routes.
1. [15710](https://github.com/influxdata/influxdb/pull/15710): Add button to nginx and redis configuration sections to make interaction more clear

### Bug Fixes

1. [15295](https://github.com/influxdata/influxdb/pull/15295): Ensures users are created with an active status
1. [15306](https://github.com/influxdata/influxdb/pull/15306): Added missing string values for CacheStatus type
1. [15348](https://github.com/influxdata/influxdb/pull/15348): Disable saving for threshold check if no threshold selected
1. [15354](https://github.com/influxdata/influxdb/pull/15354): Query variable selector shows variable keys, not values
1. [15246](https://github.com/influxdata/influxdb/pull/15427): UI/Telegraf filter functionality shows results based on input name
1. [13940](https://github.com/influxdata/influxdb/pull/15443): Create Label Overlay UI will disable the submit button and return a UI error if the name field is empty
1. [15452](https://github.com/influxdata/influxdb/pull/15452): Log error as info message on unauthorized API call attempts
1. [15504](https://github.com/influxdata/influxdb/pull/15504): Ensure members&owners eps 404 when /org resource does not exist
1. [15510](https://github.com/influxdata/influxdb/pull/15510): UI/Telegraf sort functionality fixed
1. [15549](https://github.com/influxdata/influxdb/pull/15549): UI/Task edit functionality fixed
1. [15559](https://github.com/influxdata/influxdb/pull/15559): Exiting a configuration of a dashboard cell now properly renders the cell content
1. [15556](https://github.com/influxdata/influxdb/pull/15556): Creating a check now displays on the checklist
1. [15592](https://github.com/influxdata/influxdb/pull/15592): Changed task runs success status code from 200 to 201 to match Swagger documentation.
1. [15634](https://github.com/influxdata/influxdb/pull/15634): TextAreas have the correct height
1. [15647](https://github.com/influxdata/influxdb/pull/15647): Ensures labels are unique by organization in the kv store
1. [15695](https://github.com/influxdata/influxdb/pull/15695): Ensures variable names are unique by organization

## v2.0.0-alpha.18 [2019-09-26]

### Features

1. [15151](https://github.com/influxdata/influxdb/pull/15151): Add jsonweb package for future JWT support
1. [15168](https://github.com/influxdata/influxdb/pull/15168): Added the JMeter Template dashboard
1. [15152](https://github.com/influxdata/influxdb/pull/15152): Add JWT support to http auth middleware

### UI Improvements

1. [15211](https://github.com/influxdata/influxdb/pull/15211): Display dashboards index as a grid
1. [15099](https://github.com/influxdata/influxdb/pull/15099): Add viewport scaling to html meta for responsive mobile scaling
1. [15056](https://github.com/influxdata/influxdb/pull/15056): Remove rename and delete functionality from system buckets
1. [15056](https://github.com/influxdata/influxdb/pull/15056): Prevent new buckets from being named with the reserved "\_" prefix
1. [15056](https://github.com/influxdata/influxdb/pull/15056): Prevent user from selecting system buckets when creating Scrapers, Telegraf configurations, read/write tokens, and when saving as a task
1. [15056](https://github.com/influxdata/influxdb/pull/15056): Limit values from draggable threshold handles to 2 decimal places
1. [15040](https://github.com/influxdata/influxdb/pull/15040): Redesign check builder UI to fill the screen and make more room for composing message templates
1. [14990](https://github.com/influxdata/influxdb/pull/14990): Move Tokens tab from Settings to Load Data page
1. [14990](https://github.com/influxdata/influxdb/pull/14990): Expose all Settings tabs in navigation menu
1. [15289](https://github.com/influxdata/influxdb/pull/15289): Added Stream and table functions to query builder

### Bug Fixes

1. [14931](https://github.com/influxdata/influxdb/pull/14931): Remove scrollbars blocking onboarding UI step.

## v2.0.0-alpha.17 [2019-08-14]

### Features

1. [14809](https://github.com/influxdata/influxdb/pull/14809): Add task middleware's for checks and notifications
1. [14495](https://github.com/influxdata/influxdb/pull/14495): optional gzip compression of the query CSV response.
1. [14567](https://github.com/influxdata/influxdb/pull/14567): Add task types.
1. [14604](https://github.com/influxdata/influxdb/pull/14604): When getting task runs from the API, runs will be returned in order of most recently scheduled first.
1. [14631](https://github.com/influxdata/influxdb/pull/14631): Added Github and Apache templates
1. [14631](https://github.com/influxdata/influxdb/pull/14631): Updated name of Local Metrics template
1. [14631](https://github.com/influxdata/influxdb/pull/14631): Dashboards for all Telegraf config bundles now created
1. [14694](https://github.com/influxdata/influxdb/pull/14694): Add ability to find tasks by name.
1. [14901](https://github.com/influxdata/influxdb/pull/14901): Add ability to Peek() on reads package StreamReader types.

### UI Improvements

1. [14917](https://github.com/influxdata/influxdb/pull/14917): Make first steps in Monitoring & Alerting more obvious
1. [14889](https://github.com/influxdata/influxdb/pull/14889): Make adding data to buckets more discoverable
1. [14709](https://github.com/influxdata/influxdb/pull/14709): Move Buckets, Telgrafs, and Scrapers pages into a tab called "Load Data" for ease of discovery
1. [14846](https://github.com/influxdata/influxdb/pull/14846): Standardize formatting of "updated at" timestamp in all resource cards
1. [14887](https://github.com/influxdata/influxdb/pull/14887): Move no buckets warning in telegraf tab above the search box

### Bug Fixes

1. [14480](https://github.com/influxdata/influxdb/pull/14480): Fix authentication when updating a task with invalid org or bucket.
1. [14497](https://github.com/influxdata/influxdb/pull/14497): Update the documentation link for Telegraf.
1. [14492](https://github.com/influxdata/influxdb/pull/14492): Fix to surface errors properly as task notifications on create.
1. [14569](https://github.com/influxdata/influxdb/pull/14569): Fix limiting of get runs for task.
1. [14779](https://github.com/influxdata/influxdb/pull/14779): Refactor tasks coordinator.
1. [14846](https://github.com/influxdata/influxdb/pull/14846): Ensure onboarding "advanced" button goes to correct location

## v2.0.0-alpha.16 [2019-07-25]

### Bug Fixes

1. [14385](https://github.com/influxdata/influxdb/pull/14385): Add link to Documentation text in line protocol upload overlay
1. [14344](https://github.com/influxdata/influxdb/pull/14344): Fix issue in Authorization API, can't create auth for another user.
1. [14352](https://github.com/influxdata/influxdb/pull/14352): Fix Influx CLI ignored user flag for auth creation.
1. [14379](https://github.com/influxdata/influxdb/pull/14379): Fix the map example in the documentation
1. [14423](https://github.com/influxdata/influxdb/pull/14423): Ignore null/empty Flux rows which prevents a single stat/gauge crash.
1. [14434](https://github.com/influxdata/influxdb/pull/14434): Fixes an issue where clicking on a dashboard name caused an incorrect redirect.
1. [14441](https://github.com/influxdata/influxdb/pull/14441): Upgrade templates lib to 0.5.0
1. [14453](https://github.com/influxdata/influxdb/pull/14453): Upgrade giraffe lib to 0.16.1
1. [14412](https://github.com/influxdata/influxdb/pull/14412): Fix incorrect notification type for manually running a Task
1. [14356](https://github.com/influxdata/influxdb/pull/14356): Fix an issue where canceled tasks did not resume.

## v2.0.0-alpha.15 [2019-07-11]

### Features

1. [14256](https://github.com/influxdata/influxdb/pull/14256): Add time zone support to UI
2. [14243](https://github.com/influxdata/influxdb/pull/14243): Addded new storage inspection tool to verify tsm files
3. [14353](https://github.com/influxdata/influxdb/pull/14353): Require a token to be supplied for all task creation

### Bug Fixes

1. [14287](https://github.com/influxdata/influxdb/pull/14287): Fix incorrect reporting of task as successful when error occurs during result iteration
1. [14412](https://github.com/influxdata/influxdb/pull/14412): Fix incorrect notification type for manually running a Task

### Known Issues

1. [influxdata/flux#1492](https://github.com/influxdata/flux/issues/1492): Null support in Flux was introduced in Alhpa 14. Several null issues were fixed in this release, but one known issue remains - Users may hit a panic if the first record processed by a map function has a null value.

## v2.0.0-alpha.14 [2019-06-28]

### Features

1. [14221](https://github.com/influxdata/influxdb/pull/14221): Add influxd inspect verify-wal tool
1. [14218](https://github.com/influxdata/influxdb/commit/4faf2a24def4f351aef5b3c0f2907c385f82fdb9): Move to Flux .34.2 - which includes new string functions and initial multi-datasource support with Sql.from()
1. [14164](https://github.com/influxdata/influxdb/pull/14164): Only click save once to save cell
1. [14188](https://github.com/influxdata/influxdb/pull/14188): Enable selecting more columns for line visualizations

### UI Improvements

1. [14194](https://github.com/influxdata/influxdb/pull/14194): Draw gauges correctly on HiDPI displays
1. [14194](https://github.com/influxdata/influxdb/pull/14194): Clamp gauge position to gauge domain
1. [14168](https://github.com/influxdata/influxdb/pull/14168): Improve display of error messages
1. [14157](https://github.com/influxdata/influxdb/pull/14157): Remove rendering bottleneck when streaming Flux responses
1. [14165](https://github.com/influxdata/influxdb/pull/14165): Prevent variable dropdown from clipping

## v2.0.0-alpha.13 [2019-06-13]

### Features

1. [14130](https://github.com/influxdata/influxdb/pull/14130): Add static templates for system, docker, redis, kubernetes
1. [14189](https://github.com/influxdata/influxdb/pull/14189): Add option to select a token when creating a task
1. [14200](https://github.com/influxdata/influxdb/pull/14200): Add the ability to update a token when updating a task

## v2.0.0-alpha.12 [2019-06-13]

### Features

1. [14059](https://github.com/influxdata/influxdb/pull/14059): Enable formatting line graph y ticks with binary prefix
1. [14052](https://github.com/influxdata/influxdb/pull/14052): Add x and y column pickers to graph types
1. [14128](https://github.com/influxdata/influxdb/pull/14128): Add option to shade area below line graphs

### Bug Fixes

1. [14085](https://github.com/influxdata/influxdb/pull/14085): Fix performance regression in graph tooltips

### UI Improvements

## v2.0.0-alpha.11 [2019-05-31]

1. [14031](https://github.com/influxdata/influxdb/pull/14031): Correctly check if columnKeys include xColumn in heatmap

## v2.0.0-alpha.10 [2019-05-30]

### Features

1. [13945](https://github.com/influxdata/influxdb/pull/13945): Add heatmap visualization type
1. [13961](https://github.com/influxdata/influxdb/pull/13961): Add scatter graph visualization type
1. [13850](https://github.com/influxdata/influxdb/pull/13850): Add description field to Tasks
1. [13924](https://github.com/influxdata/influxdb/pull/13924): Add CLI arguments for configuring session length and renewal
1. [13961](https://github.com/influxdata/influxdb/pull/13961): Add smooth interpolation option to line graphs

### Bug Fixes

1. [13753](https://github.com/influxdata/influxdb/pull/13753): Removed hardcoded bucket for Getting Started with Flux dashboard
1. [13783](https://github.com/influxdata/influxdb/pull/13783): Ensure map type variables allow for selecting values
1. [13800](https://github.com/influxdata/influxdb/pull/13800): Generate more idiomatic Flux in query builder
1. [13797](https://github.com/influxdata/influxdb/pull/13797): Expand tab key presses to 2 spaces in the Flux editor
1. [13823](https://github.com/influxdata/influxdb/pull/13823): Prevent dragging of Variable Dropdowns when dragging a scrollbar inside the dropdown
1. [13853](https://github.com/influxdata/influxdb/pull/13853): Improve single stat computation
1. [13945](https://github.com/influxdata/influxdb/pull/13945): Fix crash when opening histogram settings with no data

### UI Improvements

1. [#13835](https://github.com/influxdata/influxdb/pull/13835): Render checkboxes in query builder tag selection lists
1. [#13856](https://github.com/influxdata/influxdb/pull/13856): Fix jumbled card text in Telegraf configuration wizard
1. [#13888](https://github.com/influxdata/influxdb/pull/13888): Change scrapers in scrapers list to be resource cards
1. [#13925](https://github.com/influxdata/influxdb/pull/13925): Export and download resource with formatted resource name with no spaces

## v2.0.0-alpha.9 [2019-05-01]

**NOTE: This will remove all tasks from your InfluxDB v2.0 instance.**

### Features

1. [13423](https://github.com/influxdata/influxdb/pull/13423): Set autorefresh of dashboard to pause if absolute time range is selected
1. [13473](https://github.com/influxdata/influxdb/pull/13473): Switch task back end to a more modular and flexible system
1. [13493](https://github.com/influxdata/influxdb/pull/13493): Add org profile tab with ability to edit organization name
1. [13510](https://github.com/influxdata/influxdb/pull/13510): Add org name to dahboard page title
1. [13520](https://github.com/influxdata/influxdb/pull/13520): Add cautioning to bucket renaming
1. [13560](https://github.com/influxdata/influxdb/pull/13560): Add option to generate all access token in tokens tab
1. [13601](https://github.com/influxdata/influxdb/pull/13601): Add option to generate read/write token in tokens tab
1. [13715](https://github.com/influxdata/influxdb/pull/13715): Added a new Local Metrics Dashboard template that is created during Quick Start

### Bug Fixes

1. [13584](https://github.com/influxdata/influxdb/pull/13584): Fixed scroll clipping found in label editing flow
1. [13585](https://github.com/influxdata/influxdb/pull/13585): Prevent overlapping text and dot in time range dropdown
1. [13602](https://github.com/influxdata/influxdb/pull/13602): Updated link in notes cell to a more useful site
1. [13618](https://github.com/influxdata/influxdb/pull/13618): Show error message when adding line protocol
1. [13657](https://github.com/influxdata/influxdb/pull/13657): Update UI Flux function documentation
1. [13718](https://github.com/influxdata/influxdb/pull/13718): Updated System template to support math with floats
1. [13732](https://github.com/influxdata/influxdb/pull/13732): Fixed the window function documentation
1. [13738](https://github.com/influxdata/influxdb/pull/13738): Fixed typo in the `range` Flux function example
1. [13742](https://github.com/influxdata/influxdb/pull/13742): Updated the `systemTime` function to use `system.time`

### UI Improvements

1. [13424](https://github.com/influxdata/influxdb/pull/13424): Add general polish and empty states to Create Dashboard from Template overlay

## v2.0.0-alpha.8 [2019-04-12]

### Features

1. [13024](https://github.com/influxdata/influxdb/pull/13024): Add the ability to edit token's description
1. [13078](https://github.com/influxdata/influxdb/pull/13078): Add the option to create a Dashboard from a Template.
1. [13161](https://github.com/influxdata/influxdb/pull/13161): Add the ability to add labels on variables
1. [13171](https://github.com/influxdata/influxdb/pull/13171): Add switch organizations dropdown to home navigation menu item.
1. [13173](https://github.com/influxdata/influxdb/pull/13173): Add create org to side nav
1. [13345](https://github.com/influxdata/influxdb/pull/13345): Added a new Getting Started with Flux Template

### Bug Fixes

1. [13284](https://github.com/influxdata/influxdb/pull/13284): Update shift to timeShift in the flux functions side bar

### UI Improvements

1. [13287](https://github.com/influxdata/influxdb/pull/13287): Update cursor to grab when hovering draggable areas
1. [13311](https://github.com/influxdata/influxdb/pull/13311): Sync note editor text and preview scrolling
1. [13249](https://github.com/influxdata/influxdb/pull/13249): Add the ability to create a bucket when creating an organization

## v2.0.0-alpha.7 [2019-03-28]

### Features

1. [12663](https://github.com/influxdata/influxdb/pull/12663): Insert flux function near cursor in flux editor
1. [12678](https://github.com/influxdata/influxdb/pull/12678): Enable the use of variables in the Data Explorer and Cell Editor Overlay
1. [12655](https://github.com/influxdata/influxdb/pull/12655): Add a variable control bar to dashboards to select values for variables.
1. [12706](https://github.com/influxdata/influxdb/pull/12706): Add ability to add variable to script from the side menu.
1. [12791](https://github.com/influxdata/influxdb/pull/12791): Use time range for metaqueries in Data Explorer and Cell Editor Overlay
1. [12827](https://github.com/influxdata/influxdb/pull/12827): Fix screen tearing bug in Raw Data View
1. [12843](https://github.com/influxdata/influxdb/pull/12843): Add copy to clipboard button to export overlays
1. [12826](https://github.com/influxdata/influxdb/pull/12826): Enable copying error messages to the clipboard from dashboard cells
1. [12876](https://github.com/influxdata/influxdb/pull/12876): Add the ability to update token's status in Token list
1. [12821](https://github.com/influxdata/influxdb/pull/12821): Allow variables to be re-ordered within control bar on a dashboard.
1. [12888](https://github.com/influxdata/influxdb/pull/12888): Add the ability to delete a template
1. [12901](https://github.com/influxdata/influxdb/pull/12901): Save user preference for variable control bar visibility and default to visible
1. [12910](https://github.com/influxdata/influxdb/pull/12910): Add the ability to clone a template
1. [12958](https://github.com/influxdata/influxdb/pull/12958): Add the ability to import a variable

### Bug Fixes

1. [12684](https://github.com/influxdata/influxdb/pull/12684): Fix mismatch in bucket row and header
1. [12703](https://github.com/influxdata/influxdb/pull/12703): Allows user to edit note on cell
1. [12764](https://github.com/influxdata/influxdb/pull/12764): Fix empty state styles in scrapers in org view
1. [12790](https://github.com/influxdata/influxdb/pull/12790): Fix bucket creation error when changing rentention rules types.
1. [12793](https://github.com/influxdata/influxdb/pull/12793): Fix task creation error when switching schedule types.
1. [12805](https://github.com/influxdata/influxdb/pull/12805): Fix hidden horizonal scrollbars in flux raw data view
1. [12827](https://github.com/influxdata/influxdb/pull/12827): Fix screen tearing bug in Raw Data View
1. [12961](https://github.com/influxdata/influxdb/pull/12961): Fix scroll clipping in graph legends & dropdown menus
1. [12959](https://github.com/influxdata/influxdb/pull/12959): Fix routing loop

### UI Improvements

1. [12782](https://github.com/influxdata/influxdb/pull/12782): Move bucket selection in the query builder to the first card in the list
1. [12850](https://github.com/influxdata/influxdb/pull/12850): Ensure editor is automatically focused in note editor
1. [12915](https://github.com/influxdata/influxdb/pull/12915): Add ability to edit a template's name.

## v2.0.0-alpha.6 [2019-03-15]

### Release Notes

We have updated the way we do predefined dashboards to [include Templates](https://github.com/influxdata/influxdb/pull/12532) in this release which will cause existing Organizations to not have a System dashboard created when they build a new Telegraf configuration. In order to get this functionality, remove your existing data and start from scratch.

**NOTE: This will remove all data from your InfluxDB v2.0 instance including timeseries data.**

On most `linux` systems including `macOS`:

```sh
$ rm -r ~/.influxdbv2
```

Once completed, `v2.0.0-alpha.6` can be started.

### Features

1. [12496](https://github.com/influxdata/influxdb/pull/12496): Add ability to import a dashboard
1. [12524](https://github.com/influxdata/influxdb/pull/12524): Add ability to import a dashboard from org view
1. [12531](https://github.com/influxdata/influxdb/pull/12531): Add ability to export a dashboard and a task
1. [12615](https://github.com/influxdata/influxdb/pull/12615): Add `run` subcommand to influxd binary. This is also the default when no subcommand is specified.
1. [12523](https://github.com/influxdata/influxdb/pull/12523): Add ability to save a query as a variable from the Data Explorer.
1. [12532](https://github.com/influxdata/influxdb/pull/12532): Add System template on onboarding

### Bug Fixes

1. [12641](https://github.com/influxdata/influxdb/pull/12641): Stop scrollbars from covering text in flux editor

### UI Improvements

1. [12610](https://github.com/influxdata/influxdb/pull/12610): Fine tune keyboard interactions for managing labels from a resource card

## v2.0.0-alpha.5 [2019-03-08]

### Release Notes

This release includes a [breaking change](https://github.com/influxdata/influxdb/pull/12391) to the format that TSM and index data are stored on disk.
Any existing local data will not be queryable once InfluxDB is upgraded to this release.
Prior to installing this release we recommend all storage-engine data is removed from your local InfluxDB `2.x` installation; this can be achieved without losing any of your other InfluxDB `2.x` data (settings etc).
To remove only local storage data, run the following in a terminal.

On most `linux` systems:

```sh

# Replace <username> with your actual username.

$ rm -r /home/<username>/.influxdbv2/engine
```

On `macOS`:

```sh
# Replace <username> with your actual username.

$ rm -r /Users/<username>/.influxdbv2/engine
```

Once completed, `v2.0.0-alpha.5` can be started.

### Features

1. [12096](https://github.com/influxdata/influxdb/pull/12096): Add labels to cloned tasks
1. [12111](https://github.com/influxdata/influxdb/pull/12111): Add ability to filter resources by clicking a label
1. [12401](https://github.com/influxdata/influxdb/pull/12401): Add ability to add a member to org
1. [12391](https://github.com/influxdata/influxdb/pull/12391): Improve representation of TSM tagsets on disk
1. [12437](https://github.com/influxdata/influxdb/pull/12437): Add ability to remove a member from org

### Bug Fixes

1. [12302](https://github.com/influxdata/influxdb/pull/12302): Prevent clipping of code snippets in Firefox
1. [12379](https://github.com/influxdata/influxdb/pull/12379): Prevent clipping of cell edit menus in dashboards

### UI Improvements

1. [12302](https://github.com/influxdata/influxdb/pull/12302): Make code snippet copy functionality easier to use
1. [12304](https://github.com/influxdata/influxdb/pull/12304): Always show live preview in Note Cell editor
1. [12317](https://github.com/influxdata/influxdb/pull/12317): Redesign Create Scraper workflow
1. [12317](https://github.com/influxdata/influxdb/pull/12317): Show warning in Telegrafs and Scrapers lists when user has no buckets
1. [12384](https://github.com/influxdata/influxdb/pull/12384): Streamline label addition, removal, and creation from the dashboards list
1. [12464](https://github.com/influxdata/influxdb/pull/12464): Improve label color selection

## v2.0.0-alpha.4 [2019-02-21]

### Features

1. [11954](https://github.com/influxdata/influxdb/pull/11954): Add the ability to run a task manually from tasks page
1. [11990](https://github.com/influxdata/influxdb/pull/11990): Add the ability to select a custom time range in explorer and dashboard
1. [12009](https://github.com/influxdata/influxdb/pull/12009): Display the version information on the login page
1. [12011](https://github.com/influxdata/influxdb/pull/12011): Add the ability to update a Variable's name and query.
1. [12026](https://github.com/influxdata/influxdb/pull/12026): Add labels to cloned dashboard
1. [12018](https://github.com/influxdata/influxdb/pull/12057): Add ability filter resources by label name
1. [11973](https://github.com/influxdata/influxdb/pull/11973): Add ability to create or add labels to a resource from labels editor

### Bug Fixes

1. [11997](https://github.com/influxdata/influxdb/pull/11997): Update the bucket retention policy to update the time in seconds

### UI Improvements

1. [12016](https://github.com/influxdata/influxdb/pull/12016): Update the preview in the label overlays to be shorter
1. [12012](https://github.com/influxdata/influxdb/pull/12012): Add notifications to scrapers page for created/deleted/updated scrapers
1. [12023](https://github.com/influxdata/influxdb/pull/12023): Add notifications to buckets page for created/deleted/updated buckets
1. [12072](https://github.com/influxdata/influxdb/pull/12072): Update the admin page to display error for password length

## v2.0.0-alpha.3 [2019-02-15]

### Features

1. [11809](https://github.com/influxdata/influxdb/pull/11809): Add the ability to name a scraper target
1. [11821](https://github.com/influxdata/influxdb/pull/11821): Display scraper name as the first and only updatable column in scrapers list
1. [11804](https://github.com/influxdata/influxdb/pull/11804): Add the ability to view runs for a task
1. [11824](https://github.com/influxdata/influxdb/pull/11824): Display last completed run for tasks list
1. [11836](https://github.com/influxdata/influxdb/pull/11836): Add the ability to view the logs for a specific task run

### Bug Fixes

1. [11819](https://github.com/influxdata/influxdb/pull/11819): Update the inline edit for resource names to guard for empty strings
1. [11852](https://github.com/influxdata/influxdb/pull/11852): Prevent a new template dashboard from being created on every telegraf config update
1. [11848](https://github.com/influxdata/influxdb/pull/11848): Fix overlapping buttons in the telegrafs verify data step

### UI Improvements

1. [11764](https://github.com/influxdata/influxdb/pull/11764): Move the download telegraf config button to view config overlay
1. [11879](https://github.com/influxdata/influxdb/pull/11879): Combine permissions for user by type
1. [11938](https://github.com/influxdata/influxdb/pull/11938): Add ordering to UI list items

## v2.0.0-alpha.2 [2019-02-07]

### Features

1. [11677](https://github.com/influxdata/influxdb/pull/11677): Add instructions button to view `$INFLUX_TOKEN` setup for telegraf configs
1. [11693](https://github.com/influxdata/influxdb/pull/11693): Save the \$INFLUX_TOKEN environmental variable in telegraf configs
1. [11700](https://github.com/influxdata/influxdb/pull/11700): Update Tasks tab on Org page to look like Tasks Page
1. [11740](https://github.com/influxdata/influxdb/pull/11740): Add view button to view the telegraf config toml
1. [11522](https://github.com/influxdata/influxdb/pull/11522): Add plugin information step to allow for config naming and configure one plugin at a time
1. [11758](https://github.com/influxdata/influxdb/pull/11758): Update Dashboards tab on Org page to look like Dashboards Page
1. [11810](https://github.com/influxdata/influxdb/pull/11810): Add tab for template variables under organizations page

## Bug Fixes

1. [11678](https://github.com/influxdata/influxdb/pull/11678): Update the System Telegraf Plugin bundle to include the swap plugin
1. [11722](https://github.com/influxdata/influxdb/pull/11722): Revert behavior allowing users to create authorizations on behalf of another user

### UI Improvements

1. [11683](https://github.com/influxdata/influxdb/pull/11683): Change the wording for the plugin config form button to Done
1. [11689](https://github.com/influxdata/influxdb/pull/11689): Change the wording for the Collectors configure step button to Create and Verify
1. [11697](https://github.com/influxdata/influxdb/pull/11697): Standardize page loading spinner styles
1. [11711](https://github.com/influxdata/influxdb/pull/11711): Show checkbox on Save As button in data explorer
1. [11705](https://github.com/influxdata/influxdb/pull/11705): Make collectors plugins side bar visible in only the configure step
1. [11745](https://github.com/influxdata/influxdb/pull/11745): Swap retention policies on Create bucket page

## v2.0.0-alpha.1 [2019-01-23]

### Release Notes

This is the initial alpha release of InfluxDB 2.0.<|MERGE_RESOLUTION|>--- conflicted
+++ resolved
@@ -24,11 +24,8 @@
 1. [17161](https://github.com/influxdata/influxdb/pull/17161): Update table custom decimal feature for tables to update table onFocus
 1. [17168](https://github.com/influxdata/influxdb/pull/17168): Fixed UI bug that was setting Telegraf config buttons off-center and was resizing config selections when filtering through the data
 1. [17208](https://github.com/influxdata/influxdb/pull/17208): Fixed UI bug that was setting causing dashboard cells to error when the a v.bucket was being used and was being configured for the first time
-<<<<<<< HEAD
 1. [17214](https://github.com/influxdata/influxdb/pull/17214): Fix appearance of client library logos in Safari
-=======
 1. [17202](https://github.com/influxdata/influxdb/pull/17202): Fixed UI bug that was preventing checks created with the query builder from updating. Also fixed a bug that was preventing dashboard cell queries from working properly when creating group queries using the query builder
->>>>>>> 88a6a693
 
 ## v2.0.0-beta.5 [2020-02-27]
 
