--- conflicted
+++ resolved
@@ -2,11 +2,8 @@
 
 ### Features
 
-<<<<<<< HEAD
 1. [17232](https://github.com/influxdata/influxdb/pull/17232): Allow dashboards to optionally be displayed in light mode
-=======
 1. [17273](https://github.com/influxdata/influxdb/pull/17273): Add shell completions command for the influx cli
->>>>>>> eda7e058
 
 ### Bug Fixes
 
