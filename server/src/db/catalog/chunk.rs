use std::collections::BTreeSet;
use std::sync::Arc;

use chrono::{DateTime, Utc};
use data_types::{chunk::ChunkSummary, partition_metadata::TableSummary};
use mutable_buffer::chunk::Chunk as MBChunk;
<<<<<<< HEAD
use parquet_file::chunk::Chunk as ParquetChunk;
=======
use query::PartitionChunk;
>>>>>>> 3a150594
use read_buffer::Database as ReadBufferDb;

use crate::db::DBChunk;

use super::{InternalChunkState, Result};

/// The state a Chunk is in and what its underlying backing storage is
#[derive(Debug)]
pub enum ChunkState {
    /// An invalid chunk state that should not be externally observed
    ///
    /// Used internally to allow moving data between enum variants
    Invalid,

    /// Chunk can accept new writes
    Open(MBChunk),

    /// Chunk can still accept new writes, but will likely be closed soon
    Closing(MBChunk),

    /// Chunk is closed for new writes, and is actively moving to the read
    /// buffer
    Moving(Arc<MBChunk>),

    /// Chunk has been completely loaded in the read buffer
    Moved(Arc<ReadBufferDb>), // todo use read buffer chunk here

    /// Chunk has been completely loaded in the object store
    ObjectStore(Arc<ParquetChunk>),
}

impl ChunkState {
    pub fn name(&self) -> &'static str {
        match self {
            Self::Invalid => "Invalid",
            Self::Open(_) => "Open",
            Self::Closing(_) => "Closing",
            Self::Moving(_) => "Moving",
            Self::Moved(_) => "Moved",
            Self::ObjectStore(_) => "ObjectStore",
        }
    }
}

/// The catalog representation of a Chunk in IOx. Note that a chunk
/// may exist in several physical locations at any given time (e.g. in
/// mutable buffer and in read buffer)
#[derive(Debug)]
pub struct Chunk {
    /// What partition does the chunk belong to?
    partition_key: Arc<String>,

    /// The ID of the chunk
    id: u32,

    /// The state of this chunk
    state: ChunkState,

    /// Time at which the first data was written into this chunk. Note
    /// this is not the same as the timestamps on the data itself
    time_of_first_write: Option<DateTime<Utc>>,

    /// Most recent time at which data write was initiated into this
    /// chunk. Note this is not the same as the timestamps on the data
    /// itself
    time_of_last_write: Option<DateTime<Utc>>,

    /// Time at which this chunk was maked as closing. Note this is
    /// not the same as the timestamps on the data itself
    time_closing: Option<DateTime<Utc>>,
}

macro_rules! unexpected_state {
    ($SELF: expr, $OP: expr, $EXPECTED: expr, $STATE: expr) => {
        InternalChunkState {
            partition_key: $SELF.partition_key.as_str(),
            chunk_id: $SELF.id,
            operation: $OP,
            expected: $EXPECTED,
            actual: $STATE.name(),
        }
        .fail()
    };
}

impl Chunk {
    /// Create a new chunk in the provided state
    pub(crate) fn new(partition_key: impl Into<String>, id: u32, state: ChunkState) -> Self {
        Self {
            partition_key: Arc::new(partition_key.into()),
            id,
            state,
            time_of_first_write: None,
            time_of_last_write: None,
            time_closing: None,
        }
    }

    /// Creates a new open chunk
    pub(crate) fn new_open(partition_key: impl Into<String>, id: u32) -> Self {
        let state = ChunkState::Open(mutable_buffer::chunk::Chunk::new(id));
        Self::new(partition_key, id, state)
    }

    /// Used for testing
    #[cfg(test)]
    pub(crate) fn set_timestamps(
        &mut self,
        time_of_first_write: Option<DateTime<Utc>>,
        time_of_last_write: Option<DateTime<Utc>>,
    ) {
        self.time_of_first_write = time_of_first_write;
        self.time_of_last_write = time_of_last_write;
    }

    pub fn id(&self) -> u32 {
        self.id
    }

    pub fn key(&self) -> &str {
        self.partition_key.as_ref()
    }

    pub fn state(&self) -> &ChunkState {
        &self.state
    }

    pub fn time_of_first_write(&self) -> Option<DateTime<Utc>> {
        self.time_of_first_write
    }

    pub fn time_of_last_write(&self) -> Option<DateTime<Utc>> {
        self.time_of_last_write
    }

    pub fn time_closing(&self) -> Option<DateTime<Utc>> {
        self.time_closing
    }

    /// Update the write timestamps for this chunk
    pub fn record_write(&mut self) {
        let now = Utc::now();
        if self.time_of_first_write.is_none() {
            self.time_of_first_write = Some(now);
        }
        self.time_of_last_write = Some(now);
    }

    /// Return ChunkSummary metadata for this chunk
    pub fn summary(&self) -> ChunkSummary {
        ChunkSummary {
            time_of_first_write: self.time_of_first_write,
            time_of_last_write: self.time_of_last_write,
            time_closing: self.time_closing,
            ..DBChunk::snapshot(self).summary()
        }
    }

    /// Return TableSummary metadata for each table in this chunk
    pub fn table_summaries(&self) -> impl Iterator<Item = TableSummary> {
        DBChunk::snapshot(self).table_summaries().into_iter()
    }

    /// Returns true if this chunk contains a table with the provided name
    pub fn has_table(&self, table_name: &str) -> bool {
        match &self.state {
            ChunkState::Invalid => false,
            ChunkState::Open(chunk) | ChunkState::Closing(chunk) => chunk.has_table(table_name),
            ChunkState::Moving(chunk) => chunk.has_table(table_name),
            ChunkState::Moved(db) => {
                db.has_table(self.partition_key.as_str(), table_name, &[self.id])
            }
            ChunkState::ObjectStore(chunk) => chunk.has_table(table_name),
        }
    }

    /// Collects the chunk's table names into `names`
    pub fn table_names(&self, names: &mut BTreeSet<String>) {
        match &self.state {
            ChunkState::Invalid => {}
            ChunkState::Open(chunk) | ChunkState::Closing(chunk) => chunk.all_table_names(names),
            ChunkState::Moving(chunk) => chunk.all_table_names(names),
            ChunkState::Moved(db) => {
                db.all_table_names(self.partition_key.as_str(), &[self.id], names)
            }
            ChunkState::ObjectStore(chunk) => chunk.all_table_names(names),
        }
    }

    /// Returns an approximation of the amount of process memory consumed by the
    /// chunk
    pub fn size(&self) -> usize {
        match &self.state {
            ChunkState::Invalid => 0,
            ChunkState::Open(chunk) | ChunkState::Closing(chunk) => chunk.size(),
            ChunkState::Moving(chunk) => chunk.size(),
            ChunkState::Moved(db) => db
                .chunks_size(self.partition_key.as_str(), &[self.id])
                .unwrap_or(0) as usize,
        }
    }

    /// Returns a mutable reference to the mutable buffer storage for
    /// chunks in the Open or Closing state
    ///
    /// Must be in open or closing state
    pub fn mutable_buffer(&mut self) -> Result<&mut MBChunk> {
        match &mut self.state {
            ChunkState::Open(chunk) => Ok(chunk),
            ChunkState::Closing(chunk) => Ok(chunk),
            state => unexpected_state!(self, "mutable buffer reference", "Open or Closing", state),
        }
    }

    /// Set the chunk to the Closing state
    pub fn set_closing(&mut self) -> Result<()> {
        let mut s = ChunkState::Invalid;
        std::mem::swap(&mut s, &mut self.state);

        match s {
            ChunkState::Open(s) | ChunkState::Closing(s) => {
                assert!(self.time_closing.is_none());
                self.time_closing = Some(Utc::now());
                self.state = ChunkState::Closing(s);
                Ok(())
            }
            state => {
                self.state = state;
                unexpected_state!(self, "setting closing", "Open or Closing", &self.state)
            }
        }
    }

    /// Set the chunk to the Moving state, returning a handle to the underlying
    /// storage
    pub fn set_moving(&mut self) -> Result<Arc<MBChunk>> {
        let mut s = ChunkState::Invalid;
        std::mem::swap(&mut s, &mut self.state);

        match s {
            ChunkState::Open(chunk) | ChunkState::Closing(chunk) => {
                let chunk = Arc::new(chunk);
                self.state = ChunkState::Moving(Arc::clone(&chunk));
                Ok(chunk)
            }
            state => {
                self.state = state;
                unexpected_state!(self, "setting moving", "Open or Closing", &self.state)
            }
        }
    }

    /// Set the chunk in the Moved state, setting the underlying
    /// storage handle to db, and discarding the underlying mutable buffer
    /// storage.
    pub fn set_moved(&mut self, db: Arc<ReadBufferDb>) -> Result<()> {
        let mut s = ChunkState::Invalid;
        std::mem::swap(&mut s, &mut self.state);

        match s {
            ChunkState::Moving(_) => {
                self.state = ChunkState::Moved(db);
                Ok(())
            }
            state => {
                self.state = state;
                unexpected_state!(self, "setting moved", "Moving", &self.state)
            }
        }
    }

    /// Set the chunk to the ObjectStore state, returning a handle to the
    /// underlying storage
    pub fn set_object_store(&mut self, chunk: Arc<ParquetChunk>) -> Result<Arc<ParquetChunk>> {
        let mut s = ChunkState::Invalid;
        std::mem::swap(&mut s, &mut self.state);

        // TODO: Need to see from which state we can persist to object store
        match s {
            ChunkState::Closed(_) => {
                self.state = ChunkState::ObjectStore(Arc::clone(&chunk));
                Ok(chunk)
            }
            state => {
                self.state = state;
                unexpected_state!(self, "setting object store", "Closed", &self.state)
            }
        }
    }
}<|MERGE_RESOLUTION|>--- conflicted
+++ resolved
@@ -4,11 +4,8 @@
 use chrono::{DateTime, Utc};
 use data_types::{chunk::ChunkSummary, partition_metadata::TableSummary};
 use mutable_buffer::chunk::Chunk as MBChunk;
-<<<<<<< HEAD
 use parquet_file::chunk::Chunk as ParquetChunk;
-=======
 use query::PartitionChunk;
->>>>>>> 3a150594
 use read_buffer::Database as ReadBufferDb;
 
 use crate::db::DBChunk;
@@ -208,6 +205,7 @@
             ChunkState::Moved(db) => db
                 .chunks_size(self.partition_key.as_str(), &[self.id])
                 .unwrap_or(0) as usize,
+            ChunkState::ObjectStore(chunk) => chunk.size(),
         }
     }
 
@@ -288,13 +286,13 @@
 
         // TODO: Need to see from which state we can persist to object store
         match s {
-            ChunkState::Closed(_) => {
+            ChunkState::Moved(_) => {
                 self.state = ChunkState::ObjectStore(Arc::clone(&chunk));
                 Ok(chunk)
             }
             state => {
                 self.state = state;
-                unexpected_state!(self, "setting object store", "Closed", &self.state)
+                unexpected_state!(self, "setting object store", "Moved", &self.state)
             }
         }
     }
