package integration

import (
	"encoding/json"
	"fmt"
	"math"
	"net/http"
	"reflect"
	"strings"
	"time"

	influxdb "github.com/influxdb/influxdb/client"
	"github.com/influxdb/influxdb/engine"
	. "github.com/influxdb/influxdb/integration/helpers"
	. "launchpad.net/gocheck"
)

type DataTestSuite struct {
	server *Server
}

var _ = Suite(&DataTestSuite{})

func (self *DataTestSuite) SetUpSuite(c *C) {
	self.server = NewServer("integration/test_config_single.toml", c)
}

func (self *DataTestSuite) TearDownSuite(c *C) {
	if self.server == nil {
		return
	}
	self.server.Stop()
}

func (self *DataTestSuite) TestAll(c *C) {
	t := reflect.TypeOf(self)
	v := reflect.ValueOf(self)

	names := []string{}
	setup := []Fun{}
	test := []Fun{}

	client := &DataTestClient{}

	for i := 0; i < t.NumMethod(); i++ {
		method := t.Method(i)
		// the first argument is the DataTestSuite pointer
		if method.Type.NumIn() != 2 || method.Type.NumOut() != 2 {
			continue
		}
		if method.Type.In(1) != reflect.TypeOf(c) {
			c.Logf("Skipping1 %s", method.Name)
			continue
		}

		var fun Fun
		if method.Type.Out(0) != reflect.TypeOf(fun) || method.Type.Out(1) != reflect.TypeOf(fun) {
			c.Logf("Skipping2 %s", method.Name)
			continue
		}
		m := v.MethodByName(method.Name)
		returnValues := m.Call([]reflect.Value{reflect.ValueOf(c)})
		setup = append(setup, returnValues[0].Interface().(Fun))
		test = append(test, returnValues[1].Interface().(Fun))
		names = append(names, method.Name)
	}

	c.Logf("Running %d data tests", len(names))

	for idx := range setup {
		c.Logf("Initializing database for %s", names[idx])
		client.CreateDatabase(fmt.Sprintf("db%d", idx), c)
	}

	self.server.WaitForServerToSync()

	for idx, s := range setup {
		client.SetDB(fmt.Sprintf("db%d", idx))
		c.Logf("Writing data for %s", names[idx])
		s(client)
	}

	self.server.WaitForServerToSync()

	// make sure the tests don't use an idle connection, otherwise the
	// server will close it
	http.DefaultTransport.(*http.Transport).CloseIdleConnections()

	for idx, t := range test {
		client.SetDB(fmt.Sprintf("db%d", idx))
		c.Logf("Started %s", names[idx])
		t(client)
		c.Logf("Finished %s", names[idx])
	}
}

type Fun func(client Client)

// issue #518
func (self *DataTestSuite) InfiniteValues(c *C) (Fun, Fun) {
	// make sure we exceed the pointBatchSize, so we force a yield to
	// the filtering engine
	return func(client Client) {
			data := `
[
  {
    "points": [
        [1399590718, 0.0],
        [1399590718, 0.0]
    ],
    "name": "test_infinite_values",
    "columns": ["time", "value"]
  }
]`
			client.WriteJsonData(data, c, influxdb.Second)
		}, func(client Client) {
			serieses := client.RunQuery("select derivative(value) from test_infinite_values", c, "m")
			c.Assert(serieses, HasLen, 1)
			maps := ToMap(serieses[0])
			c.Assert(maps, HasLen, 1)
			c.Assert(maps[0]["derivative"], IsNil)
		}
}

// test large integer values
func (self *DataTestSuite) LargeIntegerValues(c *C) (Fun, Fun) {
	// make sure we exceed the pointBatchSize, so we force a yield to
	// the filtering engine
	i := int64(math.MaxInt64)
	return func(client Client) {
			data := fmt.Sprintf(`
[
  {
    "points": [
        [%d]
    ],
    "name": "test_large_integer_values",
    "columns": ["value"]
  }
]`, i)
			client.WriteJsonData(data, c, influxdb.Second)
		}, func(client Client) {
			serieses := client.RunQueryWithNumbers("select * from test_large_integer_values", c, "m")
			c.Assert(serieses, HasLen, 1)
			maps := ToMap(serieses[0])
			c.Assert(maps, HasLen, 1)
			n := maps[0]["value"]
			actual, err := n.(json.Number).Int64()
			c.Assert(err, IsNil)
			c.Assert(actual, Equals, i)
		}
}

// Postive case of derivative function
func (self *DataTestSuite) DerivativeValues(c *C) (Fun, Fun) {
	// make sure we exceed the pointBatchSize, so we force a yield to
	// the filtering engine
	return func(client Client) {
			data := `
[
  {
	"points": [
	[1399590718, 10.0],
	[1399590719, 20.0]
	],
	"name": "test_derivative_values",
	"columns": ["time", "value"]
  }
]`
			client.WriteJsonData(data, c, influxdb.Second)
		}, func(client Client) {
			serieses := client.RunQuery("select derivative(value) from test_derivative_values", c, "m")
			c.Assert(serieses, HasLen, 1)
			maps := ToMap(serieses[0])
			c.Assert(maps, HasLen, 1)
			c.Assert(maps[0]["derivative"], Equals, 10.0)
		}
}

// Simple case of difference function
func (self *DataTestSuite) DifferenceValues(c *C) (Fun, Fun) {
	// make sure we exceed the pointBatchSize, so we force a yield to
	// the filtering engine
	return func(client Client) {
			data := `
[
  {
	"points": [
	[1399590718, 10.0],
	[1399590719, 20.0],
	[1399590720, 30.0]
	],
	"name": "test_difference_values",
	"columns": ["time", "value"]
  }
]`
			client.WriteJsonData(data, c, influxdb.Second)
		}, func(client Client) {
			serieses := client.RunQuery("select difference(value) from test_difference_values order asc", c, "m")
			c.Assert(serieses, HasLen, 1)
			maps := ToMap(serieses[0])
			c.Assert(maps, HasLen, 1)
			c.Assert(maps[0]["difference"], Equals, 20.0)
		}
}

func (self *DataTestSuite) ModeWithInt(c *C) (Fun, Fun) {
	return func(client Client) {
			data := `
[
  {
    "name": "test_mode",
    "columns": ["value"],
    "points": [
      [1],
      [2],
      [2],
      [3],
      [4]
    ]
  }
 ]`
			client.WriteJsonData(data, c, influxdb.Millisecond)
		}, func(client Client) {
			serieses := client.RunQuery("select mode(value) from test_mode", c, "m")
			c.Assert(serieses, HasLen, 1)
			maps := ToMap(serieses[0])
			c.Assert(maps, HasLen, 1)
			c.Assert(maps[0]["mode"], Equals, 2.0)
		}
}

func (self *DataTestSuite) ModeWithString(c *C) (Fun, Fun) {
	return func(client Client) {
			data := `
[
  {
    "name": "test_mode_string",
    "columns": ["value"],
    "points": [
      ["one"],
      ["two"],
      ["two"],
      ["two"],
      ["three"]
    ]
  }
 ]`
			client.WriteJsonData(data, c, influxdb.Millisecond)
		}, func(client Client) {
			serieses := client.RunQuery("select mode(value) from test_mode_string", c, "m")
			c.Assert(serieses, HasLen, 1)
			maps := ToMap(serieses[0])
			c.Assert(maps, HasLen, 1)
			c.Assert(maps[0]["mode"], Equals, "two")
		}
}

func (self *DataTestSuite) ModeWithNils(c *C) (Fun, Fun) {
	return func(client Client) {
			data := `
[
  {
    "name": "test_mode_nils",
    "columns": ["value", "value2"],
    "points": [
      [1, "one"],
      [1, null],
      [1, null],
      [1, null],
      [1, "three"]
    ]
  }
 ]`
			client.WriteJsonData(data, c, influxdb.Millisecond)
		}, func(client Client) {
			serieses := client.RunQuery("select mode(value) as m1, mode(value2) as m2 from test_mode_nils", c, "m")
			c.Assert(serieses, HasLen, 1)
			maps := ToMap(serieses[0])
			c.Assert(maps, HasLen, 1)
			c.Assert(maps[0]["m2"], Equals, nil)
		}
}

func (self *DataTestSuite) MergingOldData(c *C) (Fun, Fun) {
	return func(client Client) {
			data := `
[
  {
    "name": "test_merge_1",
    "columns": ["time", "value"],
    "points": [
      [315532800000, "a value"]
    ]
  },
  {
    "name": "test_merge_2",
    "columns": ["time", "value"],
    "points": [
      [1401321600000, "another value"]
    ]
  }
 ]`
			client.WriteJsonData(data, c, influxdb.Millisecond)
		}, func(client Client) {
			serieses := client.RunQuery("select * from test_merge_1 merge test_merge_2", c, "m")
			c.Assert(serieses, HasLen, 1)
			maps := ToMap(serieses[0])
			c.Assert(maps, HasLen, 2)

			serieses = client.RunQuery("select * from test_merge_1 merge test_merge_2 where time > '1980-01-01' and time < '1980-01-04'", c, "m")
			c.Assert(serieses, HasLen, 1)
			maps = ToMap(serieses[0])
			c.Assert(maps, HasLen, 1)
			c.Assert(maps[0]["value"], Equals, "a value")
		}
}

// Difference function combined with group by
func (self *DataTestSuite) DifferenceGroupValues(c *C) (Fun, Fun) {
	return func(client Client) {
			data := `
[
  {
	"points": [
	[1399590700,   0.0],
	[1399590710,  10.0],
	[1399590720,  20.0],
	[1399590730,  40.0],
	[1399590740,  80.0],
	[1399590750, 160.0]
	],
	"name": "test_difference_group_values",
	"columns": ["time", "value"]
  }
]`
			client.WriteJsonData(data, c, influxdb.Second)
		}, func(client Client) {
			serieses := client.RunQuery("select difference(value) from test_difference_group_values group by time(20s) order asc", c, "m")
			c.Assert(serieses, HasLen, 1)
			maps := ToMap(serieses[0])
			c.Assert(maps, HasLen, 3)
			c.Assert(maps[0]["difference"], Equals, 10.0)
			c.Assert(maps[1]["difference"], Equals, 20.0)
			c.Assert(maps[2]["difference"], Equals, 80.0)
		}
}

// issue 578
func (self *DataTestSuite) ParanthesesAlias(c *C) (Fun, Fun) {
	return func(client Client) {
			data := `
[
  {
	"points": [
	[  0.0, 1.0]
	],
	"name": "test_parantheses_aliasing",
	"columns": ["value", "one"]
  }
]`
			client.WriteJsonData(data, c, influxdb.Second)
		}, func(client Client) {
			serieses := client.RunQuery("select (value + one) as value_plus_one from test_parantheses_aliasing", c, "m")
			c.Assert(serieses, HasLen, 1)
			maps := ToMap(serieses[0])
			c.Assert(maps, HasLen, 1)
			c.Assert(maps[0]["value_plus_one"], Equals, 1.0)
		}
}

func (self *DataTestSuite) WhereAndLimit(c *C) (Fun, Fun) {
	// make sure we exceed the pointBatchSize, so we force a yield to
	// the filtering engine
	return func(client Client) {
			data := `
[
  {
	"points": [
	[0.0  , "host"],
	[10.0 , "host"],
	[20.0 , "host"],
	[40.0 , "host"],
	[80.0 , "host"],
	[160.0, "hosta"]
	],
	"name": "test_where_and_limit",
	"columns": ["value", "host"]
  }
]`
			client.WriteJsonData(data, c)
		}, func(client Client) {
			serieses := client.RunQuery("explain select * from /test_where_and_limit/ where host = 'hosta' limit 1", c, "m")
			c.Assert(serieses, HasLen, 1)
			maps := ToMap(serieses[0])
			c.Assert(maps, HasLen, 1)
			c.Assert(maps[0]["points_read"], Equals, 1.0)
		}
}

// Difference and group by function using a time where clause with an interval which is equal to the time of the points
// FIXME: This test still fails. For this case the group by function should include points with the end time for each bucket.
//func (self *DataTestSuite) DifferenceGroupSameTimeValues(c *C) (Fun, Fun) {
//	// make sure we exceed the pointBatchSize, so we force a yield to
//	// the filtering engine
//	return func(client Client) {
//			data := `
//[
//  {
//	"points": [
//	[1399590700,   0.0],
//	[1399590710,  10.0],
//	[1399590720,  20.0],
//	[1399590730,  40.0],
//	[1399590740,  80.0],
//	[1399590750, 160.0]
//	],
//	"name": "test_difference_group_same_time_values",
//	"columns": ["time", "value"]
//  }
//]`
//			client.WriteJsonData(data, c, influxdb.Second)
//		}, func(client Client) {
//			serieses := client.RunQuery("select range(value) from test_difference_group_same_time_values group by time(10s) order asc", c, "m")
//			c.Assert(serieses, HasLen, 1)
//			maps := ToMap(serieses[0])
//			c.Assert(maps, HasLen, 6)
//			c.Assert(maps[0]["difference"], Equals, 10.0)
//			c.Assert(maps[1]["difference"], Equals, 10.0)
//			c.Assert(maps[2]["difference"], Equals, 20.0)
//			c.Assert(maps[3]["difference"], Equals, 40.0)
//			c.Assert(maps[4]["difference"], Equals, 80.0)
//		}
//}

// issue #512
func (self *DataTestSuite) GroupByNullValues(c *C) (Fun, Fun) {
	// make sure we exceed the pointBatchSize, so we force a yield to
	// the filtering engine
	return func(client Client) {
			data := `
[
  {
    "points": [
        ["one", null],
        ["one", 1],
        ["one", null]
    ],
    "name": "test_null_groups",
    "columns": ["column0", "column1"]
  }
]`
			client.WriteJsonData(data, c, influxdb.Second)
		}, func(client Client) {
			serieses := client.RunQuery("select count(column0) from test_null_groups group by column1", c, "m")
			c.Assert(serieses, HasLen, 1)
			maps := ToMap(serieses[0])
			c.Assert(maps, HasLen, 2)
			c.Assert(maps[0]["count"], Equals, 1.0)
			// this is an implementation detail, but nulls come last in the
			// trie
			c.Assert(maps[1]["count"], Equals, 2.0)
		}
}

// issue #389
func (self *DataTestSuite) FilteringShouldNotStopIfAllPointsDontMatch(c *C) (Fun, Fun) {
	// make sure we exceed the pointBatchSize, so we force a yield to
	// the filtering engine
	return func(client Client) {
			numberOfPoints := 1000000
			serieses := CreatePointsFromFunc("test_filtering_shouldnt_stop", 1, numberOfPoints, func(i int) float64 { return float64(numberOfPoints - i) })
			series := serieses[0]
			series.Columns = append(series.Columns, "time")
			points := series.Points
			series.Points = nil
			now := time.Now()
			for idx, point := range points {
				point = append(point, float64(now.Add(time.Duration(-idx)*time.Second).Unix()))
				series.Points = append(series.Points, point)
			}
			client.WriteData([]*influxdb.Series{series}, c, influxdb.Second)
		}, func(client Client) {
			serieses := client.RunQuery("select column0 from test_filtering_shouldnt_stop where column0 < 10", c, "m")
			fmt.Printf("serieses: %#v\n", serieses)
			c.Assert(serieses, HasLen, 1)
		}
}

// issue #413
func (self *DataTestSuite) SmallGroupByIntervals(c *C) (Fun, Fun) {
	return func(client Client) {
			serieses := CreatePoints("test_small_group_by", 1, 1)
			client.WriteData(serieses, c)
		}, func(client Client) {
			serieses := client.RunQuery("select count(column0) from test_small_group_by group by time(10)", c, "m")
			c.Assert(serieses, HasLen, 1)
			c.Assert(serieses[0].Points, HasLen, 1)
			c.Assert(serieses[0].Points[0], HasLen, 2)
			c.Assert(serieses[0].Points[0][1], Equals, 1.0)
		}
}

// issue #524
func (self *DataTestSuite) WhereAndArithmetic(c *C) (Fun, Fun) {
	return func(client Client) {
			i := 0
			serieses := CreatePointsFromFunc("foo", 2, 2, func(_ int) float64 { i++; return float64(i) })
			client.WriteData(serieses, c)
		}, func(client Client) {
			serieses := client.RunQuery("select column1 / 2 from foo where column0 > 1", c, "m")
			c.Assert(serieses, HasLen, 1)
			maps := ToMap(serieses[0])
			c.Assert(maps, HasLen, 1)
			c.Assert(maps[0]["expr0"], Equals, 2.0)
		}
}

// issue #524
func (self *DataTestSuite) JoinAndArithmetic(c *C) (Fun, Fun) {
	return func(client Client) {
			t1 := time.Now().Truncate(time.Hour).Add(-4 * time.Hour)
			t2 := t1.Add(time.Hour)
			t3 := t2.Add(time.Hour)
			t4 := t3.Add(time.Hour)
			data := fmt.Sprintf(`[
{
  "name":"foo",
  "columns":["time", "val"],
  "points":[[%d, 1],[%d, 2]]
},
{
  "name":"bar",
  "columns":["time", "val"],
  "points":[[%d, 3],[%d, 4]]

}]`, t1.Unix(), t3.Unix(), t2.Unix(), t4.Unix())
			client.WriteJsonData(data, c, "s")
		}, func(client Client) {
			serieses := client.RunQuery("select foo.val + bar.val from foo inner join bar where bar.val <> 3", c, "m")
			c.Assert(serieses, HasLen, 1)
			maps := ToMap(serieses[0])
			c.Assert(maps, HasLen, 1)
			c.Assert(maps[0]["expr0"], Equals, 6.0)
		}
}

// issue #540
func (self *DataTestSuite) RegexMatching(c *C) (Fun, Fun) {
	return func(client Client) {
			serieses := CreatePoints("cpu.1", 1, 1)
			client.WriteData(serieses, c)
			serieses = CreatePoints("cpu-2", 1, 1)
			client.WriteData(serieses, c)
		}, func(client Client) {
			serieses := client.RunQuery("select * from /cpu\\..*/ limit 1", c, "m")
			c.Assert(serieses, HasLen, 1)
			c.Assert(serieses[0].Name, Equals, "cpu.1")
		}
}

// issue #112
func (self *DataTestSuite) SelectFromMultipleSeries(c *C) (Fun, Fun) {
	return func(client Client) {
			serieses := CreatePoints("cpu1.load_one", 1, 5)
			client.WriteData(serieses, c)
			serieses = CreatePoints("cpu2.load_one", 1, 3)
			client.WriteData(serieses, c)
		}, func(client Client) {
			results := client.RunQuery("select * from cpu1.load_one, cpu2.load_one", c, "m")
			series := map[string][]map[string]interface{}{}
			for _, s := range results {
				series[s.Name] = ToMap(s)
			}
			c.Assert(series, HasLen, 2)
			c.Assert(series["cpu1.load_one"], HasLen, 5)
			c.Assert(series["cpu2.load_one"], HasLen, 3)
		}
}

func (self *DataTestSuite) SelectFromMultipleSeriesWithLimit(c *C) (Fun, Fun) {
	return func(client Client) {
			i := 0.0
			serieses := CreatePointsFromFunc("cpu1.load_one", 1, 5, func(_ int) float64 { i++; return i })
			client.WriteData(serieses, c)
			serieses = CreatePointsFromFunc("cpu2.load_one", 1, 3, func(_ int) float64 { i++; return i })
			client.WriteData(serieses, c)
		}, func(client Client) {
			results := client.RunQuery("select * from cpu1.load_one, cpu2.load_one limit 2", c, "m")
			series := map[string][]map[string]interface{}{}
			for _, s := range results {
				series[s.Name] = ToMap(s)
			}
			c.Assert(series, HasLen, 2)
			c.Assert(series["cpu1.load_one"], HasLen, 2)
			c.Assert(series["cpu2.load_one"], HasLen, 2)
			c.Assert(series["cpu1.load_one"][0]["column0"], Equals, float64(5.0))
			c.Assert(series["cpu1.load_one"][1]["column0"], Equals, float64(4.0))
			c.Assert(series["cpu2.load_one"][0]["column0"], Equals, float64(8.0))
			c.Assert(series["cpu2.load_one"][1]["column0"], Equals, float64(7.0))
		}
}

// issue #392
func (self *DataTestSuite) DifferentColumnsAcrossShards(c *C) (Fun, Fun) {
	return func(client Client) {
			i := 0.0
			serieses := CreatePointsFromFunc("test_different_columns_across_shards", 1, 1, func(_ int) float64 { i++; return i })
			now := time.Now().Truncate(24 * time.Hour)
			serieses[0].Columns = []string{"column0", "time"}
			serieses[0].Points[0] = append(serieses[0].Points[0], now.Unix())
			client.WriteData(serieses, c, "s")
			serieses = CreatePointsFromFunc("test_different_columns_across_shards", 2, 1, func(_ int) float64 { i++; return i })
			serieses[0].Columns = []string{"column0", "column1", "time"}
			serieses[0].Points[0] = append(serieses[0].Points[0], now.Add(-8*24*time.Hour).Unix())
			client.WriteData(serieses, c, "s")
		}, func(client Client) {
			serieses := client.RunQuery("select * from test_different_columns_across_shards", c, "s")
			c.Assert(serieses, HasLen, 1)

			maps := ToMap(serieses[0])
			c.Assert(maps[0]["column0"], Equals, 1.0)
			c.Assert(maps[0]["column1"], IsNil)
			c.Assert(maps[1]["column0"], Equals, 2.0)
			c.Assert(maps[1]["column1"], Equals, 3.0)
		}
}

// issue #392
func (self *DataTestSuite) DifferentColumnsAcrossShards2(c *C) (Fun, Fun) {
	return func(client Client) {
			i := 0.0
			serieses := CreatePointsFromFunc("test_different_columns_across_shards_2", 1, 1, func(_ int) float64 { i++; return i })
			now := time.Now().Truncate(24 * time.Hour)
			serieses[0].Columns = []string{"column1", "time"}
			serieses[0].Points[0] = append(serieses[0].Points[0], now.Add(-13*24*time.Hour).Unix())
			client.WriteData(serieses, c, "s")
			serieses = CreatePointsFromFunc("test_different_columns_across_shards_2", 2, 1, func(_ int) float64 { i++; return i })
			serieses[0].Columns = []string{"column1", "column0", "time"}
			serieses[0].Points[0] = append(serieses[0].Points[0], now.Unix())
			client.WriteData(serieses, c, "s")
		}, func(client Client) {
			serieses := client.RunQuery("select * from test_different_columns_across_shards_2", c, "s")
			c.Assert(serieses, HasLen, 1)

			maps := ToMap(serieses[0])
			c.Assert(maps[0]["column0"], Equals, 3.0)
			c.Assert(maps[0]["column1"], Equals, 2.0)
			c.Assert(maps[1]["column0"], IsNil)
			c.Assert(maps[1]["column1"], Equals, 1.0)
		}
}

// issue #455
func (self *DataTestSuite) NullValuesInComparison(c *C) (Fun, Fun) {
	return func(client Client) {
			series := []*influxdb.Series{
				{
					Name:    "foo",
					Columns: []string{"foo", "bar"},
					Points: [][]interface{}{
						{1, 2},
						{2, nil},
					},
				},
			}
			client.WriteData(series, c, "s")
		}, func(client Client) {
			serieses := client.RunQuery("select * from foo where bar < 10", c, "s")
			c.Assert(serieses, HasLen, 1)
			maps := ToMap(serieses[0])
			c.Assert(maps, HasLen, 1)
			c.Assert(maps[0]["bar"], Equals, 2.0)
		}
}

func (self *DataTestSuite) ExplainsWithPassthrough(c *C) (Fun, Fun) {
	return func(client Client) {
			data := `
  [{
    "points": [
        ["val1", 2],
        ["val1", 3]
    ],
    "name": "test_explain_passthrough",
    "columns": ["val_1", "val_2"]
  }]`
			client.WriteJsonData(data, c)
		}, func(client Client) {
			series := client.RunQuery("explain select val_1 from test_explain_passthrough where time > now() - 1h", c, "m")
			c.Assert(series, HasLen, 1)
			c.Assert(series[0].Name, Equals, "explain query")
			c.Assert(series[0].Columns, HasLen, 7) // 6 columns plus the time column
			c.Assert(series[0].Points, HasLen, 1)
			c.Assert(series[0].Points[0][1], Equals, "QueryEngine")
			c.Assert(series[0].Points[0][5], Equals, float64(2.0))
			c.Assert(series[0].Points[0][6], Equals, float64(2.0))
		}
}

// issue #462 (wasn't an issue, added for regression testing only)
func (self *DataTestSuite) RegexWithDollarSign(c *C) (Fun, Fun) {
	return func(client Client) {
			data := `
[
  {
    "points": [
        ["one", 1]
    ],
    "name": "test.negative.in.where.clause.1",
    "columns": ["val_1", "val_2"]
  },
  {
    "points": [
        ["two", 2]
    ],
    "name": "test.negative.in.where.clause.1.2",
    "columns": ["val_1", "val_2"]
  },
  {
    "points": [
        ["three", 3]
    ],
    "name": "test.negative.in.where.clause.a",
    "columns": ["val_1", "val_2"]
  }
]`
			client.WriteJsonData(data, c)
		}, func(client Client) {
			series := client.RunQuery(`select * from /test\.negative\.in\.where\.clause\.\d$/ limit 1`, c, "m")
			c.Assert(series, HasLen, 1)
			c.Assert(series[0].Name, Equals, "test.negative.in.where.clause.1")
			c.Assert(series[0].Columns, HasLen, 4)
			maps := ToMap(series[0])
			c.Assert(maps, HasLen, 1)
			c.Assert(maps[0]["val_1"], Equals, "one")
			c.Assert(maps[0]["val_2"], Equals, 1.0)
		}
}

// https://groups.google.com/forum/#!searchin/influxdb/INT_VALUE%7Csort:relevance%7Cspell:false/influxdb/9bQAuWUnDf4/cp0vtmEe65oJ
func (self *DataTestSuite) NegativeNumbersInWhereClause(c *C) (Fun, Fun) {
	return func(client Client) {
			data := `
  [{
    "points": [
        ["one", -1],
        ["two", 3]
    ],
    "name": "test_negative_in_where_clause",
    "columns": ["val_1", "val_2"]
  }]`
			client.WriteJsonData(data, c)
		}, func(client Client) {
			series := client.RunQuery("select * from test_negative_in_where_clause where val_2 = -1 limit 1", c, "m")
			c.Assert(series, HasLen, 1)
			c.Assert(series[0].Name, Equals, "test_negative_in_where_clause")
			c.Assert(series[0].Columns, HasLen, 4) // 6 columns plus the time column
			maps := ToMap(series[0])
			c.Assert(maps, HasLen, 1)
			c.Assert(maps[0]["val_2"], Equals, -1.0)
			c.Assert(maps[0]["val_1"], Equals, "one")
		}
}

func (self *DataTestSuite) ExplainsWithPassthroughAndLimit(c *C) (Fun, Fun) {
	return func(client Client) {
			points := []string{}
			for i := 0; i < 101; i++ {
				points = append(points, fmt.Sprintf(`["val1", %d]`, i))
			}

			data := fmt.Sprintf(`
  [{
    "points": [%s],
    "name": "test_explain_passthrough_limit",
    "columns": ["val_1", "val_2"]
  }]`, strings.Join(points, ","))

			client.WriteJsonData(data, c)
		}, func(client Client) {
			series := client.RunQuery("explain select val_1 from test_explain_passthrough_limit where time > now() - 1h limit 1", c, "m")
			c.Assert(series, HasLen, 1)
			c.Assert(series[0].Name, Equals, "explain query")
			c.Assert(series[0].Columns, HasLen, 7) // 6 columns plus the time column
			maps := ToMap(series[0])
			c.Assert(maps, HasLen, 1)
			c.Assert(maps[0]["engine_name"], Equals, "QueryEngine")

			// we can read at most point-batch-size points, which is set to 100
			// by default
			c.Assert(maps[0]["points_read"], Equals, 1.0)
			c.Assert(maps[0]["points_written"], Equals, 1.0)
		}
}

func (self *DataTestSuite) ExplainsWithNonLocalAggregator(c *C) (Fun, Fun) {
	return func(client Client) {
			data := `
  [{
    "points": [
        ["val1", 2],
        ["val1", 3],
        ["val1", 4]
    ],
    "name": "test_explain_non_local",
    "columns": ["val_1", "val_2"]
  }]`
			client.WriteJsonData(data, c)
		}, func(client Client) {
			series := client.RunQuery("explain select count(val_1) from test_explain_non_local where time > now() - 1h", c, "m")
			c.Assert(series, HasLen, 1)
			c.Assert(series[0].Name, Equals, "explain query")
			c.Assert(series[0].Columns, HasLen, 7) // 6 columns plus the time column
			c.Assert(series[0].Points, HasLen, 1)
			c.Assert(series[0].Points[0][1], Equals, "QueryEngine")
			c.Assert(series[0].Points[0][5], Equals, float64(3.0))
			c.Assert(series[0].Points[0][6], Equals, float64(1.0))
		}
}

func (self *DataTestSuite) DistinctWithLimit(c *C) (Fun, Fun) {
	return func(client Client) {
			data := CreatePoints("test_count_distinct_limit", 1, 1000)
			client.WriteData(data, c)
		}, func(client Client) {
			series := client.RunQuery("select distinct(column0) from test_count_distinct_limit limit 10", c, "m")
			c.Assert(series, HasLen, 1)
			c.Assert(series[0].Columns, HasLen, 2) // 6 columns plus the time column
			c.Assert(series[0].Points, HasLen, 10)
		}
}

func (self *DataTestSuite) ExplainsWithNonLocalAggregatorAndRegex(c *C) (Fun, Fun) {
	return func(client Client) {
			data := `
  [{
    "points": [
        ["val1", 2],
        ["val1", 3],
        ["val1", 4]
    ],
    "name": "test_explain_non_local_regex",
    "columns": ["val_1", "val_2"]
  }]`
			client.WriteJsonData(data, c)
		}, func(client Client) {
			series := client.RunQuery("explain select count(val_1) from /.*test_explain_non_local_regex.*/ where time > now() - 1h", c, "m")
			c.Assert(series, HasLen, 1)
			c.Assert(series[0].Name, Equals, "explain query")
			c.Assert(series[0].Columns, HasLen, 7) // 6 columns plus the time column
			c.Assert(series[0].Points, HasLen, 1)
			c.Assert(series[0].Points[0][1], Equals, "QueryEngine")
			c.Assert(series[0].Points[0][5], Equals, float64(3.0))
			c.Assert(series[0].Points[0][6], Equals, float64(1.0))
		}
}

func (self *DataTestSuite) ExplainsWithLocalAggregator(c *C) (Fun, Fun) {
	return func(client Client) {
			data := `
  [{
    "points": [
        ["val1", 2],
        ["val1", 3],
        ["val1", 4]
    ],
    "name": "test_local_aggregator",
    "columns": ["val_1", "val_2"]
  }]`
			client.WriteJsonData(data, c)
		}, func(client Client) {
			series := client.RunQuery("explain select count(val_1) from test_local_aggregator group by time(1h) where time > now() - 1h", c, "m")
			c.Assert(series, HasLen, 1)
			c.Assert(series[0].Name, Equals, "explain query")
			c.Assert(series[0].Columns, HasLen, 7) // 6 columns plus the time column
			c.Assert(series[0].Points, HasLen, 1)
			c.Assert(series[0].Points[0][1], Equals, "QueryEngine")
			c.Assert(series[0].Points[0][5], Equals, float64(3.0))
			c.Assert(series[0].Points[0][6], Equals, float64(1.0))
		}
}

func (self *DataTestSuite) DifferentColumnsInOnePost(c *C) (Fun, Fun) {
	return func(client Client) {
			data := `[{"name":"foo","columns":["val0", "val1"],"points":[["a", 1]]},{"name":"foo","columns":["val0"],"points":[["b"]]}]`
			client.WriteJsonData(data, c)
		}, func(client Client) {
			for v0, v1 := range map[string]interface{}{"a": 1.0, "b": nil} {
				series := client.RunQuery(fmt.Sprintf("select * from foo where val0 = '%s'", v0), c, "m")
				c.Assert(series, HasLen, 1)
				c.Assert(series[0].Name, Equals, "foo")
				maps := ToMap(series[0])
				c.Assert(maps, HasLen, 1)
				c.Assert(maps[0]["val1"], Equals, v1)
			}
		}
}

func (self *DataTestSuite) FillWithCountDistinct(c *C) (Fun, Fun) {
	return func(client Client) {
			t1 := time.Now()
			t2 := t1.Add(-2 * time.Hour)
			data := fmt.Sprintf(`[{"name":"foo","columns":["time", "val0"],"points":[[%d, "a"],[%d, "b"]]}]`, t1.Unix(), t2.Unix())
			client.WriteJsonData(data, c, "s")
		}, func(client Client) {
			series := client.RunQuery("select count(distinct(val0)) from foo group by time(1h) fill(0)", c, "m")
			c.Assert(series, HasLen, 1)
			maps := ToMap(series[0])
			c.Assert(maps, HasLen, 3)
			c.Assert(maps[0]["count"], Equals, 1.0)
			c.Assert(maps[1]["count"], Equals, 0.0)
			c.Assert(maps[2]["count"], Equals, 1.0)
		}
}

func (self *DataTestSuite) ExplainsWithLocalAggregatorAndRegex(c *C) (Fun, Fun) {
	return func(client Client) {
			data := `
[
  {
    "points": [
        ["val1", 2],
        ["val1", 3],
        ["val1", 4]
    ],
    "name": "test_local_aggregator_regex_1",
    "columns": ["val_1", "val_2"]
  },
  {
    "points": [
        ["val1", 2],
        ["val1", 3],
        ["val1", 4]
    ],
    "name": "test_local_aggregator_regex_2",
    "columns": ["val_1", "val_2"]
  }
]`
			client.WriteJsonData(data, c)
		}, func(client Client) {
			series := client.RunQuery("explain select count(val_1) from /.*test_local_aggregator_regex.*/ group by time(1h) where time > now() - 1h", c, "m")
			c.Assert(series, HasLen, 1)
			c.Assert(series[0].Name, Equals, "explain query")
			c.Assert(series[0].Columns, HasLen, 7) // 6 columns plus the time column
			maps := ToMap(series[0])
			found := false
			for _, m := range maps {
				c.Assert(m["engine_name"], Equals, "QueryEngine")
				if m["points_read"].(float64) != 6.0 {
					continue
				}
				found = true
				c.Assert(m["points_written"], Equals, 2.0)
			}
			c.Assert(found, Equals, true)
		}
}

func (self *DataTestSuite) Medians(c *C) (Fun, Fun) {
	return func(client Client) {
			for i := 0; i < 3; i++ {
				client.WriteJsonData(fmt.Sprintf(`
[
  {
     "name": "test_medians",
     "columns": ["cpu", "host"],
     "points": [[%d, "hosta"], [%d, "hostb"]]
  }
]
`, 60+i*10, 70+i*10), c)
			}
		}, func(client Client) {
			data := client.RunQuery("select median(cpu) from test_medians group by host;", c, "m")
			c.Assert(data[0].Name, Equals, "test_medians")
			c.Assert(data[0].Columns, HasLen, 3)
			c.Assert(data[0].Points, HasLen, 2)
			medians := map[float64]string{}
			for _, point := range data[0].Points {
				medians[point[1].(float64)] = point[2].(string)
			}
			c.Assert(medians, DeepEquals, map[float64]string{70.0: "hosta", 80.0: "hostb"})
		}
}

// issue #34
func (self *DataTestSuite) AscendingQueries(c *C) (Fun, Fun) {
	return func(client Client) {
			now := time.Now().Truncate(time.Hour)
			series := &influxdb.Series{
				Name:    "test_ascending",
				Columns: []string{"host", "time"},
				Points: [][]interface{}{
					{"hosta", now.Add(-4 * time.Second).Unix()},
				},
			}
			client.WriteData([]*influxdb.Series{series}, c, "s")
			series = &influxdb.Series{
				Name:    "test_ascending",
				Columns: []string{"host", "time", "cpu"},
				Points: [][]interface{}{
					{"hosta", now.Add(-time.Second).Unix(), 60},
					{"hostb", now.Add(-time.Second).Unix(), 70},
				},
			}
			client.WriteData([]*influxdb.Series{series}, c, "s")

		}, func(client Client) {

			data := client.RunQuery("select host, cpu from test_ascending order asc", c, "s")
			c.Assert(data, HasLen, 1)
			c.Assert(data[0].Name, Equals, "test_ascending")
			c.Assert(data[0].Columns, HasLen, 4)
			c.Assert(data[0].Points, HasLen, 3)
			maps := ToMap(data[0])
			for i := 1; i < 3; i++ {
				c.Assert(maps[i]["cpu"], NotNil)
			}
		}
}

func (self *DataTestSuite) FilterWithInvalidCondition(c *C) (Fun, Fun) {
	return func(client Client) {
			data := CreatePoints("test_invalid_where_condition", 1, 1)
			client.WriteData(data, c)
		}, func(client Client) {
			data := client.RunQuery("select * from test_invalid_where_condition where column0 > 0.1s", c, "m")
			// TODO: this should return an error
			c.Assert(data, HasLen, 0)
		}
}

// issue #55
func (self *DataTestSuite) FilterWithLimit(c *C) (Fun, Fun) {
	return func(client Client) {
			now := time.Now().Truncate(time.Hour)
			series := &influxdb.Series{
				Name:    "test_ascending",
				Columns: []string{"host", "time", "cpu"},
				Points: [][]interface{}{
					{"hosta", now.Add(-time.Second).Unix(), 60},
					{"hostb", now.Add(-time.Second).Unix(), 70},
					{"hosta", now.Add(-2 * time.Second).Unix(), 70},
					{"hostb", now.Add(-2 * time.Second).Unix(), 80},
				},
			}
			client.WriteData([]*influxdb.Series{series}, c)
		}, func(client Client) {
			data := client.RunQuery("select host, cpu from test_ascending where host = 'hostb' order asc limit 1", c, "m")
			c.Assert(data, HasLen, 1)
			maps := ToMap(data[0])
			c.Assert(maps, HasLen, 1)
			c.Assert(maps[0]["cpu"], Equals, 80.0)
		}
}

// issue #81
func (self *DataTestSuite) FilterWithInClause(c *C) (Fun, Fun) {
	return func(client Client) {
			series := &influxdb.Series{
				Name:    "test_in_clause",
				Columns: []string{"host", "cpu"},
				Points: [][]interface{}{
					{"hosta", 60},
					{"hostb", 70},
				},
			}
			client.WriteData([]*influxdb.Series{series}, c)
		}, func(client Client) {
			data := client.RunQuery("select host, cpu from test_in_clause where host in ('hostb')", c, "m")
			c.Assert(data, HasLen, 1)
			maps := ToMap(data[0])
			c.Assert(maps, HasLen, 1)
			c.Assert(maps[0]["host"], Equals, "hostb")
		}
}

// issue #85
// querying a time series shouldn't add non existing columns
func (self *DataTestSuite) Issue85(c *C) (Fun, Fun) {
	return func(client Client) {
			data := CreatePoints("test_issue_85", 1, 1)
			client.WriteData(data, c)
		}, func(client Client) {
			_ = client.RunInvalidQuery("select new_column from test_issue_85", c, "m")
			data := client.RunQuery("select * from test_issue_85", c, "m")
			c.Assert(data, HasLen, 1)
			c.Assert(data[0].Columns, HasLen, 3)
		}
}

// issue #92
// grouping my multiple columns fails
// Assuming the following sample data
//
// time        | fr      | to       | app        | kb
// -----------------------------------------------------
//  now() - 1hr | home    | office   | ssl        | 10
//  now() - 1hr | home    | office   | ssl        | 20
//  now() - 1hr | home    | internet | http       | 30
//  now() - 1hr | home    | office   | http       | 40
//  now()       | home    | internet | skype      | 50
//  now()       | home    | office   | lotus      | 60
//  now()       | home    | internet | skype      | 70
//
// the query `select sum(kb) from test group by time(1h), to, app`
// will cause an index out of range
func (self *DataTestSuite) Issue92(c *C) (Fun, Fun) {
	return func(client Client) {
			hourAgo := time.Now().Add(-1 * time.Hour).Unix()
			now := time.Now().Unix()

			client.WriteJsonData(fmt.Sprintf(`
[
  {
     "name": "test_issue_92",
     "columns": ["time", "fr", "to", "app", "kb"],
     "points": [
			 [%d, "home", "office", "ssl", 10],
			 [%d, "home", "office", "ssl", 20],
			 [%d, "home", "internet", "http", 30],
			 [%d, "home", "office", "http", 40],
			 [%d, "home", "internet", "skype", 50],
			 [%d, "home", "office", "lotus", 60],
			 [%d, "home", "internet", "skype", 70]
		 ]
  }
]
`, hourAgo, hourAgo, hourAgo, hourAgo, now, now, now), c, "s")
		}, func(client Client) {
			data := client.RunQuery("select sum(kb) from test_issue_92 group by time(1h), to, app", c, "m")
			c.Assert(data, HasLen, 1)
			points := ToMap(data[0])
			// use a map since the order isn't guaranteed
			sumToPointsMap := map[float64][]map[string]interface{}{}
			for _, point := range points {
				sum := point["sum"].(float64)
				sumToPointsMap[sum] = append(sumToPointsMap[sum], point)
			}
			c.Assert(sumToPointsMap[120.0], HasLen, 1)
			c.Assert(sumToPointsMap[120.0][0]["to"], Equals, "internet")
			c.Assert(sumToPointsMap[120.0][0]["app"], Equals, "skype")
			c.Assert(sumToPointsMap[60.0], HasLen, 1)
			c.Assert(sumToPointsMap[40.0], HasLen, 1)
			c.Assert(sumToPointsMap[30.0], HasLen, 2)
		}
}

// issue #89
// Group by combined with where clause doesn't work
//
// a | b | c
// ---------
// x | y | 10
// x | y | 20
// y | z | 30
// x | z | 40
//
// `select sum(c) from test group by b where a = 'x'` should return the following:
//
// time | sum | b
// --------------
// tttt | 30  | y
// tttt | 40  | z
func (self *DataTestSuite) Issue89(c *C) (Fun, Fun) {
	return func(client Client) {
			client.WriteJsonData(`
[
  {
     "name": "test_issue_89",
     "columns": ["a", "b", "c"],
     "points": [
			 ["x", "y", 10],
			 ["x", "y", 20],
			 ["y", "z", 30],
			 ["x", "z", 40]
		 ]
  }
]`, c)
		}, func(client Client) {
			data := client.RunQuery("select sum(c) from test_issue_89 group by b where a = 'x'", c, "m")
			c.Assert(data, HasLen, 1)
			points := ToMap(data[0])
			c.Assert(points, HasLen, 2)
			sums := map[string]float64{}
			for _, p := range points {
				sums[p["b"].(string)] = p["sum"].(float64)
			}
			c.Assert(sums, DeepEquals, map[string]float64{"y": 30.0, "z": 40.0})
		}
}

// issue #306
func (self *DataTestSuite) NegativeTimeInterval(c *C) (Fun, Fun) {
	return func(client Client) {
			client.WriteJsonData(`
[
  {
     "name": "test_negative_interval",
     "columns": ["cpu", "host", "time"],
     "points": [[60, "hosta", -1], [70, "hostb", -2]]
  }
]
`, c)
		}, func(client Client) {
			data := client.RunQuery("select count(cpu) from test_negative_interval", c, "m")
			c.Assert(data, HasLen, 1)
			c.Assert(data[0].Name, Equals, "test_negative_interval")
			c.Assert(data[0].Columns, HasLen, 2)
			c.Assert(data[0].Points, HasLen, 1)
			// count should be 3
			c.Assert(data[0].Points[0][1], Equals, 2.0)
		}
}

// issue #306
func (self *DataTestSuite) ShardBoundaries(c *C) (Fun, Fun) {
	return func(client Client) {
			d := `
[
  {
     "name": "test_end_time_of_shard_is_exclusive",
     "columns": ["cpu", "host", "time"],
     "points": [[60, "hosta", -1], [70, "hostb", 0]]
  }
]
`
			client.WriteJsonData(d, c, "s")
		}, func(client Client) {
			for _, query := range []string{
				"select count(cpu) from test_end_time_of_shard_is_exclusive where time > 0s",
				"select count(cpu) from test_end_time_of_shard_is_exclusive where time < 0s",
			} {
				fmt.Printf("Running query: %s\n", query)
				data := client.RunQuery(query, c, "s")
				c.Assert(data, HasLen, 1)
				c.Assert(data[0].Name, Equals, "test_end_time_of_shard_is_exclusive")
				c.Assert(data[0].Columns, HasLen, 2)
				c.Assert(data[0].Points, HasLen, 1)
				c.Assert(data[0].Points[0][1], Equals, 1.0)
			}
		}
}

// make sure aggregation when happen locally at the shard level don't
// get repeated at the coordinator level, otherwise unexpected
// behavior will happen
func (self *DataTestSuite) CountWithGroupByTimeAndLimit(c *C) (Fun, Fun) {
	return func(client Client) {
			data := CreatePoints("test_count_with_groupby_and_limit", 1, 2)
			client.WriteData(data, c)
		}, func(client Client) {
			data := client.RunQuery("select count(column0) from test_count_with_groupby_and_limit group by time(5m) limit 10", c, "m")
			c.Assert(data, HasLen, 1)
			c.Assert(data[0].Name, Equals, "test_count_with_groupby_and_limit")
			c.Assert(data[0].Columns, HasLen, 2)
			c.Assert(data[0].Points, HasLen, 1)
			c.Assert(data[0].Points[0][1], Equals, 2.0)
		}
}

func (self *DataTestSuite) WhereQuery(c *C) (Fun, Fun) {
	return func(client Client) {
			data := `[{"points": [[4], [10], [5]], "name": "test_where_query", "columns": ["value"]}]`
			client.WriteJsonData(data, c)
		}, func(client Client) {
			collection := client.RunQuery("select * from test_where_query where value < 6", c)
			c.Assert(collection, HasLen, 1)
			maps := ToMap(collection[0])
			c.Assert(maps, HasLen, 2)
			c.Assert(maps[0]["value"], Equals, 5.0)
			c.Assert(maps[1]["value"], Equals, 4.0)
		}
}

func (self *DataTestSuite) CountWithGroupBy(c *C) (Fun, Fun) {
	return func(client Client) {
			series := &influxdb.Series{
				Name:    "test_count",
				Columns: []string{"host"},
			}
			for i := 0; i < 20; i++ {
				series.Points = append(series.Points, []interface{}{"hosta"})
				series.Points = append(series.Points, []interface{}{"hostb"})
			}
			client.WriteData([]*influxdb.Series{series}, c)
		}, func(client Client) {
			data := client.RunQuery("select count(host) from test_count group by host limit 10", c, "m")
			c.Assert(data, HasLen, 1)
			maps := ToMap(data[0])
			c.Assert(maps[0]["count"], Equals, 20.0)
		}
}

func (self *DataTestSuite) CountWithAlias(c *C) (Fun, Fun) {
	return func(client Client) {
			// generate 10 points to make sure the aggregation will be calculated
			now := time.Now().Truncate(time.Hour)
			data := CreatePoints("test_aliasing", 1, 2)
			data[0].Columns = append(data[0].Columns, "time")
			data[0].Points[0] = append(data[0].Points[0], now.Unix())
			data[0].Points[1] = append(data[0].Points[1], now.Add(-time.Second).Unix())
			client.WriteData(data, c)
		}, func(client Client) {
			for _, name := range engine.GetRegisteredAggregators() {
				query := fmt.Sprintf("select %s(column0) as some_alias from test_aliasing", name)
				if name == "percentile" {
					query = "select percentile(column0, 90) as some_alias from test_aliasing"
				} else if name == "top" || name == "bottom" {
					query = fmt.Sprintf("select %s(column0, 10) as some_alias from test_aliasing", name)
				}
				fmt.Printf("query: %s\n", query)
				data := client.RunQuery(query, c, "m")
				c.Assert(data, HasLen, 1)
				c.Assert(data[0].Name, Equals, "test_aliasing")
				if name == "histogram" {
					c.Assert(data[0].Columns, DeepEquals, []string{"time", "some_alias_bucket_start", "some_alias_count"})
					continue
				}
				c.Assert(data[0].Columns, DeepEquals, []string{"time", "some_alias"})
			}
		}
}

// test for issue #30
func (self *DataTestSuite) HttpPostWithTime(c *C) (Fun, Fun) {
	return func(client Client) {
			now := time.Now().Add(-10 * 24 * time.Hour)
			data := CreatePoints("test_post_with_time", 1, 1)
			data[0].Columns = append(data[0].Columns, "time")
			data[0].Points[0] = append(data[0].Points[0], now.Unix())
			client.WriteData(data, c, "s")
		}, func(client Client) {
			data := client.RunQuery("select * from test_post_with_time where time > now() - 20d", c, "m")
			c.Assert(data, HasLen, 1)
			c.Assert(data[0].Columns, HasLen, 3)
			c.Assert(data[0].Points, HasLen, 1)
		}
}

// test limit when getting data from multiple shards
func (self *DataTestSuite) LimitMultipleShards(c *C) (Fun, Fun) {
	return func(client Client) {
			client.WriteJsonData(`
[
  {
    "name": "test_limit_with_multiple_shards",
    "columns": ["time", "a"],
    "points":[
		  [1393577978000, 1],
		  [1383577978000, 2],
		  [1373577978000, 2],
		  [1363577978000, 2],
		  [1353577978000, 2],
		  [1343577978000, 2],
		  [1333577978000, 2],
		  [1323577978000, 2],
		  [1313577978000, 2]
	  ]
  }
]`, c, "m")
		}, func(client Client) {
			data := client.RunQuery("select * from test_limit_with_multiple_shards limit 1", c, "m")
			c.Assert(data, HasLen, 1)
			c.Assert(data[0].Points, HasLen, 1)
		}
}

// test for issue #106
func (self *DataTestSuite) Issue106(c *C) (Fun, Fun) {
	return func(client Client) {
			data := CreatePoints("test_issue_106", 1, 1)
			client.WriteData(data, c)
		}, func(client Client) {
			data := client.RunQuery("select derivative(column0) from test_issue_106", c, "m")
			c.Assert(data, HasLen, 0)
		}
}

func (self *DataTestSuite) Issue105(c *C) (Fun, Fun) {
	return func(client Client) {
			client.WriteJsonData(`
[
  {
    "name": "test_issue_105",
    "columns": ["time", "a", "b"],
    "points":[
		  [1386262529794, 2, 1],
		  [1386262529794, 2, null]
	  ]
  }
]`, c, "m")
		}, func(client Client) {

			data := client.RunQuery("select a, b from test_issue_105 where b > 0", c, "m")
			c.Assert(data, HasLen, 1)
			maps := ToMap(data[0])
			c.Assert(maps, HasLen, 1)
			c.Assert(maps[0]["b"], Equals, 1.0)
		}
}

func (self *DataTestSuite) WhereConditionWithExpression(c *C) (Fun, Fun) {
	return func(client Client) {
			client.WriteJsonData(`
[
  {
    "name": "test_where_expression",
    "columns": ["time", "a", "b"],
    "points":[
		  [1386262529794, 2, 1],
		  [1386262529794, 2, 0]
	  ]
  }
]`, c, "m")
		}, func(client Client) {
			data := client.RunQuery("select a, b from test_where_expression where a + b >= 3", c, "m")
			c.Assert(data, HasLen, 1)
			maps := ToMap(data[0])
			c.Assert(maps, HasLen, 1)
			c.Assert(maps[0]["b"], Equals, 1.0)
		}
}

func (self *DataTestSuite) AggregateWithExpression(c *C) (Fun, Fun) {
	return func(client Client) {
			client.WriteJsonData(`
[
  {
    "name": "test_aggregate_expression",
    "columns": ["time", "a", "b"],
    "points":[
		  [1386262529794, 1, 1],
		  [1386262529794, 2, 2]
	  ]
  }
]`, c, "m")
		}, func(client Client) {
			data := client.RunQuery("select mean(a + b) from test_aggregate_expression", c, "m")
			c.Assert(data, HasLen, 1)
			maps := ToMap(data[0])
			c.Assert(maps, HasLen, 1)
			c.Assert(maps[0]["mean"], Equals, 3.0)
		}
}

func (self *DataTestSuite) verifyWrite(series string, value interface{}, c *C) (Fun, Fun) {
	return func(client Client) {
			series := CreatePoints("foo", 1, 1)
			series[0].Columns = append(series[0].Columns, "time", "sequence_number")
			now := time.Now().Truncate(time.Hour)
			series[0].Points[0] = append(series[0].Points[0], 1.0, now.Unix())
			client.WriteData(series, c, "s")
			series[0].Points[0][0] = value
			client.WriteData(series, c, "s")
		}, func(client Client) {
			data := client.RunQuery("select * from foo", c, "m")
			if value == nil {
				c.Assert(data, HasLen, 0)
				return
			}
			c.Assert(data, HasLen, 1)
			maps := ToMap(data[0])
			c.Assert(maps[0]["column0"], Equals, value)
		}
}

func (self *DataTestSuite) UpdatePoint(c *C) (Fun, Fun) {
	return self.verifyWrite("test_updating_point", 1.0, c)
}

func (self *DataTestSuite) DeletePoint(c *C) (Fun, Fun) {
	return self.verifyWrite("test_deleting_point", nil, c)
}

func (self *DataTestSuite) InvalidDeleteQuery(c *C) (Fun, Fun) {
	return func(client Client) {
			data := CreatePoints("test_invalid_delete_query", 1, 1)
			client.WriteData(data, c)
		}, func(client Client) {
			_ = client.RunInvalidQuery("delete from test_invalid_delete_query where foo = 'bar'", c, "m")
			data := client.RunQuery("select * from test_invalid_delete_query", c, "m")
			c.Assert(data, HasLen, 1)
			c.Assert(data[0].Points, HasLen, 1)
		}
}

func (self *DataTestSuite) ReadingWhenColumnHasDot(c *C) (Fun, Fun) {
	return func(client Client) {
			client.WriteJsonData(`
[
  {
     "name": "test_column_names_with_dots",
     "columns": ["first.name", "last.name"],
     "points": [["paul", "dix"], ["john", "shahid"]]
  }
]`, c)
		}, func(client Client) {
			for name, expected := range map[string]map[string]bool{
				"first.name": {"paul": true, "john": true},
				"last.name":  {"dix": true, "shahid": true},
			} {
				q := fmt.Sprintf("select %s from test_column_names_with_dots", name)

				data := client.RunQuery(q, c, "m")
				c.Assert(data, HasLen, 1)
				c.Assert(data[0].Columns, HasLen, 3) // time, sequence number and the requested columns
				c.Assert(data[0].Columns[2], Equals, name)
				names := map[string]bool{}
				for _, p := range data[0].Points {
					names[p[2].(string)] = true
				}
				c.Assert(names, DeepEquals, expected)
			}
		}
}

func (self *DataTestSuite) SinglePointSelect(c *C) (Fun, Fun) {
	return func(client Client) {
			data := CreatePoints("test_single_points", 1, 2)
			client.WriteData(data, c)
		}, func(client Client) {

			query := "select * from test_single_points;"
			data := client.RunQuery(query, c, "u")
			c.Assert(data[0].Points, HasLen, 2)

			for _, point := range data[0].Points {
				query := fmt.Sprintf("select * from test_single_points where time = %.0fu and sequence_number = %0.f;", point[0].(float64), point[1])
				data := client.RunQuery(query, c, "u")
				c.Assert(data, HasLen, 1)
				c.Assert(data[0].Points, HasLen, 1)
				c.Assert(data[0].Points[0], HasLen, 3)
				c.Assert(data[0].Points[0][2], Equals, point[2])
			}
		}
}

func (self *DataTestSuite) SinglePointSelectWithNullValues(c *C) (Fun, Fun) {
	return func(client Client) {
			client.WriteJsonData(`
[
  {
     "name": "test_single_points_with_nulls",
     "columns": ["name", "age"],
     "points": [["paul", 50],["john", null]]
  }
]`, c)
		}, func(client Client) {

			query := "select * from test_single_points_with_nulls where name='john';"
			data := client.RunQuery(query, c, "u")
			c.Assert(data, HasLen, 1)
			maps := ToMap(data[0])

			for _, m := range maps {
				query := fmt.Sprintf("select * from test_single_points_with_nulls where time = %.0fu and sequence_number = %0.f;", m["time"].(float64), m["sequence_number"].(float64))
				data := client.RunQuery(query, c, "u")
				c.Assert(data, HasLen, 1)
				actualMaps := ToMap(data[0])
				c.Assert(actualMaps, HasLen, 1)
				c.Assert(actualMaps[0]["name"], Equals, maps[0]["name"])
			}
		}
}

func (self *DataTestSuite) BooleanColumnsWorkWithWhereQuery(c *C) (Fun, Fun) {
	return func(client Client) {
			client.WriteJsonData(`
[
  {
    "name": "test_boolean_columns_where",
    "columns": ["a"],
    "points":[[true], [false], [true]]
  }
]`, c)
		}, func(client Client) {
			data := client.RunQuery("select count(a) from test_boolean_columns_where where a = true", c, "m")
			c.Assert(data, HasLen, 1)
			c.Assert(data[0].Points, HasLen, 1)
			c.Assert(data[0].Points[0][1], Equals, 2.0)
		}
}

func (self *DataTestSuite) ColumnsWithOnlySomeValuesWorkWithWhereQuery(c *C) (Fun, Fun) {
	return func(client Client) {
			client.WriteJsonData(`
[
  {
    "name": "test_missing_column_values",
    "columns": ["a", "b"],
    "points":[["a", "b"]]
  }
]`, c)
			client.WriteJsonData(`
[
  {
    "name": "test_missing_column_values",
    "columns": ["a", "b", "c"],
    "points":[["a", "b", "c"]]
  }
]`, c)
		}, func(client Client) {
			data := client.RunQuery("select * from test_missing_column_values where c = 'c'", c, "m")
			c.Assert(data, HasLen, 1)
			c.Assert(data[0].Points, HasLen, 1)
		}
}

func (self *DataTestSuite) SeriesListing(c *C) (Fun, Fun) {
	return func(client Client) {
			client.WriteJsonData(`
[
  {
     "name": "test_series_listing",
     "columns": ["cpu", "host"],
     "points": [[99.2, "hosta"], [55.6, "hostb"]]
  }
]
`, c)
		}, func(client Client) {
			data := client.RunQuery("list series", c, "m")
			c.Assert(data, HasLen, 1)
			maps := ToMap(data[0])
			names := map[string]bool{}
			for _, m := range maps {
				names[m["name"].(string)] = true
			}
			c.Assert(names["test_series_listing"], Equals, true)
		}
}

func (self *DataTestSuite) ArithmeticOperations(c *C) (Fun, Fun) {
	queries := map[string][9]float64{
		"select input + output from test_arithmetic_3.0;":       {1, 2, 3, 4, 5, 9, 6, 7, 13},
		"select input - output from test_arithmetic_-1.0;":      {1, 2, -1, 4, 5, -1, 6, 7, -1},
		"select input * output from test_arithmetic_2.0;":       {1, 2, 2, 4, 5, 20, 6, 7, 42},
		"select 1.0 * input / output from test_arithmetic_0.5;": {1, 2, 0.5, 4, 5, 0.8, 6, 8, 0.75},
	}

	return func(client Client) {
			for query, values := range queries {

				fmt.Printf("Running query %s\n", query)

				for i := 0; i < 3; i++ {

					data := fmt.Sprintf(`
        [
          {
             "name": "test_arithmetic_%.1f",
             "columns": ["input", "output"],
             "points": [[%f, %f]]
          }
        ]
      `, values[2], values[3*i], values[3*i+1])
					client.WriteJsonData(data, c)
				}
			}

		}, func(client Client) {

			for query, values := range queries {

				data := client.RunQuery(query, c, "m")
				c.Assert(data, HasLen, 1)
				c.Assert(data[0].Columns, HasLen, 3)
				c.Assert(data[0].Points, HasLen, 3)
				for i, p := range data[0].Points {
					idx := 2 - i
					c.Assert(p[2], Equals, values[3*idx+2])
				}
			}
		}
}

// issue #437
func (self *DataTestSuite) ConstantsInArithmeticQueries(c *C) (Fun, Fun) {
	return func(client Client) {
			data := `[{"points": [[1]], "name": "test_constants", "columns": ["value"]}]`
			client.WriteJsonData(data, c)
		}, func(client Client) {
			for _, query := range []string{
				"select -1 * value from test_constants",
				"select -1.0 * value from test_constants",
			} {
				collection := client.RunQuery(query, c)
				c.Assert(collection, HasLen, 1)
				maps := ToMap(collection[0])
				c.Assert(maps, HasLen, 1)
				c.Assert(maps[0]["expr0"], Equals, -1.0)
			}
		}
}

func (self *DataTestSuite) CountQueryOnSingleShard(c *C) (Fun, Fun) {
	return func(client Client) {
			data := `[{"points": [[4], [10], [5]], "name": "test_count_query_single_shard", "columns": ["value"]}]`
			client.WriteJsonData(data, c)
			t := time.Now().Add(-time.Minute)
			data = fmt.Sprintf(`[{"points": [[2, %d]], "name": "test_count_query_single_shard", "columns": ["value", "time"]}]`, t.Unix())
			client.WriteJsonData(data, c, "s")
		}, func(client Client) {
			collection := client.RunQuery("select count(value) from test_count_query_single_shard group by time(1m)", c)
			c.Assert(collection, HasLen, 1)
			maps := ToMap(collection[0])
			c.Assert(maps, HasLen, 2)
			c.Assert(maps[0]["count"], Equals, 3.0)
			c.Assert(maps[1]["count"], Equals, 1.0)
		}
}

func (self *DataTestSuite) GroupByDay(c *C) (Fun, Fun) {
	return func(client Client) {
			data := `[{"points": [[4], [10], [5]], "name": "test_group_by_day", "columns": ["value"]}]`
			client.WriteJsonData(data, c)
			t := time.Now().Add(-24 * time.Hour).Unix()
			data = fmt.Sprintf(`[{"points": [[2, %d]], "name": "test_group_by_day", "columns": ["value", "time"]}]`, t)
			client.WriteJsonData(data, c, "s")
		}, func(client Client) {
			collection := client.RunQuery("select count(value) from test_group_by_day group by time(1d)", c)
			c.Assert(collection, HasLen, 1)
			maps := ToMap(collection[0])
			c.Assert(maps, HasLen, 2)
			c.Assert(maps[0]["count"], Equals, 3.0)
			c.Assert(maps[1]["count"], Equals, 1.0)
		}
}

func (self *DataTestSuite) LimitQueryOnSingleShard(c *C) (Fun, Fun) {
	return func(client Client) {
			data := `[{"points": [[4], [10], [5]], "name": "test_limit_query_single_shard", "columns": ["value"]}]`
			client.WriteJsonData(data, c)
		}, func(client Client) {
			collection := client.RunQuery("select * from test_limit_query_single_shard limit 2", c)
			c.Assert(collection, HasLen, 1)
			maps := ToMap(collection[0])
			c.Assert(maps, HasLen, 2)
			c.Assert(maps[0]["value"], Equals, 5.0)
			c.Assert(maps[1]["value"], Equals, 10.0)
		}
}

func (self *DataTestSuite) QueryAgainstMultipleShards(c *C) (Fun, Fun) {
	return func(client Client) {
			data := `[{"points": [[4], [10], [5]], "name": "test_query_against_multiple_shards", "columns": ["value"]}]`
			client.WriteJsonData(data, c)
			t := time.Now().Add(-14 * 24 * time.Hour).Unix()
			data = fmt.Sprintf(`[{"points": [[2, %d]], "name": "test_query_against_multiple_shards", "columns": ["value", "time"]}]`, t)
			client.WriteJsonData(data, c, "s")
		}, func(client Client) {
			collection := client.RunQuery("select count(value) from test_query_against_multiple_shards group by time(1h)", c)
			c.Assert(collection, HasLen, 1)
			maps := ToMap(collection[0])
			c.Assert(maps, HasLen, 2)
			c.Assert(maps[0]["count"], Equals, 3.0)
			c.Assert(maps[1]["count"], Equals, 1.0)
		}
}

func (self *DataTestSuite) QueryAscendingAgainstMultipleShards(c *C) (Fun, Fun) {
	return func(client Client) {
			data := `[{"points": [[4], [10]], "name": "test_ascending_against_multiple_shards", "columns": ["value"]}]`
			client.WriteJsonData(data, c)
			t := time.Now().Add(-14 * 24 * time.Hour).Unix()
			data = fmt.Sprintf(`[{"points": [[2, %d]], "name": "test_ascending_against_multiple_shards", "columns": ["value", "time"]}]`, t)
			client.WriteJsonData(data, c, "s")
		}, func(client Client) {
			collection := client.RunQuery("select * from test_ascending_against_multiple_shards order asc", c)
			c.Assert(collection, HasLen, 1)
			maps := ToMap(collection[0])
			c.Assert(maps, HasLen, 3)
			c.Assert(maps[0]["value"], Equals, 2.0)
			c.Assert(maps[1]["value"], Equals, 4.0)
			c.Assert(maps[2]["value"], Equals, 10.0)
		}
}

func (self *DataTestSuite) BigGroupByQueryAgainstMultipleShards(c *C) (Fun, Fun) {
	return func(client Client) {
			duration := int64(30 * 24 * time.Hour)
			first := time.Unix(time.Now().Unix()/duration*duration, 0).Add(7 * 24 * time.Hour)

			data := fmt.Sprintf(
				`[{"points": [[4, %d], [10, %d]], "name": "test_multiple_shards_big_group_by", "columns": ["value", "time"]}]`,
				first.Unix(), first.Unix())
			client.WriteJsonData(data, c)
			t := first.Add(7 * 24 * time.Hour).Unix()
			data = fmt.Sprintf(`[{"points": [[2, %d]], "name": "test_multiple_shards_big_group_by", "columns": ["value", "time"]}]`, t)
			client.WriteJsonData(data, c, "s")
		}, func(client Client) {
			collection := client.RunQuery("select count(value) from test_multiple_shards_big_group_by group by time(30d)", c)
			c.Assert(collection, HasLen, 1)
			maps := ToMap(collection[0])
			c.Assert(maps, HasLen, 1)
			c.Assert(maps[0]["count"], Equals, 3.0)
		}
}

func (self *DataTestSuite) WriteSplitToMultipleShards(c *C) (Fun, Fun) {
	return func(client Client) {
			data := `[
		{"points": [[4], [10]], "name": "test_write_multiple_shards", "columns": ["value"]},
		{"points": [["asdf"]], "name": "Test_write_multiple_shards", "columns": ["thing"]}]`
			client.WriteJsonData(data, c)
		}, func(client Client) {
			collection := client.RunQuery("select count(value) from test_write_multiple_shards", c)
			c.Assert(collection, HasLen, 1)
			maps := ToMap(collection[0])
			c.Assert(maps, HasLen, 1)
			c.Assert(maps[0]["count"], Equals, 2.0)

			collection = client.RunQuery("select * from Test_write_multiple_shards", c)
			c.Assert(collection, HasLen, 1)
			maps = ToMap(collection[0])
			c.Assert(maps, HasLen, 1)
			c.Assert(maps[0]["thing"], Equals, "asdf")
		}
}

func (self *DataTestSuite) CountDistinctWithNullValues(c *C) (Fun, Fun) {
	return func(client Client) {
			data := `[{"name":"test_null_with_distinct","columns":["column"],"points":[["value1"], [null], ["value2"], ["value1"], [null]]}]`
			client.WriteJsonData(data, c)
		}, func(client Client) {
			collection := client.RunQuery("select count(distinct(column)) from test_null_with_distinct group by time(1m)", c)
			c.Assert(collection, HasLen, 1)
			maps := ToMap(collection[0])
			c.Assert(maps, HasLen, 1)
			c.Assert(maps[0]["count"], Equals, 2.0)
		}
}

// issue #147
func (self *DataTestSuite) ExtraSequenceNumberColumns(c *C) (Fun, Fun) {
	return func(client Client) {
			data := `
  [{
    "points": [
        ["foo", 1390852524, 1234]
    ],
    "name": "test_extra_sequence_number_column",
    "columns": ["val_1", "time", "sequence_number"]
  }]`
			client.WriteJsonData(data, c)
		}, func(client Client) {
			collection := client.RunQuery("select * from test_extra_sequence_number_column", c)
			c.Assert(collection, HasLen, 1)
			maps := ToMap(collection[0])
			c.Assert(maps, HasLen, 1)
			c.Assert(maps[0]["sequence_number"], Equals, 1234.0)
		}
}

// issue #206
func (self *DataTestSuite) UnicodeSupport(c *C) (Fun, Fun) {
	return func(client Client) {
			data := `
  [{
    "points": [
        ["山田太郎", "中文", "⚑"]
    ],
    "name": "test_unicode",
    "columns": ["val_1", "val_2", "val_3"]
  }]`
			client.WriteJsonData(data, c)
		}, func(client Client) {
			collection := client.RunQuery("select * from test_unicode", c)
			c.Assert(collection, HasLen, 1)
			maps := ToMap(collection[0])
			c.Assert(maps[0]["val_1"], Equals, "山田太郎")
			c.Assert(maps[0]["val_2"], Equals, "中文")
			c.Assert(maps[0]["val_3"], Equals, "⚑")
		}
}
func (self *DataTestSuite) SelectingTimeColumn(c *C) (Fun, Fun) {
	return func(client Client) {
			data := `[{
		"name": "selecting_time_column",
		"columns": ["val1"],
		"points": [[1]]
		}]`
			client.WriteJsonData(data, c)
		}, func(client Client) {
			collection := client.RunQuery("select val1, time from selecting_time_column", c)
			c.Assert(collection, HasLen, 1)
			c.Assert(collection[0].Columns, HasLen, 3)
			c.Assert(collection[0].Points, HasLen, 1)
		}
}

// For issue #130 https://github.com/influxdb/influxdb/issues/130
func (self *DataTestSuite) ColumnNamesReturnInDistributedQuery(c *C) (Fun, Fun) {
	return func(client Client) {
			data := `[{
		"name": "cluster_query_with_columns",
		"columns": ["col1"],
		"points": [[1], [2]]
		}]`
			client.WriteJsonData(data, c)
		}, func(client Client) {
			collection := client.RunQuery("select * from cluster_query_with_columns", c)
			c.Assert(collection, HasLen, 1)
			maps := ToMap(collection[0])
			set := map[float64]bool{}
			for idx := range maps {
				set[maps[idx]["col1"].(float64)] = true
			}
			c.Assert(set, DeepEquals, map[float64]bool{1: true, 2: true})
		}
}
func (self *DataTestSuite) LimitWithRegex(c *C) (Fun, Fun) {
	batchSize := []int{100, 1000}
	return func(client Client) {
			// run the test once with less than POINT_BATCH_SIZE points and once
			// with more than POINT_BATCH_SIZE points
			series := []*influxdb.Series{}
			for _, numberOfPoints := range batchSize {
				for i := 0; i < 100; i++ {
					series = append(series, CreatePointsFromFunc(fmt.Sprintf("limit_with_regex_%d_%d", numberOfPoints, i), 1, numberOfPoints,
						func(i int) float64 { return float64(i) },
					)...)
				}
			}
			client.WriteData(series, c)
		}, func(client Client) {
			for _, numberOfPoints := range batchSize {
				query := fmt.Sprintf("select * from /.*limit_with_regex_%d.*/ limit 1", numberOfPoints)
				collection := client.RunQuery(query, c)
				// make sure all series get back 1 point only
				series := map[string][]map[string]interface{}{}
				for _, s := range collection {
					series[s.Name] = ToMap(s)
				}
				for i := 0; i < 100; i++ {
					table := fmt.Sprintf("limit_with_regex_%d_%d", numberOfPoints, i)
					c.Assert(series[table], HasLen, 1)
					c.Assert(series[table][0]["column0"], Equals, float64(numberOfPoints-1))
				}
			}
		}
}

// For issue #131 https://github.com/influxdb/influxdb/issues/131
func (self *DataTestSuite) SelectFromRegexInCluster(c *C) (Fun, Fun) {
	return func(client Client) {
			data := `[{
		"name": "cluster_regex_query",
		"columns": ["col1", "col2"],
		"points": [[1, "foo"], [23, "bar"]]
		},{
			"name": "cluster_regex_query_2",
			"columns": ["blah"],
			"points": [[true]]
		},{
			"name": "cluster_regex_query_3",
			"columns": ["foobar"],
			"points": [["asdf"]]
			}]`
			client.WriteJsonData(data, c)
		}, func(client Client) {
			collection := client.RunQuery("select * from /.*/ limit 1", c)
			c.Assert(collection, HasLen, 3)
			series := map[string][]map[string]interface{}{}
			for _, s := range collection {
				series[s.Name] = ToMap(s)
			}
			c.Assert(series["cluster_regex_query"], HasLen, 1)
			c.Assert(series["cluster_regex_query"][0]["col1"], Equals, 23.0)
			c.Assert(series["cluster_regex_query"][0]["col2"], Equals, "bar")
			c.Assert(series["cluster_regex_query_2"], HasLen, 1)
			c.Assert(series["cluster_regex_query_2"][0]["blah"], Equals, true)
			c.Assert(series["cluster_regex_query_3"], HasLen, 1)
			c.Assert(series["cluster_regex_query_3"][0]["foobar"], Equals, "asdf")
		}
}

func (self *DataTestSuite) ListSeries(c *C) (Fun, Fun) {
	return func(client Client) {
			data := `[
        {"points": [[1]], "name": "cluster_query", "columns": ["value"]},
			  {"points": [[2]], "name": "another_query", "columns": ["value"]}
      ]`
			client.WriteJsonData(data, c, "s")
		}, func(client Client) {
			collection := client.RunQuery("list series", c)
			c.Assert(collection, HasLen, 1)
			maps := ToMap(collection[0])
			names := map[string]bool{}
			for _, m := range maps {
				names[m["name"].(string)] = true
			}
			c.Assert(names["cluster_query"], Equals, true)
			c.Assert(names["another_query"], Equals, true)
		}
}

// For issue #267 - allow all characters in series name - https://github.com/influxdb/influxdb/issues/267
func (self *SingleServerSuite) SeriesNameWithWeirdCharacters(c *C) (Fun, Fun) {
	return func(client Client) {
			data := `[
  	  	{
	      	"name": "/blah ( ) ; : ! @ # $ \n \t,foo\"=bar/baz",
      		"columns": ["value"],
    	  	"points": [[1]]
  	  	}
	  	]`
			client.WriteJsonData(data, c, "s")
		}, func(client Client) {
			data := client.RunQuery("select value from \"/blah ( ) ; : ! @ # $ \n \t,foo\\\"=bar/baz\"", c)
			c.Assert(data, HasLen, 1)
			c.Assert(data[0].Points, HasLen, 1)
			c.Assert(data[0].Name, Equals, "/blah ( ) ; : ! @ # $ \n \t,foo\"=bar/baz")
		}
}

// For issue #466 - allow all characters in column names - https://github.com/influxdb/influxdb/issues/267
func (self *SingleServerSuite) ColumnNameWithWeirdCharacters(c *C) (Fun, Fun) {
	return func(client Client) {
			data := `[
  	  	{
	      	"name": "foo",
      		"columns": ["foo.-239(*@&#$!#)(* #$@"],
    	  	"points": [[1]]
  	  	}
	  	]`
			client.WriteJsonData(data, c, "s")
		}, func(client Client) {
			data := client.RunQuery("select \"foo.-239(*@&#$!#)(* #$@\" from foo", c)
			c.Assert(data, HasLen, 1)
			c.Assert(data[0].Points, HasLen, 1)
			c.Assert(data[0].Name, Equals, "foo")
			c.Assert(data[0].Columns, HasLen, 1)
			c.Assert(data[0].Columns[0], Equals, "foo.-239(*@&#$!#)(* #$@")
		}
}

// For issue #551 - add aggregate function top and bottom - https://github.com/influxdb/influxdb/issues/551
func (self *DataTestSuite) Top(c *C) (Fun, Fun) {
	return func(client Client) {
			for i := 0; i < 3; i++ {
				client.WriteJsonData(fmt.Sprintf(`
[
  {
     "name": "test_top",
     "columns": ["cpu", "host"],
     "points": [[%d, "hosta"], [%d, "hostb"]]
  }
]
`, 60+i*10, 70+i*10), c)
			}
		}, func(client Client) {
			data := client.RunQuery("select top(cpu, 5) from test_top;", c, "m")
			c.Assert(data[0].Name, Equals, "test_top")
			c.Assert(data[0].Columns, HasLen, 2)
			c.Assert(data[0].Points, HasLen, 5)

			tops := []float64{}
			for _, point := range data[0].Points {
				tops = append(tops, point[1].(float64))
			}
			c.Assert(tops, DeepEquals, []float64{90, 80, 80, 70, 70})
		}
}

func (self *DataTestSuite) TopWithStringColumn(c *C) (Fun, Fun) {
	return func(client Client) {
			for i := 0; i < 3; i++ {
				client.WriteJsonData(fmt.Sprintf(`
[
  {
     "name": "test_top",
     "columns": ["cpu", "host"],
     "points": [[%d, "hosta"], [%d, "hostb"]]
  }
]
`, 60+i*10, 70+i*10), c)
			}
		}, func(client Client) {
			data := client.RunQuery("select top(host, 5) from test_top;", c, "m")
			c.Assert(data[0].Name, Equals, "test_top")
			c.Assert(data[0].Columns, HasLen, 2)
			c.Assert(data[0].Points, HasLen, 5)

			tops := []string{}
			for _, point := range data[0].Points {
				tops = append(tops, point[1].(string))
			}
			c.Assert(tops, DeepEquals, []string{"hostb", "hostb", "hostb", "hosta", "hosta"})
		}
}

func (self *DataTestSuite) TopWithGroupBy(c *C) (Fun, Fun) {
	return func(client Client) {
			for i := 0; i < 3; i++ {
				client.WriteJsonData(fmt.Sprintf(`
[
  {
     "name": "test_top",
     "columns": ["cpu", "host"],
     "points": [[%d, "hosta"], [%d, "hostb"]]
  }
]
`, 60+i*10, 70+i*10), c)
			}
		}, func(client Client) {
			data := client.RunQuery("select top(cpu, 2), host from test_top group by host;", c, "m")
			c.Assert(data[0].Name, Equals, "test_top")
			c.Assert(data[0].Columns, HasLen, 3)
			c.Assert(data[0].Points, HasLen, 4)

			type tmp struct {
				cpu  float64
				host string
			}
			tops := []tmp{}
			for _, point := range data[0].Points {
				tops = append(tops, tmp{point[1].(float64), point[2].(string)})
			}
			c.Assert(tops, DeepEquals, []tmp{{80, "hosta"}, {70, "hosta"}, {90, "hostb"}, {80, "hostb"}})
		}
}

func (self *DataTestSuite) TopWithMultipleGroupBy(c *C) (Fun, Fun) {
	return func(client Client) {
			for i := 0; i < 3; i++ {
				client.WriteJsonData(fmt.Sprintf(`
[
  {
     "name": "test_top",
     "columns": ["time", "cpu", "host"],
     "points": [[%d, %d, "hosta"], [%d, %d, "hostb"]]
  }
]
`, 1400504400+i*60, 60+i*10, 1400504400+i*60, 70+i*10), c, "s")
			}
		}, func(client Client) {
			data := client.RunQuery("select top(cpu, 2), host from test_top group by time(1d), host;", c, "m")
			c.Assert(data[0].Name, Equals, "test_top")
			c.Assert(data[0].Columns, HasLen, 3)

			type tmp struct {
				// TODO(chobie): add time column
				cpu  float64
				host string
			}
			tops := []tmp{}
			for _, point := range data[0].Points {
				tops = append(tops, tmp{point[1].(float64), point[2].(string)})
			}
			c.Assert(tops, DeepEquals, []tmp{{80, "hosta"}, {70, "hosta"}, {90, "hostb"}, {80, "hostb"}})
		}
}

func (self *DataTestSuite) TopWithLessResult(c *C) (Fun, Fun) {
	return func(client Client) {
			for i := 0; i < 5; i++ {
				client.WriteJsonData(fmt.Sprintf(`
[
  {
     "name": "test_top",
     "columns": ["cpu", "host"],
     "points": [[%d, "hosta"], [%d, "hostb"]]
  }
]
`, 40+i*10, 50+i*10), c)
			}
		}, func(client Client) {
			data := client.RunQuery("select top(cpu, 20) from test_top;", c, "m")
			c.Assert(data[0].Name, Equals, "test_top")
			c.Assert(data[0].Columns, HasLen, 2)
			// top collects result as possible
			c.Assert(data[0].Points, HasLen, 10)

			tops := []float64{}
			for _, point := range data[0].Points {
				tops = append(tops, point[1].(float64))
			}
			c.Assert(tops, DeepEquals, []float64{90, 80, 80, 70, 70, 60, 60, 50, 50, 40})
		}
}

func (self *DataTestSuite) Bottom(c *C) (Fun, Fun) {
	return func(client Client) {
			for i := 0; i < 3; i++ {
				client.WriteJsonData(fmt.Sprintf(`
[
  {
     "name": "test_bottom",
     "columns": ["cpu", "host"],
     "points": [[%d, "hosta"], [%d, "hostb"]]
  }
]
`, 60+i*10, 70+i*10), c)
			}
		}, func(client Client) {
			data := client.RunQuery("select bottom(cpu, 5) from test_bottom;", c, "m")
			c.Assert(data[0].Name, Equals, "test_bottom")
			c.Assert(data[0].Columns, HasLen, 2)
			c.Assert(data[0].Points, HasLen, 5)

			tops := []float64{}
			for _, point := range data[0].Points {
				tops = append(tops, point[1].(float64))
			}
			c.Assert(tops, DeepEquals, []float64{60, 70, 70, 80, 80})
		}
}

func (self *DataTestSuite) BottomWithStringColumn(c *C) (Fun, Fun) {
	return func(client Client) {
			for i := 0; i < 3; i++ {
				client.WriteJsonData(fmt.Sprintf(`
[
  {
     "name": "test_bottom",
     "columns": ["cpu", "host"],
     "points": [[%d, "hosta"], [%d, "hostb"]]
  }
]
`, 60+i*10, 70+i*10), c)
			}
		}, func(client Client) {
			data := client.RunQuery("select bottom(host, 5) from test_bottom;", c, "m")
			c.Assert(data[0].Name, Equals, "test_bottom")
			c.Assert(data[0].Columns, HasLen, 2)
			c.Assert(data[0].Points, HasLen, 5)

			tops := []string{}
			for _, point := range data[0].Points {
				tops = append(tops, point[1].(string))
			}
			c.Assert(tops, DeepEquals, []string{"hosta", "hosta", "hosta", "hostb", "hostb"})
		}
}

func (self *DataTestSuite) BottomWithGroupBy(c *C) (Fun, Fun) {
	return func(client Client) {
			for i := 0; i < 3; i++ {
				client.WriteJsonData(fmt.Sprintf(`
[
  {
     "name": "test_bottom",
     "columns": ["cpu", "host"],
     "points": [[%d, "hosta"], [%d, "hostb"]]
  }
]
`, 60+i*10, 70+i*10), c)
			}
		}, func(client Client) {
			data := client.RunQuery("select bottom(cpu, 2), host from test_bottom group by host;", c, "m")
			c.Assert(data[0].Name, Equals, "test_bottom")
			c.Assert(data[0].Columns, HasLen, 3)

			type tmp struct {
				cpu  float64
				host string
			}
			tops := []tmp{}
			for _, point := range data[0].Points {
				tops = append(tops, tmp{point[1].(float64), point[2].(string)})
			}
			c.Assert(tops, DeepEquals, []tmp{{60, "hosta"}, {70, "hosta"}, {70, "hostb"}, {80, "hostb"}})
		}
}

func (self *DataTestSuite) BottomWithLessResult(c *C) (Fun, Fun) {
	return func(client Client) {
			for i := 0; i < 5; i++ {
				client.WriteJsonData(fmt.Sprintf(`
[
  {
     "name": "test_bottom",
     "columns": ["cpu", "host"],
     "points": [[%d, "hosta"], [%d, "hostb"]]
  }
]
`, 40+i*10, 50+i*10), c)
			}
		}, func(client Client) {
			data := client.RunQuery("select bottom(cpu, 20) from test_bottom;", c, "m")
			c.Assert(data[0].Name, Equals, "test_bottom")
			c.Assert(data[0].Columns, HasLen, 2)
			// bottom collects result as possible
			c.Assert(data[0].Points, HasLen, 10)

			bottoms := []float64{}
			for _, point := range data[0].Points {
				bottoms = append(bottoms, point[1].(float64))
			}
			c.Assert(bottoms, DeepEquals, []float64{40, 50, 50, 60, 60, 70, 70, 80, 80, 90})
		}
}

func (self *DataTestSuite) BottomWithMultipleGroupBy(c *C) (Fun, Fun) {
	return func(client Client) {
			for i := 0; i < 3; i++ {
				client.WriteJsonData(fmt.Sprintf(`
[
  {
     "name": "test_bottom",
     "columns": ["time", "cpu", "host"],
     "points": [[%d, %d, "hosta"], [%d, %d, "hostb"]]
  }
]
`, 1400504400+i*60, 60+i*10, 1400504400+i*60, 70+i*10), c)
			}
		}, func(client Client) {
			data := client.RunQuery("select bottom(cpu, 2), host from test_bottom group by time(1d), host;", c, "m")
			c.Assert(data[0].Name, Equals, "test_bottom")
			c.Assert(data[0].Columns, HasLen, 3)

			type tmp struct {
				// TODO(chobie): add time column
				cpu  float64
				host string
			}
			tops := []tmp{}
			for _, point := range data[0].Points {
				tops = append(tops, tmp{point[1].(float64), point[2].(string)})
			}
			c.Assert(tops, DeepEquals, []tmp{{60, "hosta"}, {70, "hosta"}, {70, "hostb"}, {80, "hostb"}})
		}
}

// issue #557
func (self *DataTestSuite) GroupByYear(c *C) (Fun, Fun) {
	return func(client Client) {
			data := `[{"points": [[4], [10], [5]], "name": "test_group_by_day", "columns": ["value"]}]`
			client.WriteJsonData(data, c)
			t := time.Now().Truncate(time.Hour).Add(-24 * 365 * time.Hour).Unix()
			data = fmt.Sprintf(`[{"points": [[2, %d]], "name": "test_group_by_day", "columns": ["value", "time"]}]`, t)
			client.WriteJsonData(data, c, "s")
		}, func(client Client) {
			collection := client.RunQuery("select count(value) from test_group_by_day group by time(1y)", c)
			c.Assert(collection, HasLen, 1)
			maps := ToMap(collection[0])
			c.Assert(maps, HasLen, 2)
			c.Assert(maps[0]["count"], Equals, 3.0)
			c.Assert(maps[1]["count"], Equals, 1.0)
		}
}

<<<<<<< HEAD
// issue #669
func HistogramHelper(c *C, client Client, query string, expected map[float64]float64) {
			//Test basic histogram
			collection := client.RunQuery(query, c)

			c.Assert(collection, HasLen, 1)
			maps := ToMap(collection[0])
			actual := make(map[float64]float64, len(maps))
			for key := range maps {
				c.Logf(fmt.Sprintf(`%d: bucket_start: %f count: %f`, key, maps[key]["bucket_start"], maps[key]["count"]));
				actual[maps[key]["bucket_start"].(float64)] = maps[key]["count"].(float64)
			}
			c.Assert(actual, HasLen, len(expected))
			for bucket, count := range expected {
				c.Assert(actual[bucket], Equals, count)
			}
}
func (self *DataTestSuite) Histogram(c *C) (Fun, Fun) {
	return func(client Client) {
			c.Logf("Running Histogram test")
			data := `[{"points": [[-3], [-2], [-1], [0], [1], [2], [3]], "name": "test_histogram", "columns": ["value"]}]`
			client.WriteJsonData(data, c)
		}, func(client Client) {
			//Test basic histogram
			expected := make(map[float64]float64, 7)
			expected[-3.0] = 1.0
			expected[-2.0] = 1.0
			expected[-1.0] = 1.0
			expected[0.0] = 1.0
			expected[1.0] = 1.0
			expected[2.0] = 1.0
			expected[3.0] = 1.0
			HistogramHelper(c, client, "select Histogram(value, 1.0) from test_histogram", expected)


			// Test specifying start and stop
			HistogramHelper(c, client, "select Histogram(value, 1.0, -3, 3) from test_histogram", expected)

			// Test specifying start and stop outside domain of data
			expected = make(map[float64]float64, 21)
			expected[-10.0] = 0.0
			expected[-9.0] = 0.0
			expected[-8.0] = 0.0
			expected[-7.0] = 0.0
			expected[-6.0] = 0.0
			expected[-5.0] = 0.0
			expected[-4.0] = 0.0
			expected[-3.0] = 1.0
			expected[-2.0] = 1.0
			expected[-1.0] = 1.0
			expected[0.0] = 1.0
			expected[1.0] = 1.0
			expected[2.0] = 1.0
			expected[3.0] = 1.0
			expected[4.0] = 0.0
			expected[5.0] = 0.0
			expected[6.0] = 0.0
			expected[7.0] = 0.0
			expected[8.0] = 0.0
			expected[9.0] = 0.0
			expected[10.0] = 0.0
			HistogramHelper(c, client, "select Histogram(value, 1.0, -10, 10) from test_histogram", expected)

			// Test specifying start and stop inside domain of data
			expected = make(map[float64]float64, 2)
			expected[-1.0] = 1.0
			expected[0.0] = 1.0
			HistogramHelper(c, client, "select Histogram(value, 1.0, -1, 0) from test_histogram", expected)

			// Test specifying step and start that don't align with 0
			expected = make(map[float64]float64, 4)
			expected[-3.0] = 2.0
			expected[-1.0] = 2.0
			expected[1.0] = 2.0
			expected[3.0] = 1.0
			HistogramHelper(c, client, "select Histogram(value, 2.0, -3) from test_histogram", expected)
			HistogramHelper(c, client, "select Histogram(value, 2.0, -3, 3) from test_histogram", expected)

			// Test specifying step, start and stop that don't align with 0 inside the domain
			expected = make(map[float64]float64, 3)
			expected[-3.0] = 2.0
			expected[-1.0] = 2.0
			expected[1.0] = 2.0
			HistogramHelper(c, client, "select Histogram(value, 2.0, -3, 1) from test_histogram", expected)

			// Test specifying step and start that don't align with stop
			expected = make(map[float64]float64, 2)
			expected[-1.0] = 2.0
			expected[1.0] = 2.0
			HistogramHelper(c, client, "select Histogram(value, 2.0, -1, 2) from test_histogram", expected)
=======
// Issue #713
// Test various fill options
func (self *DataTestSuite) MeanAggregateFillWithZero(c *C) (Fun, Fun) {
	return func(client Client) {
			data := `
[
  {
    "points": [
    [1304378375, 10.0],
    [1304378380, 20.0],
    [1304378400, 60.0]
    ],
    "name": "test_fill_zero",
    "columns": ["time", "value"]
  }
]`
			client.WriteJsonData(data, c, influxdb.Second)
		}, func(client Client) {
			queries := map[string]interface{}{
				"select mean(value) from test_fill_zero group by time(10s)":            math.Inf(1),
				"select mean(value) from test_fill_zero group by time(10s) fill(0)":    0.0,
				"select mean(value) from test_fill_zero group by time(10s) fill(-42)":  -42.0,
				"select mean(value) from test_fill_zero group by time(10s) fill(42)":   42.0,
				"select mean(value) from test_fill_zero group by time(10s) fill(null)": nil,
			}

			for query, expectedValue := range queries {
				serieses := client.RunQuery(query, c)
				c.Assert(serieses, HasLen, 1)
				maps := ToMap(serieses[0])
				c.Assert(maps[0], DeepEquals, map[string]interface{}{"time": 1304378400000.0, "mean": 60.0})
				v, ok := expectedValue.(float64)
				// we assign math.Inf for the no fill() case
				if ok && math.IsInf(v, 1) {
					c.Assert(maps[1], DeepEquals, map[string]interface{}{"time": 1304378380000.0, "mean": 20.0})
					c.Assert(maps[2], DeepEquals, map[string]interface{}{"time": 1304378370000.0, "mean": 10.0})
					continue
				}
				c.Assert(maps[1], DeepEquals, map[string]interface{}{"time": 1304378390000.0, "mean": expectedValue})
				c.Assert(maps[2], DeepEquals, map[string]interface{}{"time": 1304378380000.0, "mean": 20.0})
				c.Assert(maps[3], DeepEquals, map[string]interface{}{"time": 1304378370000.0, "mean": 10.0})
			}
>>>>>>> 3284662b
		}
}<|MERGE_RESOLUTION|>--- conflicted
+++ resolved
@@ -2341,7 +2341,6 @@
 		}
 }
 
-<<<<<<< HEAD
 // issue #669
 func HistogramHelper(c *C, client Client, query string, expected map[float64]float64) {
 			//Test basic histogram
@@ -2432,7 +2431,9 @@
 			expected[-1.0] = 2.0
 			expected[1.0] = 2.0
 			HistogramHelper(c, client, "select Histogram(value, 2.0, -1, 2) from test_histogram", expected)
-=======
+	}
+}
+
 // Issue #713
 // Test various fill options
 func (self *DataTestSuite) MeanAggregateFillWithZero(c *C) (Fun, Fun) {
@@ -2475,6 +2476,5 @@
 				c.Assert(maps[2], DeepEquals, map[string]interface{}{"time": 1304378380000.0, "mean": 20.0})
 				c.Assert(maps[3], DeepEquals, map[string]interface{}{"time": 1304378370000.0, "mean": 10.0})
 			}
->>>>>>> 3284662b
 		}
 }