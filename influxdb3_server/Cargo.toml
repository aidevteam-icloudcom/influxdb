--- conflicted
+++ resolved
@@ -30,10 +30,10 @@
 tracker = { path = "../tracker" }
 
 arrow = { workspace = true, features = ["prettyprint"] }
+arrow-csv = "49.0.0"
 arrow-flight.workspace = true
 arrow-json = "49.0.0"
 arrow-schema = "49.0.0"
-arrow-csv = "49.0.0"
 async-trait = "0.1"
 chrono = "0.4"
 datafusion = { workspace = true }
@@ -43,25 +43,17 @@
 hyper = "0.14"
 parking_lot = "0.11.1"
 pin-project-lite = "0.2"
+serde = { version = "1.0.197", features = ["derive"] }
+serde_json = "1.0.114"
+serde_urlencoded = "0.7.0"
+sha2 = "0.10.8"
 thiserror = "1.0"
 tokio = { version = "1", features = ["rt-multi-thread", "macros", "time"] }
 tokio-util = { version = "0.7.9" }
 tonic = { workspace = true }
-serde = { version = "1.0.197", features = ["derive"] }
-serde_json = "1.0.114"
-serde_urlencoded = "0.7.0"
-sha2 = "0.10.8"
 tower = "0.4.13"
+unicode-segmentation = "1.11.0"
 workspace-hack = { version = "0.1", path = "../workspace-hack" }
-<<<<<<< HEAD
-arrow-json = "49.0.0"
-arrow-schema = "49.0.0"
-arrow-csv = "49.0.0"
-sha2 = "0.10.8"
-hex = "0.4.3"
-unicode-segmentation = "1.11.0"
-=======
->>>>>>> 298055e9
 
 [dev-dependencies]
 parquet.workspace = true
