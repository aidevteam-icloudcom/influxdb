--- conflicted
+++ resolved
@@ -116,12 +116,8 @@
     "typescript": "^3.1.3"
   },
   "dependencies": {
-<<<<<<< HEAD
-    "@influxdata/influx": "^0.1.3",
     "@influxdata/react-custom-scrollbars": "4.3.8",
-=======
     "@influxdata/influx": "^0.1.7",
->>>>>>> ffd11717
     "axios": "^0.18.0",
     "babel-polyfill": "^6.26.0",
     "bignumber.js": "^4.0.2",
