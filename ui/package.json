--- conflicted
+++ resolved
@@ -116,14 +116,9 @@
     "typescript": "^3.1.3"
   },
   "dependencies": {
-<<<<<<< HEAD
     "@influxdata/clockface": "0.0.2",
     "@influxdata/influx": "^0.2.3",
     "@influxdata/react-custom-scrollbars": "4.3.8",
-=======
-    "@influxdata/react-custom-scrollbars": "4.3.8",
-    "@influxdata/influx": "^0.2.5",
->>>>>>> 93ccd1d1
     "axios": "^0.18.0",
     "babel-polyfill": "^6.26.0",
     "bignumber.js": "^4.0.2",
