--- conflicted
+++ resolved
@@ -252,12 +252,9 @@
 }
 
 export const getStartTime = (timeRange: TimeRange): number => {
-<<<<<<< HEAD
-=======
   if (!timeRange) {
     return Infinity
   }
->>>>>>> 345cfb5c
   const {lower} = timeRange
   switch (lower) {
     case 'now() - 30d':
@@ -302,12 +299,9 @@
 }
 
 export const getEndTime = (timeRange: TimeRange): number => {
-<<<<<<< HEAD
-=======
   if (!timeRange) {
     return null
   }
->>>>>>> 345cfb5c
   const {upper} = timeRange
   switch (upper) {
     case null:
