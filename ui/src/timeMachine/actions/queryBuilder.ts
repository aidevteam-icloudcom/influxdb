// APIs
import {queryBuilderFetcher} from 'src/timeMachine/apis/QueryBuilderFetcher'
import * as api from 'src/client'
import {get} from 'lodash'

// Utils
import {getActiveQuery, getActiveTimeMachine} from 'src/timeMachine/selectors'
import {getTimeRange} from 'src/dashboards/selectors'

// Types
import {
  BuilderAggregateFunctionType,
  GetState,
  RemoteDataState,
  ResourceType,
  Bucket,
} from 'src/types'
import {Dispatch} from 'react'
import {BuilderFunctionsType} from '@influxdata/influx'
import {
  Action as AlertBuilderAction,
  setEvery,
} from 'src/alerting/actions/alertBuilder'

// Selectors
import {getOrg} from 'src/organizations/selectors'
import {getAll} from 'src/resources/selectors'

// Constants
import {LIMIT} from 'src/resources/constants'

export type Action =
  | ReturnType<typeof setBuilderAggregateFunctionType>
  | ReturnType<typeof setBuilderBucket>
  | ReturnType<typeof setBuilderBuckets>
  | ReturnType<typeof setBuilderBucketsStatus>
  | ReturnType<typeof setBuilderTagKeys>
  | ReturnType<typeof setBuilderTagKeysStatus>
  | ReturnType<typeof setBuilderTagValues>
  | ReturnType<typeof setBuilderTagValuesStatus>
  | ReturnType<typeof setBuilderTagKeySelection>
  | ReturnType<typeof setBuilderTagValuesSelection>
  | ReturnType<typeof addTagSelectorSync>
  | ReturnType<typeof removeTagSelectorSync>
  | ReturnType<typeof setFunctions>
  | ReturnType<typeof setAggregateWindow>
  | ReturnType<typeof setValuesSearchTerm>
  | ReturnType<typeof setKeysSearchTerm>
  | ReturnType<typeof setBuilderTagsStatus>

export const setBuilderAggregateFunctionType = (
  builderAggregateFunctionType: BuilderAggregateFunctionType,
  index: number
) => ({
  type: 'SET_BUILDER_AGGREGATE_FUNCTION_TYPE' as 'SET_BUILDER_AGGREGATE_FUNCTION_TYPE',
  payload: {builderAggregateFunctionType, index},
})

const setBuilderBucketsStatus = (bucketsStatus: RemoteDataState) => ({
  type: 'SET_BUILDER_BUCKETS_STATUS' as 'SET_BUILDER_BUCKETS_STATUS',
  payload: {bucketsStatus},
})

export const setBuilderBuckets = (buckets: string[]) => ({
  type: 'SET_BUILDER_BUCKETS' as 'SET_BUILDER_BUCKETS',
  payload: {buckets},
})

const setBuilderBucket = (bucket: string, resetSelections: boolean) => ({
  type: 'SET_BUILDER_BUCKET_SELECTION' as 'SET_BUILDER_BUCKET_SELECTION',
  payload: {bucket, resetSelections},
})

export const setBuilderTagsStatus = (status: RemoteDataState) => ({
  type: 'SET_BUILDER_TAGS_STATUS' as 'SET_BUILDER_TAGS_STATUS',
  payload: {status},
})

const setBuilderTagKeys = (index: number, keys: string[]) => ({
  type: 'SET_BUILDER_TAG_KEYS' as 'SET_BUILDER_TAG_KEYS',
  payload: {index, keys},
})

const setBuilderTagKeysStatus = (index: number, status: RemoteDataState) => ({
  type: 'SET_BUILDER_TAG_KEYS_STATUS' as 'SET_BUILDER_TAG_KEYS_STATUS',
  payload: {index, status},
})

const setBuilderTagValues = (index: number, values: string[]) => ({
  type: 'SET_BUILDER_TAG_VALUES' as 'SET_BUILDER_TAG_VALUES',
  payload: {index, values},
})

const setBuilderTagValuesStatus = (index: number, status: RemoteDataState) => ({
  type: 'SET_BUILDER_TAG_VALUES_STATUS' as 'SET_BUILDER_TAG_VALUES_STATUS',
  payload: {index, status},
})

const setBuilderTagKeySelection = (index: number, key: string) => ({
  type: 'SET_BUILDER_TAG_KEY_SELECTION' as 'SET_BUILDER_TAG_KEY_SELECTION',
  payload: {index, key},
})

const setBuilderTagValuesSelection = (index: number, values: string[]) => ({
  type: 'SET_BUILDER_TAG_VALUES_SELECTION' as 'SET_BUILDER_TAG_VALUES_SELECTION',
  payload: {index, values},
})

const addTagSelectorSync = () => ({
  type: 'ADD_TAG_SELECTOR' as 'ADD_TAG_SELECTOR',
})

const removeTagSelectorSync = (index: number) => ({
  type: 'REMOVE_TAG_SELECTOR' as 'REMOVE_TAG_SELECTOR',
  payload: {index},
})

export const setFunctions = (functions: BuilderFunctionsType[]) => ({
  type: 'SELECT_BUILDER_FUNCTION' as 'SELECT_BUILDER_FUNCTION',
  payload: {functions},
})

export const setAggregateWindow = (period: string) => ({
  type: 'SET_AGGREGATE_WINDOW' as 'SET_AGGREGATE_WINDOW',
  payload: {period},
})

export const setValuesSearchTerm = (index: number, searchTerm: string) => ({
  type: 'SET_BUILDER_VALUES_SEARCH_TERM' as 'SET_BUILDER_VALUES_SEARCH_TERM',
  payload: {index, searchTerm},
})

export const setKeysSearchTerm = (index: number, searchTerm: string) => ({
  type: 'SET_BUILDER_KEYS_SEARCH_TERM' as 'SET_BUILDER_KEYS_SEARCH_TERM',
  payload: {index, searchTerm},
})

export const selectAggregateWindow = (period: string) => (
  dispatch: Dispatch<Action | AlertBuilderAction>
) => {
  dispatch(setAggregateWindow(period))
  dispatch(setEvery(period))
}

export const loadBuckets = () => async (
  dispatch: Dispatch<Action | ReturnType<typeof selectBucket>>,
  getState: GetState
) => {
  const orgID = getOrg(getState()).id

  dispatch(setBuilderBucketsStatus(RemoteDataState.Loading))

  try {
    const resp = await api.getBuckets({query: {orgID, limit: LIMIT}})

    if (resp.status !== 200) {
      throw new Error(resp.data.message)
    }

    const allBuckets = resp.data.buckets.map(b => b.name)

    const systemBuckets = allBuckets.filter(b => b.startsWith('_'))
    const userBuckets = allBuckets.filter(b => !b.startsWith('_'))
    const buckets = [...userBuckets, ...systemBuckets]

    const selectedBucket = getActiveQuery(getState()).builderConfig.buckets[0]

    dispatch(setBuilderBuckets(buckets))

    if (selectedBucket && buckets.includes(selectedBucket)) {
      dispatch(selectBucket(selectedBucket))
    } else {
      dispatch(selectBucket(buckets[0], true))
    }
  } catch (e) {
    if (e.name === 'CancellationError') {
      return
    }

    console.error(e)
    dispatch(setBuilderBucketsStatus(RemoteDataState.Error))
  }
}

export const selectBucket = (
  bucket: string,
  resetSelections: boolean = false
) => (dispatch: Dispatch<Action | ReturnType<typeof loadTagSelector>>) => {
  dispatch(setBuilderBucket(bucket, resetSelections))
  dispatch(loadTagSelector(0))
}

export const loadTagSelector = (index: number) => async (
  dispatch: Dispatch<Action | ReturnType<typeof loadTagSelectorValues>>,
  getState: GetState
) => {
  const {buckets, tags} = getActiveQuery(getState()).builderConfig

  if (!tags[index] || !buckets[0]) {
    return
  }
  dispatch(setBuilderTagKeysStatus(index, RemoteDataState.Loading))

  const state = getState()
  const tagsSelections = tags.slice(0, index)
<<<<<<< HEAD
  const queryURL = state.links.query.self
  const orgID = getOrg(state).id
=======
  const queryURL = getState().links.query.self
>>>>>>> 36d99bfb

  const bucket = buckets[0]

  const allBuckets = getAll<Bucket>(getState(), ResourceType.Buckets)
  const foundBucket = allBuckets.find(b => b.name === bucket)

  const orgID = get(foundBucket, 'orgID', getOrg(getState()).id)

  try {
    const timeRange = getTimeRange(
      state,
      state.timeMachines.activeTimeMachineID
    )
    const searchTerm = getActiveTimeMachine(state).queryBuilder.tags[index]
      .keysSearchTerm

    const keys = await queryBuilderFetcher.findKeys(index, {
      url: queryURL,
      orgID,
      bucket,
      tagsSelections,
      searchTerm,
      timeRange,
    })

    const {key} = tags[index]

    if (!key) {
      let defaultKey: string

      if (index === 0 && keys.includes('_measurement')) {
        defaultKey = '_measurement'
      } else {
        defaultKey = keys[0]
      }

      dispatch(setBuilderTagKeySelection(index, defaultKey))
    } else if (!keys.includes(key)) {
      // Even if the selected key didn't come back in the results, let it be
      // selected anyway
      keys.unshift(key)
    }

    dispatch(setBuilderTagKeys(index, keys))
    dispatch(loadTagSelectorValues(index))
  } catch (e) {
    if (e.name === 'CancellationError') {
      return
    }

    console.error(e)
    dispatch(setBuilderTagKeysStatus(index, RemoteDataState.Error))
  }
}

const loadTagSelectorValues = (index: number) => async (
  dispatch: Dispatch<Action | ReturnType<typeof loadTagSelector>>,
  getState: GetState
) => {
  const state = getState()
  const {buckets, tags} = getActiveQuery(state).builderConfig
  const tagsSelections = tags.slice(0, index)
  const queryURL = state.links.query.self

  if (!buckets[0]) {
    return
  }

  const bucket = buckets[0]

  const allBuckets = getAll<Bucket>(state, ResourceType.Buckets)
  const foundBucket = allBuckets.find(b => b.name === bucket)
  const orgID = get(foundBucket, 'orgID', getOrg(getState()).id)

  dispatch(setBuilderTagValuesStatus(index, RemoteDataState.Loading))

  try {
    const contextID = state.timeMachines.activeTimeMachineID
    const timeRange = getTimeRange(state, contextID)
    const key = getActiveQuery(getState()).builderConfig.tags[index].key
    const searchTerm = getActiveTimeMachine(getState()).queryBuilder.tags[index]
      .valuesSearchTerm

    const values = await queryBuilderFetcher.findValues(index, {
      url: queryURL,
      orgID,
      bucket,
      tagsSelections,
      key,
      searchTerm,
      timeRange,
    })

    const {values: selectedValues} = tags[index]

    for (const selectedValue of selectedValues) {
      // Even if the selected values didn't come back in the results, let them
      // be selected anyway
      if (!values.includes(selectedValue)) {
        values.unshift(selectedValue)
      }
    }

    dispatch(setBuilderTagValues(index, values))
    dispatch(loadTagSelector(index + 1))
  } catch (e) {
    if (e.name === 'CancellationError') {
      return
    }

    console.error(e)
    dispatch(setBuilderTagValuesStatus(index, RemoteDataState.Error))
  }
}

export const selectTagValue = (index: number, value: string) => (
  dispatch: Dispatch<Action | ReturnType<typeof addTagSelector>>,
  getState: GetState
) => {
  const state = getState()
  const {
    timeMachines: {activeTimeMachineID},
  } = state
  const tags = getActiveQuery(state).builderConfig.tags
  const currentTag = tags[index]
  const values = currentTag.values

  let newValues: string[]

  if (values.includes(value)) {
    newValues = values.filter(v => v !== value)
  } else if (
    activeTimeMachineID === 'alerting' &&
    currentTag.key === '_field'
  ) {
    newValues = [value]
  } else {
    newValues = [...values, value]
  }

  dispatch(setBuilderTagValuesSelection(index, newValues))

  // don't add a new tag filter if we're grouping
  if (currentTag.aggregateFunctionType === 'group') {
    return
  }

  if (index === tags.length - 1 && newValues.length) {
    dispatch(addTagSelector())
  } else {
    dispatch(loadTagSelector(index + 1))
  }
}

export const selectBuilderFunction = (name: string) => (
  dispatch: Dispatch<Action>,
  getState: GetState
) => {
  const state = getState()
  const {
    timeMachines: {activeTimeMachineID},
  } = state
  const {draftQueries, activeQueryIndex} = getActiveTimeMachine(state)

  const functions = draftQueries[activeQueryIndex].builderConfig.functions

  let newFunctions: BuilderFunctionsType[]

  if (functions.find(f => f.name === name)) {
    newFunctions = functions.filter(f => f.name !== name)
  } else if (activeTimeMachineID === 'alerting') {
    newFunctions = [{name}]
  } else {
    newFunctions = [...functions, {name}]
  }
  dispatch(setFunctions(newFunctions))
}

export const selectTagKey = (index: number, key: string) => (
  dispatch: Dispatch<Action>
) => {
  dispatch(setBuilderTagKeySelection(index, key))
  dispatch(loadTagSelectorValues(index))
}

export const searchTagValues = (index: number) => (
  dispatch: Dispatch<Action>
) => {
  dispatch(loadTagSelectorValues(index))
}

export const searchTagKeys = (index: number) => (
  dispatch: Dispatch<Action>
) => {
  dispatch(loadTagSelector(index))
}

export const addTagSelector = () => (
  dispatch: Dispatch<Action>,
  getState: GetState
) => {
  dispatch(addTagSelectorSync())

  const newIndex = getActiveQuery(getState()).builderConfig.tags.length - 1

  dispatch(loadTagSelector(newIndex))
}

export const removeTagSelector = (index: number) => (
  dispatch: Dispatch<Action>
) => {
  queryBuilderFetcher.cancelFindValues(index)
  queryBuilderFetcher.cancelFindKeys(index)

  dispatch(removeTagSelectorSync(index))
  dispatch(loadTagSelector(index))
}

export const reloadTagSelectors = () => (dispatch: Dispatch<Action>) => {
  dispatch(setBuilderTagsStatus(RemoteDataState.Loading))
  dispatch(loadTagSelector(0))
}

export const setBuilderBucketIfExists = (bucketName: string) => (
  dispatch: Dispatch<Action>,
  getState: GetState
) => {
  const buckets = getAll<Bucket>(getState(), ResourceType.Buckets)
  if (buckets.find(b => b.name === bucketName)) {
    dispatch(setBuilderBucket(bucketName, true))
  }
}<|MERGE_RESOLUTION|>--- conflicted
+++ resolved
@@ -203,12 +203,7 @@
 
   const state = getState()
   const tagsSelections = tags.slice(0, index)
-<<<<<<< HEAD
-  const queryURL = state.links.query.self
-  const orgID = getOrg(state).id
-=======
   const queryURL = getState().links.query.self
->>>>>>> 36d99bfb
 
   const bucket = buckets[0]
 
