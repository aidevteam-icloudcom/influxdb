--- conflicted
+++ resolved
@@ -1,5 +1,6 @@
 // Libraries
 import {parse} from '@influxdata/flux-parser'
+import {get} from 'lodash'
 
 // API
 import {
@@ -71,14 +72,6 @@
 let pendingResults: Array<CancelBox<RunQueryResult>> = []
 let pendingCheckStatuses: CancelBox<StatusRow[][]> = null
 
-<<<<<<< HEAD
-export const executeQueries = () => async (dispatch, getState: GetState) => {
-  const state = getState()
-  const timeMachine = getActiveTimeMachine(state)
-  const queries = timeMachine.view.properties.queries.filter(
-    ({text}) => !!text.trim()
-  )
-=======
 export const getOrgIDFromBuckets = (
   text: string,
   allBuckets: Bucket[]
@@ -103,7 +96,7 @@
   )
 }
 
-export const executeQueries = (dashboardID?: string) => async (
+export const executeQueries = () => async (
   dispatch,
   getState: GetState
 ) => {
@@ -113,7 +106,6 @@
 
   const {view} = getActiveTimeMachine(state)
   const queries = view.properties.queries.filter(({text}) => !!text.trim())
->>>>>>> 36d99bfb
   const {
     alertBuilder: {id: checkID},
   } = state
@@ -134,11 +126,6 @@
     // is the most current one. By having this set to state, we were creating a race
     // condition that was causing the following bug:
     // https://github.com/influxdata/idpe/issues/6240
-<<<<<<< HEAD
-    const orgID = getOrg(state).id
-=======
-    const variableAssignments = getVariableAssignments(getState())
->>>>>>> 36d99bfb
 
     const startTime = Date.now()
 
