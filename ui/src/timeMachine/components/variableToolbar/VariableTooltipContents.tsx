--- conflicted
+++ resolved
@@ -35,11 +35,7 @@
     execute()
   }
   return (
-<<<<<<< HEAD
-    <div onMouseEnter={handleMouseEnter} className="flux-toolbar--popover" data-testid="flux-toolbar--variable-popover">
-=======
-    <div>
->>>>>>> 6fa14419
+    <div className="flux-toolbar--popover" data-testid="flux-toolbar--variable-popover">
       <Form.Element label="Value">
         <VariableDropdown
           variableID={variableID}
