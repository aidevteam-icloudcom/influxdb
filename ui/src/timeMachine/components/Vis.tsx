// Libraries
import React, {SFC} from 'react'
import {connect} from 'react-redux'
import {FromFluxResult} from '@influxdata/giraffe'
import {AutoSizer} from 'react-virtualized'

// Components
import EmptyQueryView, {ErrorFormat} from 'src/shared/components/EmptyQueryView'
import ViewSwitcher from 'src/shared/components/ViewSwitcher'
import RawFluxDataTable from 'src/timeMachine/components/RawFluxDataTable'
import ErrorBoundary from 'src/shared/components/ErrorBoundary'

// Utils
import {getActiveTimeMachine} from 'src/timeMachine/selectors'
import {checkResultsLength} from 'src/shared/utils/vis'
import {
  getVisTable,
  getXColumnSelection,
  getYColumnSelection,
  getFillColumnsSelection,
  getSymbolColumnsSelection,
} from 'src/timeMachine/selectors'

// Types
import {
  RemoteDataState,
  AppState,
  QueryViewProperties,
  TimeZone,
  Check,
  StatusRow,
} from 'src/types'

// Selectors
import {getEndTime, getStartTime} from 'src/timeMachine/selectors/index'

interface StateProps {
  loading: RemoteDataState
  errorMessage: string
  endTime: number
  startTime: number
  files: string[]
  viewProperties: QueryViewProperties
  isInitialFetch: boolean
  isViewingRawData: boolean
  giraffeResult: FromFluxResult
  xColumn: string
  yColumn: string
  check: Partial<Check>
  fillColumns: string[]
  symbolColumns: string[]
  timeZone: TimeZone
  statuses: StatusRow[][]
}

type Props = StateProps

const TimeMachineVis: SFC<Props> = ({
  loading,
  errorMessage,
  endTime,
  isInitialFetch,
  isViewingRawData,
  files,
  check,
  viewProperties,
  giraffeResult,
  xColumn,
  yColumn,
  fillColumns,
  symbolColumns,
  startTime,
  timeZone,
  statuses,
}) => {
  // If the current selections for `xColumn`/`yColumn`/ etc. are invalid given
  // the current Flux response, attempt to make a valid selection instead. This
  // fallback logic is contained within the selectors that supply each of these
  // props. Note that in a dashboard context, we display an error instead of
  // attempting to fall back to an valid selection.
  const resolvedViewProperties = {
    ...viewProperties,
    xColumn,
    yColumn,
    fillColumns,
    symbolColumns,
  }

  return (
    <div className="time-machine--view">
      <ErrorBoundary>
        <EmptyQueryView
          loading={loading}
          errorFormat={ErrorFormat.Scroll}
          errorMessage={errorMessage}
          isInitialFetch={isInitialFetch}
          queries={viewProperties.queries}
          hasResults={checkResultsLength(giraffeResult)}
        >
          {isViewingRawData ? (
            <AutoSizer>
              {({width, height}) =>
                width &&
                height && (
                  <RawFluxDataTable
                    files={files}
                    width={width}
                    height={height}
                  />
                )
              }
            </AutoSizer>
          ) : (
            <ViewSwitcher
              giraffeResult={giraffeResult}
              endTime={endTime}
              files={files}
              loading={loading}
              properties={resolvedViewProperties}
              check={check}
              startTime={startTime}
              timeZone={timeZone}
              statuses={statuses}
            />
          )}
        </EmptyQueryView>
      </ErrorBoundary>
    </div>
  )
}

const mstp = (state: AppState): StateProps => {
  const {
    isViewingRawData,
    view: {properties: viewProperties},
    queryResults: {
      status: loading,
      errorMessage,
      isInitialFetch,
      files,
      statuses,
    },
    alerting: {check},
    timeRange,
  } = getActiveTimeMachine(state)

  const giraffeResult = getVisTable(state)
  const xColumn = getXColumnSelection(state)
  const yColumn = getYColumnSelection(state)
  const fillColumns = getFillColumnsSelection(state)
  const symbolColumns = getSymbolColumnsSelection(state)

  const timeZone = state.app.persisted.timeZone

  return {
    loading,
    check,
    errorMessage,
    isInitialFetch,
    files,
    viewProperties,
    isViewingRawData,
    giraffeResult,
    xColumn,
    yColumn,
    fillColumns,
    symbolColumns,
    timeZone,
<<<<<<< HEAD
    startTime: timeRange ? getStartTime(timeRange) : Infinity,
    endTime: timeRange ? getEndTime(timeRange) : null,
=======
    startTime: getStartTime(timeRange),
    endTime: getEndTime(timeRange),
>>>>>>> 345cfb5c
    statuses,
  }
}

export default connect<StateProps>(mstp)(TimeMachineVis)<|MERGE_RESOLUTION|>--- conflicted
+++ resolved
@@ -166,13 +166,8 @@
     fillColumns,
     symbolColumns,
     timeZone,
-<<<<<<< HEAD
-    startTime: timeRange ? getStartTime(timeRange) : Infinity,
-    endTime: timeRange ? getEndTime(timeRange) : null,
-=======
     startTime: getStartTime(timeRange),
     endTime: getEndTime(timeRange),
->>>>>>> 345cfb5c
     statuses,
   }
 }
