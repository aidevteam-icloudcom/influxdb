// Libraries
import React from 'react'
import {shallow} from 'enzyme'

// Components
import {SelectDataSourceStep} from 'src/onboarding/components/selectionStep/SelectDataSourceStep'
import StreamingSelector from 'src/onboarding/components/selectionStep/StreamingSelector'
import TypeSelector from 'src/onboarding/components/selectionStep/TypeSelector'
import {ComponentStatus} from 'src/clockface'

// Types
import {DataLoaderType} from 'src/types/v2/dataLoaders'

// Dummy Data
import {
  defaultOnboardingStepProps,
  telegrafPlugin,
  cpuTelegrafPlugin,
} from 'mocks/dummyData'
import OnboardingButtons from 'src/onboarding/components/OnboardingButtons'

const setup = (override = {}) => {
  const props = {
    ...defaultOnboardingStepProps,
    bucket: '',
    telegrafPlugins: [],
    pluginBundles: [],
    type: DataLoaderType.Empty,
    onAddPluginBundle: jest.fn(),
    onRemovePluginBundle: jest.fn(),
    onSetDataLoadersType: jest.fn(),
    onSetActiveTelegrafPlugin: jest.fn(),
    onSetStepStatus: jest.fn(),
    params: {
      stepID: '2',
      substepID: undefined,
    },
    location: null,
    router: null,
    routes: [],
    ...override,
  }

  return shallow(<SelectDataSourceStep {...props} />)
}

describe('Onboarding.Components.SelectionStep.SelectDataSourceStep', () => {
  describe('if type is empty', () => {
    it('renders type selector and buttons', async () => {
      const wrapper = setup()
      const typeSelector = wrapper.find(TypeSelector)
      const onboardingButtons = wrapper.find(OnboardingButtons)

      expect(wrapper.exists()).toBe(true)
      expect(typeSelector.exists()).toBe(true)
<<<<<<< HEAD
=======
      expect(onboardingButtons.prop('backButtonText')).toBe(
        'Back to Initial User Setup'
      )
      expect(onboardingButtons.prop('nextButtonText')).toBe(
        'Continue to Configuration'
      )
>>>>>>> b3238d31
      expect(onboardingButtons.prop('nextButtonStatus')).toBe(
        ComponentStatus.Disabled
      )
    })
  })

  describe('skip info', () => {
    it('does not render if telegraf no plugins are selected', () => {
      const wrapper = setup()
      const onboardingButtons = wrapper.find(OnboardingButtons)

      expect(onboardingButtons.prop('showSkip')).toBe(false)
    })

    it('renders if telegraf plugins are selected', () => {
      const wrapper = setup({telegrafPlugins: [cpuTelegrafPlugin]})
      const onboardingButtons = wrapper.find(OnboardingButtons)

      expect(onboardingButtons.prop('showSkip')).toBe(true)
    })

    it('does not render if any telegraf plugins is incomplete', () => {
      const wrapper = setup({telegrafPlugins: [telegrafPlugin]})
      const onboardingButtons = wrapper.find(OnboardingButtons)

      expect(onboardingButtons.prop('showSkip')).toBe(false)
    })
  })

  describe('if type is line protocol', () => {
    it('renders back and next buttons with correct text', () => {
      const wrapper = setup({type: DataLoaderType.LineProtocol})
      const onboardingButtons = wrapper.find(OnboardingButtons)
<<<<<<< HEAD
=======

      expect(onboardingButtons.prop('backButtonText')).toBe(
        'Back to Initial User Setup'
      )
      expect(onboardingButtons.prop('nextButtonText')).toBe(
        'Continue to Line Protocol Configuration'
      )
>>>>>>> b3238d31
      expect(onboardingButtons.prop('nextButtonStatus')).toBe(
        ComponentStatus.Default
      )
    })
  })

  describe('if type and substep is streaming', () => {
    describe('if there are no plugins selected', () => {
      it('renders streaming selector with buttons', () => {
        const wrapper = setup({
          type: DataLoaderType.Streaming,
          params: {stepID: '2', substepID: 'streaming'},
        })
        const streamingSelector = wrapper.find(StreamingSelector)
        const onboardingButtons = wrapper.find(OnboardingButtons)

        expect(streamingSelector.exists()).toBe(true)
        expect(onboardingButtons.prop('nextButtonStatus')).toBe(
          ComponentStatus.Disabled
        )
      })
    })

    describe('if there are plugins selected', () => {
      it('renders back and next button with correct text', () => {
        const wrapper = setup({
          type: DataLoaderType.Streaming,
          params: {stepID: '2', substepID: 'streaming'},
          telegrafPlugins: [cpuTelegrafPlugin],
        })
        const onboardingButtons = wrapper.find(OnboardingButtons)
        expect(onboardingButtons.prop('nextButtonStatus')).toBe(
          ComponentStatus.Default
        )
      })
    })
  })
})<|MERGE_RESOLUTION|>--- conflicted
+++ resolved
@@ -53,15 +53,6 @@
 
       expect(wrapper.exists()).toBe(true)
       expect(typeSelector.exists()).toBe(true)
-<<<<<<< HEAD
-=======
-      expect(onboardingButtons.prop('backButtonText')).toBe(
-        'Back to Initial User Setup'
-      )
-      expect(onboardingButtons.prop('nextButtonText')).toBe(
-        'Continue to Configuration'
-      )
->>>>>>> b3238d31
       expect(onboardingButtons.prop('nextButtonStatus')).toBe(
         ComponentStatus.Disabled
       )
@@ -92,19 +83,9 @@
   })
 
   describe('if type is line protocol', () => {
-    it('renders back and next buttons with correct text', () => {
+    it('renders back and next buttons with correct status', () => {
       const wrapper = setup({type: DataLoaderType.LineProtocol})
       const onboardingButtons = wrapper.find(OnboardingButtons)
-<<<<<<< HEAD
-=======
-
-      expect(onboardingButtons.prop('backButtonText')).toBe(
-        'Back to Initial User Setup'
-      )
-      expect(onboardingButtons.prop('nextButtonText')).toBe(
-        'Continue to Line Protocol Configuration'
-      )
->>>>>>> b3238d31
       expect(onboardingButtons.prop('nextButtonStatus')).toBe(
         ComponentStatus.Default
       )
@@ -129,7 +110,7 @@
     })
 
     describe('if there are plugins selected', () => {
-      it('renders back and next button with correct text', () => {
+      it('renders back and next button with correct status', () => {
         const wrapper = setup({
           type: DataLoaderType.Streaming,
           params: {stepID: '2', substepID: 'streaming'},
