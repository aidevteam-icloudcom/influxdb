--- conflicted
+++ resolved
@@ -102,72 +102,11 @@
   const {timeZone} = useContext(AppSettingContext)
 
   const updateType = (type: ViewType) => {
-<<<<<<< HEAD
     event('Notebook Visualization Type Changed', {
       type: type as string,
     })
 
-    const newView = createView(type)
-
-    // TODO: all of this needs to be removed by refactoring
-    // the underlying logic. Managing state like this is a
-    // recipe for long dev cycles, stale logic, and many bugs
-    if (newView.properties.type === 'table' && results.parsed) {
-      const existing = (newView.properties.fieldOptions || []).reduce(
-        (prev, curr) => {
-          prev[curr.internalName] = curr
-          return prev
-        },
-        {}
-      )
-
-      results.parsed.table.columnKeys
-        .filter(o => !existing.hasOwnProperty(o))
-        .filter(o => !['result', '', 'table', 'time'].includes(o))
-        .forEach(o => {
-          existing[o] = {
-            internalName: o,
-            displayName: o,
-            visible: true,
-          }
-        })
-      const fieldOptions = Object.keys(existing).map(e => existing[e])
-      newView.properties = {...newView.properties, fieldOptions}
-    }
-
-    if (
-      (newView.properties.type === 'histogram' ||
-        newView.properties.type === 'scatter') &&
-      results.parsed
-    ) {
-      newView.properties.fillColumns = results.parsed.fluxGroupKeyUnion
-    }
-
-    if (newView.properties.type === 'scatter' && results.parsed) {
-      newView.properties.symbolColumns = results.parsed.fluxGroupKeyUnion
-    }
-
-    if (
-      (newView.properties.type === 'heatmap' ||
-        newView.properties.type === 'scatter') &&
-      results.parsed
-    ) {
-      newView.properties.xColumn =
-        ['_time', '_start', '_stop'].filter(field =>
-          results.parsed.table.columnKeys.includes(field)
-        )[0] || results.parsed.table.columnKeys[0]
-      newView.properties.yColumn =
-        ['_value'].filter(field =>
-          results.parsed.table.columnKeys.includes(field)
-        )[0] || results.parsed.table.columnKeys[0]
-    }
-
-    onUpdate({
-      properties: newView.properties,
-    })
-=======
     updateVisualizationType(type, results.parsed, onUpdate)
->>>>>>> 7e1cf87c
   }
 
   const controls = (
