--- conflicted
+++ resolved
@@ -6,12 +6,8 @@
 
 // Components
 import RawFluxDataTable from 'src/timeMachine/components/RawFluxDataTable'
-<<<<<<< HEAD
 import {ROW_HEIGHT} from 'src/timeMachine/components/RawFluxDataGrid'
-import Resizer from 'src/notebooks/pipes/Query/Resizer'
-=======
 import Resizer from 'src/notebooks/shared/Resizer'
->>>>>>> 18eff154
 
 // Types
 import {PipeData} from 'src/notebooks/index'
@@ -59,30 +55,34 @@
   }
 
   return (
-<<<<<<< HEAD
     <>
-      <div className="notebook-raw-data">
-        <Resizer data={data} onUpdate={onUpdate} resizingEnabled={resultsExist}>
-          <AutoSizer>
-            {({width, height}) => {
-              if (!width || !height) {
-                return false
-              }
+      <Resizer
+        data={data}
+        onUpdate={onUpdate}
+        resizingEnabled={resultsExist}
+        emptyText="Run the Flow to see Results"
+        hiddenText="Results hidden"
+        toggleVisibilityEnabled={true}
+      >
+        <AutoSizer>
+          {({width, height}) => {
+            if (!width || !height) {
+              return false
+            }
 
-              const page = Math.floor(height / ROW_HEIGHT)
-              setPageSize(page)
+            const page = Math.floor(height / ROW_HEIGHT)
+            setPageSize(page)
 
-              return (
-                <RawFluxDataTable
-                  files={[rows.slice(startRow, startRow + page).join('\n')]}
-                  width={width}
-                  height={page * ROW_HEIGHT}
-                />
-              )
-            }}
-          </AutoSizer>
-        </Resizer>
-      </div>
+            return (
+              <RawFluxDataTable
+                files={[rows.slice(startRow, startRow + page).join('\n')]}
+                width={width}
+                height={page * ROW_HEIGHT}
+              />
+            )
+          }}
+        </AutoSizer>
+      </Resizer>
       {resultsExist && data.resultsVisibility === 'visible' && (
         <div>
           <div className={prevClass} onClick={prev}>
@@ -94,29 +94,6 @@
         </div>
       )}
     </>
-=======
-    <Resizer
-      data={data}
-      onUpdate={onUpdate}
-      resizingEnabled={resultsExist}
-      emptyText="Run the Flow to see Results"
-      hiddenText="Results hidden"
-      toggleVisibilityEnabled={true}
-    >
-      <AutoSizer>
-        {({width, height}) =>
-          width &&
-          height && (
-            <RawFluxDataTable
-              files={[results.raw]}
-              width={width}
-              height={height}
-            />
-          )
-        }
-      </AutoSizer>
-    </Resizer>
->>>>>>> 18eff154
   )
 }
 
