--- conflicted
+++ resolved
@@ -2,11 +2,7 @@
 import qs from 'qs'
 import {replace, RouterAction} from 'react-router-redux'
 import {Dispatch, Action} from 'redux'
-<<<<<<< HEAD
-import {pickBy} from 'lodash'
-=======
 import {get, pickBy} from 'lodash'
->>>>>>> eefb8dd5
 
 // Actions
 import {notify} from 'src/shared/actions/notifications'
