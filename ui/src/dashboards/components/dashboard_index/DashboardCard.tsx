--- conflicted
+++ resolved
@@ -10,16 +10,11 @@
 
 // Actions
 import {
-<<<<<<< HEAD
   cloneDashboard,
   deleteDashboardAsync,
   updateDashboardAsync,
-  addDashboardLabelsAsync,
-  removeDashboardLabelsAsync,
-=======
   addDashboardLabelAsync,
   removeDashboardLabelAsync,
->>>>>>> 8850f2c9
 } from 'src/dashboards/actions'
 import {createLabel as createLabelAsync} from 'src/labels/actions'
 
@@ -46,16 +41,11 @@
 }
 
 interface DispatchProps {
-<<<<<<< HEAD
-  onAddDashboardLabels: typeof addDashboardLabelsAsync
-  onRemoveDashboardLabels: typeof removeDashboardLabelsAsync
   onDeleteDashboard: (dashboard: Dashboard) => void
   onUpdateDashboard: (dashboard: Dashboard) => void
   onCloneDashboard: (dashboard: Dashboard) => void
-=======
   onAddDashboardLabel: typeof addDashboardLabelAsync
   onRemoveDashboardLabel: typeof removeDashboardLabelAsync
->>>>>>> 8850f2c9
   onCreateLabel: typeof createLabelAsync
   onResetViews: typeof resetViews
 }
