// Libraries
import React, {Component, ComponentClass} from 'react'
import {withRouter, WithRouterProps, InjectedRouter} from 'react-router'
import {connect} from 'react-redux'
import {OverlayID} from 'src/overlays/reducers/overlays'

// Actions
import {showOverlay} from 'src/overlays/actions/overlays'

// NOTE: i dont know what is wrong with the type definition of react-router
// but it doesn't include params on an injected router upon route resolution
interface RealInjectedRouter extends InjectedRouter {
  params: WithRouterProps['params']
}

export type OverlayDismissalWithRoute = (router: RealInjectedRouter) => void

interface OwnProps {
<<<<<<< HEAD
  overlayID: string
=======
  overlayID: OverlayID
>>>>>>> 3f171d63
  onClose: OverlayDismissalWithRoute
}

interface DispatchProps {
  onShowOverlay: typeof showOverlay
}

type OverlayHandlerProps = OwnProps & DispatchProps & WithRouterProps

class OverlayHandler extends Component<OverlayHandlerProps> {
  public render() {
    const closer = () => {
      this.props.onClose(this.props.router as RealInjectedRouter)
    }
    const {overlayID, params, onShowOverlay} = this.props
    onShowOverlay(overlayID, params, closer)
    return null
  }
}

const mdtp: DispatchProps = {
  onShowOverlay: showOverlay,
}

export default connect<{}, DispatchProps, OwnProps>(
  null,
  mdtp
)(withRouter<OwnProps>(OverlayHandler))

interface RouteOverlayProps {
  overlayID: string
}

export function RouteOverlay<P>(
  WrappedComponent: ComponentClass<P & RouteOverlayProps>,
  overlayID: string,
  onClose?: OverlayDismissalWithRoute
): ComponentClass<P> {
  return class extends Component<P & RouteOverlayProps> {
    public render() {
      return (
        <WrappedComponent
          {...this.props}
          onClose={onClose}
          overlayID={overlayID}
        />
      )
    }
  }
}<|MERGE_RESOLUTION|>--- conflicted
+++ resolved
@@ -16,11 +16,7 @@
 export type OverlayDismissalWithRoute = (router: RealInjectedRouter) => void
 
 interface OwnProps {
-<<<<<<< HEAD
-  overlayID: string
-=======
   overlayID: OverlayID
->>>>>>> 3f171d63
   onClose: OverlayDismissalWithRoute
 }
 
