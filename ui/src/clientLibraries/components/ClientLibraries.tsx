// Libraries
import _ from 'lodash'
import React, {FunctionComponent, createElement} from 'react'
import {withRouter, WithRouterProps, Link} from 'react-router'

// Components
import {Grid, SelectableCard} from '@influxdata/clockface'
import {ResponsiveGridSizer} from 'src/clockface'
import CodeSnippet from 'src/shared/components/CodeSnippet'

// Mocks
import {clientLibraries} from 'src/clientLibraries/constants'

interface OwnProps {
  orgID: string
}

type Props = OwnProps & WithRouterProps

const ClientLibraries: FunctionComponent<Props> = ({orgID, router}) => {
  const clientLibrariesCount = clientLibraries.length
  return (
    <Grid>
      <Grid.Row>
        <Grid.Column>
          <p>
            Use the following URL when initializing each Client Library. The
            Token can be generated on the
            <Link to={`/orgs/${orgID}/load-data/tokens`}>&nbsp;Tokens tab</Link>
            .
          </p>
          <CodeSnippet copyText={window.location.origin} label="Client URL" />
        </Grid.Column>
      </Grid.Row>
      <Grid.Row>
        <Grid.Column>
          <ResponsiveGridSizer columns={clientLibrariesCount}>
            {clientLibraries.map(cl => {
              const handleClick = (): void => {
                router.push(
                  `/orgs/${orgID}/load-data/client-libraries/${cl.id}`
                )
              }

              return (
                <SelectableCard
                  key={cl.id}
                  id={cl.id}
                  formName="client-libraries-cards"
                  label={cl.name}
                  testID={`client-libraries-cards--${cl.id}`}
                  selected={false}
                  onClick={handleClick}
<<<<<<< HEAD
                >
                  <img src={cl.logoUrl} width="100%" />
                </SelectableCard>
=======
                  image={createElement(cl.image)}
                />
>>>>>>> f0966053
              )
            })}
          </ResponsiveGridSizer>
        </Grid.Column>
      </Grid.Row>
    </Grid>
  )
}

export default withRouter<OwnProps>(ClientLibraries)<|MERGE_RESOLUTION|>--- conflicted
+++ resolved
@@ -51,14 +51,9 @@
                   testID={`client-libraries-cards--${cl.id}`}
                   selected={false}
                   onClick={handleClick}
-<<<<<<< HEAD
                 >
-                  <img src={cl.logoUrl} width="100%" />
+                  {createElement(cl.image)}
                 </SelectableCard>
-=======
-                  image={createElement(cl.image)}
-                />
->>>>>>> f0966053
               )
             })}
           </ResponsiveGridSizer>
