import React, {PropTypes, Component} from 'react'
import SourceIndicator from '../../shared/components/SourceIndicator'
import AlertsTable from '../components/AlertsTable'
import NoKapacitorError from '../../shared/components/NoKapacitorError'
import CustomTimeRange from '../../shared/components/CustomTimeRange'

import {getAlerts} from '../apis'
import AJAX from 'utils/ajax'

import _ from 'lodash'
import moment from 'moment'

class AlertsApp extends Component {
  constructor(props) {
    super(props)
    this.state = {
      loading: true,
      hasKapacitor: false,
      alerts: [],
      isTimeOpen: false,
      timeRange: {
        upper: moment().format(),
        lower: moment().subtract(1, 'd').format(),
      },
    }

    this.fetchAlerts = ::this.fetchAlerts
    this.renderSubComponents = ::this.renderSubComponents
    this.handleToggleTime = ::this.handleToggleTime
    this.handleCloseTime = ::this.handleCloseTime
    this.handleApplyTime = ::this.handleApplyTime
  }

  // TODO: show a loading screen until we figure out if there is a kapacitor and fetch the alerts
  componentDidMount() {
    const {source} = this.props
    AJAX({
      url: source.links.kapacitors,
      method: 'GET',
    }).then(({data}) => {
      if (data.kapacitors[0]) {
        this.setState({hasKapacitor: true})

        this.fetchAlerts()
      } else {
        this.setState({loading: false})
      }
    })
  }

  componentDidUpdate(prevProps, prevState) {
    if (!_.isEqual(prevState.timeRange, this.state.timeRange)) {
      this.fetchAlerts()
    }
  }

  fetchAlerts() {
    getAlerts(this.props.source.links.proxy, this.state.timeRange).then((resp) => {
      const results = []

      const alertSeries = _.get(resp, ['data', 'results', '0', 'series'], [])
      if (alertSeries.length === 0) {
        this.setState({loading: false, alerts: []})
        return
      }

      const timeIndex = alertSeries[0].columns.findIndex((col) => col === 'time')
      const hostIndex = alertSeries[0].columns.findIndex((col) => col === 'host')
      const valueIndex = alertSeries[0].columns.findIndex((col) => col === 'value')
      const levelIndex = alertSeries[0].columns.findIndex((col) => col === 'level')
      const nameIndex = alertSeries[0].columns.findIndex((col) => col === 'alertName')

      alertSeries[0].values.forEach((s) => {
        results.push({
          time: `${s[timeIndex]}`,
          host: s[hostIndex],
          value: `${s[valueIndex]}`,
          level: s[levelIndex],
          name: `${s[nameIndex]}`,
        })
      })
      this.setState({loading: false, alerts: results})
    })
  }

  renderSubComponents() {
    let component
    if (this.state.loading) {
      component = (<p>Loading...</p>)
    } else {
      const {source} = this.props
      if (this.state.hasKapacitor) {
        component = (
          <AlertsTable source={source} alerts={this.state.alerts} />
        )
      } else {
        component = <NoKapacitorError source={source} />
      }
    }
    return component
  }

  handleToggleTime() {
    this.setState({isTimeOpen: !this.state.isTimeOpen})
  }

  handleCloseTime() {
    this.setState({isTimeOpen: false})
  }

  handleApplyTime(timeRange) {
    this.setState({timeRange})
  }

  render() {
    const {source} = this.props
<<<<<<< HEAD
    const {loading} = this.state

    if (loading || !source) {
      return <div className="page-spinner" />
    }

=======
    const {timeRange} = this.state
>>>>>>> 15c66007
    return (
      <div className="page">
        <div className="page-header">
          <div className="page-header__container">
            <div className="page-header__left">
              <h1>
                Alert History
              </h1>
            </div>
            <div className="page-header__right">
              <SourceIndicator sourceName={source.name} />
              <CustomTimeRange
                isVisible={this.state.isTimeOpen}
                onToggle={this.handleToggleTime}
                onClose={this.handleCloseTime}
                onApplyTimeRange={this.handleApplyTime}
                timeRange={timeRange}
              />
            </div>
          </div>
        </div>
        <div className="page-contents">
          <div className="container-fluid">
            <div className="row">
              <div className="col-md-12">
                {this.renderSubComponents()}
              </div>
            </div>
          </div>
        </div>
      </div>
    )
  }
}

const {
  func,
  shape,
  string,
} = PropTypes

AlertsApp.propTypes = {
  source: shape({
    id: string.isRequired,
    name: string.isRequired,
    type: string, // 'influx-enterprise'
    links: shape({
      proxy: string.isRequired,
    }).isRequired,
  }),
  addFlashMessage: func,
}

export default AlertsApp<|MERGE_RESOLUTION|>--- conflicted
+++ resolved
@@ -114,16 +114,12 @@
 
   render() {
     const {source} = this.props
-<<<<<<< HEAD
-    const {loading} = this.state
+    const {loading, timeRange} = this.state
 
     if (loading || !source) {
       return <div className="page-spinner" />
     }
 
-=======
-    const {timeRange} = this.state
->>>>>>> 15c66007
     return (
       <div className="page">
         <div className="page-header">
