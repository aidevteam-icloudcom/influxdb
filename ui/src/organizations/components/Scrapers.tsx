--- conflicted
+++ resolved
@@ -12,16 +12,8 @@
   ComponentColor,
   IconFont,
   ComponentSize,
-<<<<<<< HEAD
 } from '@influxdata/clockface'
-import {InputType, EmptyState, Input} from 'src/clockface'
-=======
-  EmptyState,
-  Input,
-  InputType,
-  Tabs,
-} from 'src/clockface'
->>>>>>> 2a453022
+import {EmptyState, Input, InputType, Tabs} from 'src/clockface'
 import DataLoadersWizard from 'src/dataLoaders/components/DataLoadersWizard'
 
 // Decorators
