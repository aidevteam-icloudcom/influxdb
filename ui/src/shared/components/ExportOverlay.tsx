import React, {PureComponent} from 'react'
import {connect} from 'react-redux'
import {get} from 'lodash'
import {client} from 'src/utils/api'

// Components
import {Overlay} from 'src/clockface'
import {Button, ComponentColor} from '@influxdata/clockface'
import {Controlled as ReactCodeMirror} from 'react-codemirror2'

// Actions
import {notify as notifyAction} from 'src/shared/actions/notifications'

// Constants
import {
  dashboardSavedAsTemplate,
  saveDashboardAsTemplateFailed,
} from 'src/shared/copy/notifications'

// Utils
import {downloadTextFile} from 'src/shared/utils/download'
import {addOrgIDToTemplate} from 'src/shared/utils/resourceToTemplate'

// Styles
import 'src/shared/components/ExportOverlay.scss'

// Types
import {ITemplate} from '@influxdata/influx'

interface OwnProps {
  onDismissOverlay: () => void
  resource: ITemplate
  orgID: string
  resourceName: string
  isVisible?: boolean
}

interface DispatchProps {
  notify: typeof notifyAction
}

type Props = OwnProps & DispatchProps

class ExportOverlay extends PureComponent<Props> {
  public static defaultProps: Partial<Props> = {
    isVisible: true,
  }

  public render() {
    const {isVisible, resourceName, onDismissOverlay, resource} = this.props
    const options = {
      tabIndex: 1,
      mode: 'json',
      readonly: true,
      lineNumbers: true,
      autoRefresh: true,
      theme: 'time-machine',
      completeSingle: false,
    }
    return (
      <Overlay visible={isVisible}>
        <Overlay.Container maxWidth={800}>
          <Overlay.Heading
            title={`Export ${resourceName}`}
            onDismiss={onDismissOverlay}
          />
          <Overlay.Body>
            <div className="export-overlay--text-area">
              <ReactCodeMirror
                autoFocus={true}
                autoCursor={true}
                value={JSON.stringify(resource, null, 1)}
                options={options}
                onBeforeChange={this.doNothing}
                onTouchStart={this.doNothing}
              />
            </div>
<<<<<<< HEAD
          </Overlay.Body>
          <Overlay.Footer>{this.submitButton}</Overlay.Footer>
        </Overlay.Container>
      </Overlay>
=======
          </OverlayBody>
          <OverlayFooter>
            {this.downloadButton}
            {this.toTemplateButton}
          </OverlayFooter>
        </OverlayContainer>
      </OverlayTechnology>
>>>>>>> b5c08294
    )
  }

  private doNothing = () => {}

  private get downloadButton(): JSX.Element {
    return (
      <Button
        text={`Download JSON`}
        onClick={this.handleExport}
        color={ComponentColor.Primary}
      />
    )
  }

  private get toTemplateButton(): JSX.Element {
    const {resourceName} = this.props
    if (resourceName == 'Dashboard') {
      return (
        <Button
          text={`Save as template`}
          onClick={this.handleConvertToTemplate}
          color={ComponentColor.Primary}
        />
      )
    }
  }

  private handleExport = (): void => {
    const {resource, resourceName, onDismissOverlay} = this.props
    const name = get(resource, 'name', resourceName)
    downloadTextFile(JSON.stringify(resource, null, 1), `${name}.json`)
    onDismissOverlay()
  }

  private handleConvertToTemplate = async (): Promise<void> => {
    const {resource, onDismissOverlay, orgID, notify} = this.props

    const template = addOrgIDToTemplate(resource, orgID)

    try {
      await client.templates.create(template)
      notify(dashboardSavedAsTemplate())
    } catch (error) {
      notify(saveDashboardAsTemplateFailed(error))
    }
    onDismissOverlay()
  }
}

const mdtp: DispatchProps = {
  notify: notifyAction,
}

export default connect<null, DispatchProps, OwnProps>(
  null,
  mdtp
)(ExportOverlay)<|MERGE_RESOLUTION|>--- conflicted
+++ resolved
@@ -75,20 +75,13 @@
                 onTouchStart={this.doNothing}
               />
             </div>
-<<<<<<< HEAD
           </Overlay.Body>
-          <Overlay.Footer>{this.submitButton}</Overlay.Footer>
+          <Overlay.Footer>
+            {this.downloadButton}
+            {this.toTemplateButton}
+          </Overlay.Footer>
         </Overlay.Container>
       </Overlay>
-=======
-          </OverlayBody>
-          <OverlayFooter>
-            {this.downloadButton}
-            {this.toTemplateButton}
-          </OverlayFooter>
-        </OverlayContainer>
-      </OverlayTechnology>
->>>>>>> b5c08294
     )
   }
 
