--- conflicted
+++ resolved
@@ -5,11 +5,8 @@
   alerting: false,
   eventMarkers: false,
   deleteWithPredicate: false,
-<<<<<<< HEAD
+  deleteWithPredicateEquality: false,
   downloadCellCSV: false,
-=======
-  deleteWithPredicateEquality: false,
->>>>>>> 7b758a41
 }
 
 const CLOUD_FLAGS = {
