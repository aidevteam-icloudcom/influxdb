--- conflicted
+++ resolved
@@ -3,13 +3,10 @@
   DashboardQuery,
   NotificationRule,
   ThresholdCheck,
-<<<<<<< HEAD
   StatusRuleItem,
   TagRuleItem,
   NotificationRuleBox,
-=======
   DeadmanCheck,
->>>>>>> 972392f6
 } from 'src/types'
 import {NotificationEndpoint} from 'src/client'
 
