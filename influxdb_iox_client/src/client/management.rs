use thiserror::Error;

use self::generated_types::{management_service_client::ManagementServiceClient, *};

use crate::connection::Connection;
use ::generated_types::google::longrunning::Operation;

use std::convert::TryInto;
use std::num::NonZeroU32;

/// Re-export generated_types
pub mod generated_types {
    pub use generated_types::influxdata::iox::management::v1::*;
}

/// Errors returned by Client::update_server_id
#[derive(Debug, Error)]
pub enum UpdateServerIdError {
    /// Client received an unexpected error from the server
    #[error("Unexpected server error: {}: {}", .0.code(), .0.message())]
    ServerError(tonic::Status),
}

/// Errors returned by Client::get_server_id
#[derive(Debug, Error)]
pub enum GetServerIdError {
    /// Server ID is not set
    #[error("Server ID not set")]
    NoServerId,

    /// Client received an unexpected error from the server
    #[error("Unexpected server error: {}: {}", .0.code(), .0.message())]
    ServerError(tonic::Status),
}

/// Errors returned by Client::set_serving_readiness
#[derive(Debug, Error)]
pub enum SetServingReadinessError {
    /// Client received an unexpected error from the server
    #[error("Unexpected server error: {}: {}", .0.code(), .0.message())]
    ServerError(tonic::Status),
}

/// Errors returned by Client::create_database
#[derive(Debug, Error)]
pub enum CreateDatabaseError {
    /// Server ID is not set
    #[error("Server ID not set")]
    NoServerId,

    /// Database already exists
    #[error("Database already exists")]
    DatabaseAlreadyExists,

    /// Server returned an invalid argument error
    #[error("Unexpected server error: {}: {}", .0.code(), .0.message())]
    InvalidArgument(tonic::Status),

    /// Server indicated that it is not (yet) available
    #[error("Server unavailable: {}", .0.message())]
    Unavailable(tonic::Status),

    /// Client received an unexpected error from the server
    #[error("Unexpected server error: {}: {}", .0.code(), .0.message())]
    ServerError(tonic::Status),
}

/// Errors returned by Client::update_database
#[derive(Debug, Error)]
pub enum UpdateDatabaseError {
    /// Server ID is not set
    #[error("Server ID not set")]
    NoServerId,

    /// Database not found
    #[error("Database not found")]
    DatabaseNotFound,

    /// Server returned an invalid argument error
    #[error("Unexpected server error: {}: {}", .0.code(), .0.message())]
    InvalidArgument(tonic::Status),

    /// Server indicated that it is not (yet) available
    #[error("Server unavailable: {}", .0.message())]
    Unavailable(tonic::Status),

    /// Client received an unexpected error from the server
    #[error("Unexpected server error: {}: {}", .0.code(), .0.message())]
    ServerError(tonic::Status),
}

/// Errors returned by Client::list_databases
#[derive(Debug, Error)]
pub enum ListDatabaseError {
    /// Server indicated that it is not (yet) available
    #[error("Server unavailable: {}", .0.message())]
    Unavailable(tonic::Status),

    /// Client received an unexpected error from the server
    #[error("Unexpected server error: {}: {}", .0.code(), .0.message())]
    ServerError(tonic::Status),
}

/// Errors returned by Client::get_database
#[derive(Debug, Error)]
pub enum GetDatabaseError {
    /// Server ID is not set
    #[error("Server ID not set")]
    NoServerId,

    /// Database not found
    #[error("Database not found")]
    DatabaseNotFound,

    /// Response contained no payload
    #[error("Server returned an empty response")]
    EmptyResponse,

    /// Server indicated that it is not (yet) available
    #[error("Server unavailable: {}", .0.message())]
    Unavailable(tonic::Status),

    /// Client received an unexpected error from the server
    #[error("Unexpected server error: {}: {}", .0.code(), .0.message())]
    ServerError(tonic::Status),
}

/// Errors returned by Client::list_chunks
#[derive(Debug, Error)]
pub enum ListChunksError {
    /// Server indicated that it is not (yet) available
    #[error("Server unavailable: {}", .0.message())]
    Unavailable(tonic::Status),

    /// Client received an unexpected error from the server
    #[error("Unexpected server error: {}: {}", .0.code(), .0.message())]
    ServerError(tonic::Status),
}

/// Errors returned by Client::list_remotes
#[derive(Debug, Error)]
pub enum ListRemotesError {
    /// Client received an unexpected error from the server
    #[error("Unexpected server error: {}: {}", .0.code(), .0.message())]
    ServerError(tonic::Status),
}

/// Errors returned by Client::update_remote
#[derive(Debug, Error)]
pub enum UpdateRemoteError {
    /// Client received an unexpected error from the server
    #[error("Unexpected server error: {}: {}", .0.code(), .0.message())]
    ServerError(tonic::Status),
}

/// Errors returned by Client::create_dummy_job
#[derive(Debug, Error)]
pub enum CreateDummyJobError {
    /// Response contained no payload
    #[error("Server returned an empty response")]
    EmptyResponse,

    /// Client received an unexpected error from the server
    #[error("Unexpected server error: {}: {}", .0.code(), .0.message())]
    ServerError(tonic::Status),
}

/// Errors returned by Client::list_partitions
#[derive(Debug, Error)]
pub enum ListPartitionsError {
    /// Database not found
    #[error("Database not found")]
    DatabaseNotFound,

    /// Server indicated that it is not (yet) available
    #[error("Server unavailable: {}", .0.message())]
    Unavailable(tonic::Status),

    /// Client received an unexpected error from the server
    #[error("Unexpected server error: {}: {}", .0.code(), .0.message())]
    ServerError(tonic::Status),
}

/// Errors returned by Client::get_partition
#[derive(Debug, Error)]
pub enum GetPartitionError {
    /// Database not found
    #[error("Database not found")]
    DatabaseNotFound,

    /// Partition not found
    #[error("Partition not found")]
    PartitionNotFound,

    /// Server indicated that it is not (yet) available
    #[error("Server unavailable: {}", .0.message())]
    Unavailable(tonic::Status),

    /// Client received an unexpected error from the server
    #[error("Unexpected server error: {}: {}", .0.code(), .0.message())]
    ServerError(tonic::Status),
}

/// Errors returned by Client::list_partition_chunks
#[derive(Debug, Error)]
pub enum ListPartitionChunksError {
    /// Server indicated that it is not (yet) available
    #[error("Server unavailable: {}", .0.message())]
    Unavailable(tonic::Status),

    /// Client received an unexpected error from the server
    #[error("Unexpected server error: {}: {}", .0.code(), .0.message())]
    ServerError(tonic::Status),
}

/// Errors returned by Client::new_partition_chunk
#[derive(Debug, Error)]
pub enum NewPartitionChunkError {
    /// Database or partition not found
    #[error("{}", .0)]
    NotFound(String),

    /// Server indicated that it is not (yet) available
    #[error("Server unavailable: {}", .0.message())]
    Unavailable(tonic::Status),

    /// Client received an unexpected error from the server
    #[error("Unexpected server error: {}: {}", .0.code(), .0.message())]
    ServerError(tonic::Status),
}

/// Errors returned by Client::close_partition_chunk
#[derive(Debug, Error)]
pub enum ClosePartitionChunkError {
    /// Database not found
    #[error("Database not found")]
    DatabaseNotFound,

    /// Response contained no payload
    #[error("Server returned an empty response")]
    EmptyResponse,

    /// Server indicated that it is not (yet) available
    #[error("Server unavailable: {}", .0.message())]
    Unavailable(tonic::Status),

    /// Client received an unexpected error from the server
    #[error("Unexpected server error: {}: {}", .0.code(), .0.message())]
    ServerError(tonic::Status),
}

/// Errors returned by [`Client::unload_partition_chunk`]
#[derive(Debug, Error)]
pub enum UnloadPartitionChunkError {
    /// Database not found
    #[error("Not found: {}", .0)]
    NotFound(String),

    /// Server indicated that it is not (yet) available
    #[error("Server unavailable: {}", .0.message())]
    Unavailable(tonic::Status),

    /// Server indicated that it is not (yet) available
    #[error("Cannot perform operation due to wrong chunk lifecycle state: {}", .0.message())]
    LifecycleError(tonic::Status),

    /// Client received an unexpected error from the server
    #[error("Unexpected server error: {}: {}", .0.code(), .0.message())]
    ServerError(tonic::Status),
}

/// Errors returned by [`Client::get_server_status`]
#[derive(Debug, Error)]
pub enum GetServerStatusError {
    /// Response contained no payload
    #[error("Server returned an empty response")]
    EmptyResponse,

    /// Client received an unexpected error from the server
    #[error("Unexpected server error: {}: {}", .0.code(), .0.message())]
    ServerError(tonic::Status),
}

/// Errors returned by [`Client::wipe_persisted_catalog`]
#[derive(Debug, Error)]
pub enum WipePersistedCatalogError {
    /// Server ID is not set
    #[error("Failed precondition: {}", .0.message())]
    FailedPrecondition(tonic::Status),

    /// Server returned an invalid argument error
    #[error("Invalid argument: {}", .0.message())]
    InvalidArgument(tonic::Status),

    /// Response contained no payload
    #[error("Server returned an empty response")]
    EmptyResponse,

    /// Client received an unexpected error from the server
    #[error("Unexpected server error: {}: {}", .0.code(), .0.message())]
    ServerError(tonic::Status),
}

/// Errors returned by [`Client::skip_replay`]
#[derive(Debug, Error)]
pub enum SkipReplayError {
    /// Server ID is not set
    #[error("Failed precondition: {}", .0.message())]
    FailedPrecondition(tonic::Status),

    /// Server returned an invalid argument error
    #[error("Invalid argument: {}", .0.message())]
    InvalidArgument(tonic::Status),

    /// Client received an unexpected error from the server
    #[error("Unexpected server error: {}: {}", .0.code(), .0.message())]
    ServerError(tonic::Status),
}

/// Errors returned by [`Client::drop_partition`]
#[derive(Debug, Error)]
pub enum DropPartitionError {
    /// Database not found
    #[error("Not found: {}", .0)]
    NotFound(String),

    /// Server indicated that it is not (yet) available
    #[error("Server unavailable: {}", .0.message())]
    Unavailable(tonic::Status),

    /// Server indicated some other action was active for this partition
    #[error("Cannot perform operation due to wrong chunk lifecycle state: {}", .0.message())]
    LifecycleError(tonic::Status),

    /// Client received an unexpected error from the server
    #[error("Unexpected server error: {}: {}", .0.code(), .0.message())]
    ServerError(tonic::Status),
}

<<<<<<< HEAD
/// Errors returned by [`Client::delete`]
#[derive(Debug, Error)]
pub enum DeleteError {
    //todo
=======
/// Errors returned by [`Client::persist_partition`]
#[derive(Debug, Error)]
pub enum PersistPartitionError {
    /// Database not found
    #[error("Not found: {}", .0)]
    NotFound(String),

    /// Server indicated that it is not (yet) available
    #[error("Server unavailable: {}", .0.message())]
    Unavailable(tonic::Status),

    /// Server indicated some other action was active for this partition
    #[error("Cannot perform operation due to wrong chunk lifecycle state: {}", .0.message())]
    LifecycleError(tonic::Status),

    /// Client received an unexpected error from the server
    #[error("Unexpected server error: {}: {}", .0.code(), .0.message())]
    ServerError(tonic::Status),
>>>>>>> 4aa10a31
}

/// An IOx Management API client.
///
/// This client wraps the underlying `tonic` generated client with a
/// more ergonomic interface.
///
/// ```no_run
/// #[tokio::main]
/// # async fn main() {
/// use influxdb_iox_client::{
///     management::{Client, generated_types::DatabaseRules},
///     connection::Builder,
/// };
///
/// let mut connection = Builder::default()
///     .build("http://127.0.0.1:8082")
///     .await
///     .unwrap();
///
/// let mut client = Client::new(connection);
///
/// // Create a new database!
/// client
///     .create_database(DatabaseRules{
///     name: "bananas".to_string(),
///     ..Default::default()
/// })
///     .await
///     .expect("failed to create database");
/// # }
/// ```
#[derive(Debug, Clone)]
pub struct Client {
    inner: ManagementServiceClient<Connection>,
}

impl Client {
    /// Creates a new client with the provided connection
    pub fn new(channel: Connection) -> Self {
        Self {
            inner: ManagementServiceClient::new(channel),
        }
    }

    /// Set the server's ID.
    pub async fn update_server_id(&mut self, id: u32) -> Result<(), UpdateServerIdError> {
        self.inner
            .update_server_id(UpdateServerIdRequest { id })
            .await
            .map_err(UpdateServerIdError::ServerError)?;
        Ok(())
    }

    /// Get the server's ID.
    pub async fn get_server_id(&mut self) -> Result<NonZeroU32, GetServerIdError> {
        let response = self
            .inner
            .get_server_id(GetServerIdRequest {})
            .await
            .map_err(|status| match status.code() {
                tonic::Code::NotFound => GetServerIdError::NoServerId,
                _ => GetServerIdError::ServerError(status),
            })?;

        let id = response
            .get_ref()
            .id
            .try_into()
            .map_err(|_| GetServerIdError::NoServerId)?;

        Ok(id)
    }

    /// Check if databases are loaded and ready for read and write.
    pub async fn get_server_status(&mut self) -> Result<ServerStatus, GetServerStatusError> {
        let response = self
            .inner
            .get_server_status(GetServerStatusRequest {})
            .await
            .map_err(GetServerStatusError::ServerError)?;

        let server_status = response
            .into_inner()
            .server_status
            .ok_or(GetServerStatusError::EmptyResponse)?;
        Ok(server_status)
    }

    /// Set serving readiness.
    pub async fn set_serving_readiness(
        &mut self,
        ready: bool,
    ) -> Result<(), SetServingReadinessError> {
        self.inner
            .set_serving_readiness(SetServingReadinessRequest { ready })
            .await
            .map_err(SetServingReadinessError::ServerError)?;
        Ok(())
    }

    /// Creates a new IOx database.
    pub async fn create_database(
        &mut self,
        rules: DatabaseRules,
    ) -> Result<(), CreateDatabaseError> {
        self.inner
            .create_database(CreateDatabaseRequest { rules: Some(rules) })
            .await
            .map_err(|status| match status.code() {
                tonic::Code::AlreadyExists => CreateDatabaseError::DatabaseAlreadyExists,
                tonic::Code::FailedPrecondition => CreateDatabaseError::NoServerId,
                tonic::Code::InvalidArgument => CreateDatabaseError::InvalidArgument(status),
                tonic::Code::Unavailable => CreateDatabaseError::Unavailable(status),
                _ => CreateDatabaseError::ServerError(status),
            })?;

        Ok(())
    }

    /// Updates the configuration for a database.
    pub async fn update_database(
        &mut self,
        rules: DatabaseRules,
    ) -> Result<DatabaseRules, UpdateDatabaseError> {
        let response = self
            .inner
            .update_database(UpdateDatabaseRequest { rules: Some(rules) })
            .await
            .map_err(|status| match status.code() {
                tonic::Code::NotFound => UpdateDatabaseError::DatabaseNotFound,
                tonic::Code::FailedPrecondition => UpdateDatabaseError::NoServerId,
                tonic::Code::InvalidArgument => UpdateDatabaseError::InvalidArgument(status),
                tonic::Code::Unavailable => UpdateDatabaseError::Unavailable(status),
                _ => UpdateDatabaseError::ServerError(status),
            })?;

        Ok(response.into_inner().rules.unwrap())
    }

    /// List databases.
    pub async fn list_databases(&mut self) -> Result<Vec<String>, ListDatabaseError> {
        let response = self
            .inner
            .list_databases(ListDatabasesRequest {})
            .await
            .map_err(|status| match status.code() {
                tonic::Code::Unavailable => ListDatabaseError::Unavailable(status),
                _ => ListDatabaseError::ServerError(status),
            })?;
        Ok(response.into_inner().names)
    }

    /// Get database configuration
    pub async fn get_database(
        &mut self,
        name: impl Into<String> + Send,
    ) -> Result<DatabaseRules, GetDatabaseError> {
        let response = self
            .inner
            .get_database(GetDatabaseRequest { name: name.into() })
            .await
            .map_err(|status| match status.code() {
                tonic::Code::NotFound => GetDatabaseError::DatabaseNotFound,
                tonic::Code::FailedPrecondition => GetDatabaseError::NoServerId,
                tonic::Code::Unavailable => GetDatabaseError::Unavailable(status),
                _ => GetDatabaseError::ServerError(status),
            })?;

        let rules = response
            .into_inner()
            .rules
            .ok_or(GetDatabaseError::EmptyResponse)?;
        Ok(rules)
    }

    /// List chunks in a database.
    pub async fn list_chunks(
        &mut self,
        db_name: impl Into<String> + Send,
    ) -> Result<Vec<Chunk>, ListChunksError> {
        let db_name = db_name.into();

        let response = self
            .inner
            .list_chunks(ListChunksRequest { db_name })
            .await
            .map_err(|status| match status.code() {
                tonic::Code::Unavailable => ListChunksError::Unavailable(status),
                _ => ListChunksError::ServerError(status),
            })?;
        Ok(response.into_inner().chunks)
    }

    /// List remotes.
    pub async fn list_remotes(&mut self) -> Result<Vec<generated_types::Remote>, ListRemotesError> {
        let response = self
            .inner
            .list_remotes(ListRemotesRequest {})
            .await
            .map_err(ListRemotesError::ServerError)?;
        Ok(response.into_inner().remotes)
    }

    /// Update remote
    pub async fn update_remote(
        &mut self,
        id: u32,
        connection_string: impl Into<String> + Send,
    ) -> Result<(), UpdateRemoteError> {
        self.inner
            .update_remote(UpdateRemoteRequest {
                remote: Some(generated_types::Remote {
                    id,
                    connection_string: connection_string.into(),
                }),
            })
            .await
            .map_err(UpdateRemoteError::ServerError)?;
        Ok(())
    }

    /// Delete remote
    pub async fn delete_remote(&mut self, id: u32) -> Result<(), UpdateRemoteError> {
        self.inner
            .delete_remote(DeleteRemoteRequest { id })
            .await
            .map_err(UpdateRemoteError::ServerError)?;
        Ok(())
    }

    /// List all partitions of the database
    pub async fn list_partitions(
        &mut self,
        db_name: impl Into<String> + Send,
    ) -> Result<Vec<Partition>, ListPartitionsError> {
        let db_name = db_name.into();
        let response = self
            .inner
            .list_partitions(ListPartitionsRequest { db_name })
            .await
            .map_err(|status| match status.code() {
                tonic::Code::NotFound => ListPartitionsError::DatabaseNotFound,
                tonic::Code::Unavailable => ListPartitionsError::Unavailable(status),
                _ => ListPartitionsError::ServerError(status),
            })?;

        let ListPartitionsResponse { partitions } = response.into_inner();

        Ok(partitions)
    }

    /// Get details about a specific partition
    pub async fn get_partition(
        &mut self,
        db_name: impl Into<String> + Send,
        partition_key: impl Into<String> + Send,
    ) -> Result<Partition, GetPartitionError> {
        let db_name = db_name.into();
        let partition_key = partition_key.into();

        let response = self
            .inner
            .get_partition(GetPartitionRequest {
                db_name,
                partition_key,
            })
            .await
            .map_err(|status| match status.code() {
                tonic::Code::NotFound => GetPartitionError::DatabaseNotFound,
                tonic::Code::Unavailable => GetPartitionError::Unavailable(status),
                _ => GetPartitionError::ServerError(status),
            })?;

        let GetPartitionResponse { partition } = response.into_inner();

        partition.ok_or(GetPartitionError::PartitionNotFound)
    }

    /// List chunks in a partition
    pub async fn list_partition_chunks(
        &mut self,
        db_name: impl Into<String> + Send,
        partition_key: impl Into<String> + Send,
    ) -> Result<Vec<Chunk>, ListPartitionChunksError> {
        let db_name = db_name.into();
        let partition_key = partition_key.into();

        let response = self
            .inner
            .list_partition_chunks(ListPartitionChunksRequest {
                db_name,
                partition_key,
            })
            .await
            .map_err(|status| match status.code() {
                tonic::Code::Unavailable => ListPartitionChunksError::Unavailable(status),
                _ => ListPartitionChunksError::ServerError(status),
            })?;
        Ok(response.into_inner().chunks)
    }

    /// Create a new chunk in a partition
    pub async fn new_partition_chunk(
        &mut self,
        db_name: impl Into<String> + Send,
        table_name: impl Into<String> + Send,
        partition_key: impl Into<String> + Send,
    ) -> Result<(), NewPartitionChunkError> {
        let db_name = db_name.into();
        let partition_key = partition_key.into();
        let table_name = table_name.into();

        self.inner
            .new_partition_chunk(NewPartitionChunkRequest {
                db_name,
                partition_key,
                table_name,
            })
            .await
            .map_err(|status| match status.code() {
                tonic::Code::NotFound => {
                    NewPartitionChunkError::NotFound(status.message().to_string())
                }
                tonic::Code::Unavailable => NewPartitionChunkError::Unavailable(status),
                _ => NewPartitionChunkError::ServerError(status),
            })?;

        Ok(())
    }

    /// Creates a dummy job that for each value of the nanos field
    /// spawns a task that sleeps for that number of nanoseconds before
    /// returning
    pub async fn create_dummy_job(
        &mut self,
        nanos: Vec<u64>,
    ) -> Result<Operation, CreateDummyJobError> {
        let response = self
            .inner
            .create_dummy_job(CreateDummyJobRequest { nanos })
            .await
            .map_err(CreateDummyJobError::ServerError)?;

        Ok(response
            .into_inner()
            .operation
            .ok_or(CreateDummyJobError::EmptyResponse)?)
    }

    /// Closes the specified chunk in the specified partition and
    /// begins it moving to the read buffer.
    ///
    /// Returns the job tracking the data's movement
    pub async fn close_partition_chunk(
        &mut self,
        db_name: impl Into<String> + Send,
        table_name: impl Into<String> + Send,
        partition_key: impl Into<String> + Send,
        chunk_id: u32,
    ) -> Result<Operation, ClosePartitionChunkError> {
        let db_name = db_name.into();
        let partition_key = partition_key.into();
        let table_name = table_name.into();

        let response = self
            .inner
            .close_partition_chunk(ClosePartitionChunkRequest {
                db_name,
                partition_key,
                table_name,
                chunk_id,
            })
            .await
            .map_err(|status| match status.code() {
                tonic::Code::NotFound => ClosePartitionChunkError::DatabaseNotFound,
                tonic::Code::Unavailable => ClosePartitionChunkError::Unavailable(status),
                _ => ClosePartitionChunkError::ServerError(status),
            })?;

        Ok(response
            .into_inner()
            .operation
            .ok_or(ClosePartitionChunkError::EmptyResponse)?)
    }

    /// Unload chunk from read buffer but keep it in object store.
    pub async fn unload_partition_chunk(
        &mut self,
        db_name: impl Into<String> + Send,
        table_name: impl Into<String> + Send,
        partition_key: impl Into<String> + Send,
        chunk_id: u32,
    ) -> Result<(), UnloadPartitionChunkError> {
        let db_name = db_name.into();
        let partition_key = partition_key.into();
        let table_name = table_name.into();

        self.inner
            .unload_partition_chunk(UnloadPartitionChunkRequest {
                db_name,
                partition_key,
                table_name,
                chunk_id,
            })
            .await
            .map_err(|status| match status.code() {
                tonic::Code::NotFound => {
                    UnloadPartitionChunkError::NotFound(status.message().to_string())
                }
                tonic::Code::Unavailable => UnloadPartitionChunkError::Unavailable(status),
                tonic::Code::FailedPrecondition => {
                    UnloadPartitionChunkError::LifecycleError(status)
                }
                _ => UnloadPartitionChunkError::ServerError(status),
            })?;

        Ok(())
    }

    /// Wipe potential preserved catalog of an uninitialized database.
    pub async fn wipe_persisted_catalog(
        &mut self,
        db_name: impl Into<String> + Send,
    ) -> Result<Operation, WipePersistedCatalogError> {
        let db_name = db_name.into();

        let response = self
            .inner
            .wipe_preserved_catalog(WipePreservedCatalogRequest { db_name })
            .await
            .map_err(|status| match status.code() {
                tonic::Code::FailedPrecondition => {
                    WipePersistedCatalogError::FailedPrecondition(status)
                }
                tonic::Code::InvalidArgument => WipePersistedCatalogError::InvalidArgument(status),
                _ => WipePersistedCatalogError::ServerError(status),
            })?;

        Ok(response
            .into_inner()
            .operation
            .ok_or(WipePersistedCatalogError::EmptyResponse)?)
    }

    /// Skip replay of an uninitialized database.
    pub async fn skip_replay(
        &mut self,
        db_name: impl Into<String> + Send,
    ) -> Result<(), SkipReplayError> {
        let db_name = db_name.into();

        self.inner
            .skip_replay(SkipReplayRequest { db_name })
            .await
            .map_err(|status| match status.code() {
                tonic::Code::FailedPrecondition => SkipReplayError::FailedPrecondition(status),
                tonic::Code::InvalidArgument => SkipReplayError::InvalidArgument(status),
                _ => SkipReplayError::ServerError(status),
            })?;

        Ok(())
    }

    /// Drop partition from memory and (if persisted) from object store.
    pub async fn drop_partition(
        &mut self,
        db_name: impl Into<String> + Send,
        table_name: impl Into<String> + Send,
        partition_key: impl Into<String> + Send,
    ) -> Result<(), DropPartitionError> {
        let db_name = db_name.into();
        let partition_key = partition_key.into();
        let table_name = table_name.into();

        self.inner
            .drop_partition(DropPartitionRequest {
                db_name,
                partition_key,
                table_name,
            })
            .await
            .map_err(|status| match status.code() {
                tonic::Code::NotFound => DropPartitionError::NotFound(status.message().to_string()),
                tonic::Code::Unavailable => DropPartitionError::Unavailable(status),
                tonic::Code::FailedPrecondition => DropPartitionError::LifecycleError(status),
                _ => DropPartitionError::ServerError(status),
            })?;

        Ok(())
    }

<<<<<<< HEAD
    /// Delete data from a table on a specified predicate
    pub async fn delete(
        &mut self,
        db_name: impl Into<String> + Send,
        table_name: impl Into<String> + Send,
        delete_predicate: impl Into<String> + Send,
    ) -> Result<(), DeleteError> {
        let _db_name = db_name.into();
        let _table_name = table_name.into();
        let _delete_predicate = delete_predicate.into();

        // todo
=======
    /// Persist given partition.
    ///
    /// Errors if there is nothing to persist at the moment as per the lifecycle rules. If successful it returns the
    /// chunk that contains the persisted data.
    pub async fn persist_partition(
        &mut self,
        db_name: impl Into<String> + Send,
        table_name: impl Into<String> + Send,
        partition_key: impl Into<String> + Send,
    ) -> Result<(), PersistPartitionError> {
        let db_name = db_name.into();
        let partition_key = partition_key.into();
        let table_name = table_name.into();

        self.inner
            .persist_partition(PersistPartitionRequest {
                db_name,
                partition_key,
                table_name,
            })
            .await
            .map_err(|status| match status.code() {
                tonic::Code::NotFound => {
                    PersistPartitionError::NotFound(status.message().to_string())
                }
                tonic::Code::Unavailable => PersistPartitionError::Unavailable(status),
                tonic::Code::FailedPrecondition => PersistPartitionError::LifecycleError(status),
                _ => PersistPartitionError::ServerError(status),
            })?;
>>>>>>> 4aa10a31

        Ok(())
    }
}<|MERGE_RESOLUTION|>--- conflicted
+++ resolved
@@ -337,12 +337,11 @@
     ServerError(tonic::Status),
 }
 
-<<<<<<< HEAD
 /// Errors returned by [`Client::delete`]
 #[derive(Debug, Error)]
 pub enum DeleteError {
     //todo
-=======
+}
 /// Errors returned by [`Client::persist_partition`]
 #[derive(Debug, Error)]
 pub enum PersistPartitionError {
@@ -361,7 +360,6 @@
     /// Client received an unexpected error from the server
     #[error("Unexpected server error: {}: {}", .0.code(), .0.message())]
     ServerError(tonic::Status),
->>>>>>> 4aa10a31
 }
 
 /// An IOx Management API client.
@@ -854,7 +852,6 @@
         Ok(())
     }
 
-<<<<<<< HEAD
     /// Delete data from a table on a specified predicate
     pub async fn delete(
         &mut self,
@@ -867,7 +864,10 @@
         let _delete_predicate = delete_predicate.into();
 
         // todo
-=======
+
+        Ok(())
+    }
+
     /// Persist given partition.
     ///
     /// Errors if there is nothing to persist at the moment as per the lifecycle rules. If successful it returns the
@@ -897,7 +897,6 @@
                 tonic::Code::FailedPrecondition => PersistPartitionError::LifecycleError(status),
                 _ => PersistPartitionError::ServerError(status),
             })?;
->>>>>>> 4aa10a31
 
         Ok(())
     }
