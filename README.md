# InfluxDB [![CircleCI](https://circleci.com/gh/influxdata/influxdb.svg?style=svg)](https://circleci.com/gh/influxdata/influxdb)

InfluxDB is an open source time series platform. This includes APIs for storing and querying data, processing it in the background for ETL or monitoring and alerting purposes, user dashboards, and visualizing and exploring the data and more. The master branch on this repo now represents the latest InfluxDB, which now includes functionality for Kapacitor (background processing) and Chronograf (the UI) all in a single binary.

The list of InfluxDB Client Libraries that are compatible with the latest version can be found in [our documentation](https://v2.docs.influxdata.com/v2.0/reference/api/client-libraries/).

If you are looking for the 1.x line of releases, there are branches for each of those. InfluxDB 1.8 will be the next (and likely last) release in the 1.x line and the [working branch is here](https://github.com/influxdata/influxdb/tree/1.8). The [InfluxDB 1.x Go Client can be found here](https://github.com/influxdata/influxdb1-client).

## State of the Project

The latest InfluxDB 1.x is the stable release and recommended for production use. The InfluxDB that is on the master branch is currently in the beta stage. This means that it is still **NOT** recommended for production usage. There may be breaking API changes, breaking changes in the [Flux language](https://github.com/influxdata/flux), changes in the underlying storage format that will require you to delete all your data, and significant changes to the UI. The beta is intended for feature exploration and gathering feedback on the available feature set. It **SHOULD NOT** be used for performance testing, benchmarks, or other stress tests.

Additional features will arrive during the beta period until we reach general availability (GA). We will be cutting versioned releases at least every two weeks starting in the first release. There will also be nightly builds based off the latest code in master.

Once we close on the final feature set of what will be in the first GA release of InfluxDB in the 2.x line, we will move into the release candidate (RC) phase. At that point, we intend to avoid making breaking changes to the API or the Flux language. However, it still may be necessary to do so. We will do our best to keep this to an absolute minimum and clearly communicate ANY and ALL changes in this regard via the changelog.

RCs are not recommended for production usage. During the RC period, we will focus on bug fixes, performance, and additive features (where time permits).

### What you can expect in the Beta and RC Phases

#### Beta
**Releases every two weeks or as needed**

Planned additions include:
- Compatibility layer with 1.x including: 1.x HTTP Write API  and HTTP Read API support for InfluxQL
- Import Bulk Data from 1.x - convert TSM from 1.x to 2.x
- Performance tuning, stability improvements, and fine tuning based on community feedback.
- Finalization of supported client libraries starting with JavaScript and Go.

#### RC
**As needed**

Planned activities include:
- Performance tuning, stability improvements, and fine-tuning based on community feedback.

### What is **NOT** planned?
- Migration of users/security permissions from InfluxDB v1.x to 2.x.  ACTION REQUIRED: Re-establish users and permissions within the new unified security model which now spans the underlying database and user interface.
- Migration of Continuous Queries.  ACTION REQUIRED: These will need to be re-implemented as Flux tasks.
- Direct support by InfluxDB for CollectD, StatsD, Graphite, or UDP.  ACTION REQUIRED: Leverage Telegraf 1.9+ along with the InfluxDB v2.0 output plugin to translate these protocols/formats.

## Installing from Source

We have nightly and weekly versioned Docker images, Debian packages, RPM packages, and tarballs of InfluxDB available at the [InfluxData downloads page](https://portal.influxdata.com/downloads/).

## Building From Source

<<<<<<< HEAD
This project requires Go 1.12 and Go module support.
=======
This project requires Go 1.13 and Go module support.
>>>>>>> fb2080f2

Set `GO111MODULE=on` or build the project outside of your `GOPATH` for it to succeed.

If you are getting an `error loading module requirements` error with `bzr executable file not found in $PATH”` on `make`, then you need to ensure you have `bazaar`, `protobuf`, and `yarn` installed.

- OSX: `brew install bazaar yarn`
- Linux (Arch): `pacman -S bzr protobuf yarn`
- Linux (Ubuntu): `apt install bzr protobuf-compiler yarnpkg`

**NB:** For RedHat, there are some extra steps:

1. You must enable the [EPEL](https://fedoraproject.org/wiki/EPEL)
2. You must add the `yarn` [repository](https://yarnpkg.com/lang/en/docs/install/#centos-stable)

For information about modules, please refer to the [wiki](https://github.com/golang/go/wiki/Modules).

A successful `make` run results in two binaries, with platform-dependent paths:

```
$ make
...
env GO111MODULE=on go build -tags 'assets ' -o bin/$(uname -s | tr '[:upper:]' '[:lower:]')/influx ./cmd/influx
env GO111MODULE=on go build -tags 'assets ' -o bin/$(uname -s | tr '[:upper:]' '[:lower:]')/influxd ./cmd/influxd
```

`influxd` is the InfluxDB service.
`influx` is the CLI management tool.

Start the service.
Logs to stdout by default:

```
$ bin/$(uname -s | tr '[:upper:]' '[:lower:]')/influxd
```

## Getting Started

For a complete getting started guide, please see our full [online documentation site](https://v2.docs.influxdata.com/v2.0/). 

To write and query data or use the API in any way, you'll need to first create a user, credentials, organization and bucket.
Everything in InfluxDB is organized under a concept of an organization. The API is designed to be multi-tenant.
Buckets represent where you store time series data.
They're synonymous with what was previously in InfluxDB 1.x a database and retention policy.

The simplest way to get set up is to point your browser to [http://localhost:9999](http://localhost:9999) and go through the prompts.

<<<<<<< HEAD
**Note**: Port 9999 will be used during the beta phases of development of InfluxDB v2.0.
This should allow a v2.0-beta instance to be run alongside a v1.x instance without interfering on port 8086.
InfluxDB will thereafter continue to use 8086.
=======
**Note**: Port 9999 will be used by the API server during the alpha and beta phases of development of InfluxDB v2.0.
This should allow a v2.0-alpha instance to be run alongside a v1.x instance without interfering on port 8086.
InfluxDB v2.0 will thereafter continue to use 8086.
>>>>>>> fb2080f2

You can also get set up from the CLI using the subcommands `influx user`, `influx auth`, `influx org` and `influx bucket`,
or do it all in one breath with `influx setup`:


```
$ bin/$(uname -s | tr '[:upper:]' '[:lower:]')/influx setup
Welcome to InfluxDB 2.0!
Please type your primary username: marty

Please type your password: 

Please type your password again: 

Please type your primary organization name.: InfluxData

Please type your primary bucket name.: telegraf

Please type your retention period in hours.
Or press ENTER for infinite.: 72


You have entered:
  Username:          marty
  Organization:      InfluxData
  Bucket:            telegraf
  Retention Period:  72 hrs
Confirm? (y/n): y

UserID                  Username        Organization    Bucket
033a3f2c5ccaa000        marty           InfluxData      Telegraf
Your token has been stored in /Users/marty/.influxdbv2/credentials
```

You may get into a development loop where `influx setup` becomes tedious.
Some added flags can help:
```
$ bin/$(uname -s | tr '[:upper:]' '[:lower:]')/influx setup --username marty --password F1uxKapacit0r85 --org InfluxData --bucket telegraf --retention 168 --token where-were-going-we-dont-need-roads --force
```

`~/.influxdbv2/credentials` contains your auth token.
Most `influx` commands read the token from this file path by default.

You may need the organization ID and bucket ID later:

```
$ influx org find
ID                      Name
033a3f2c708aa000        InfluxData
```

```
$ influx bucket find
ID                      Name            Retention       Organization    OrganizationID
033a3f2c710aa000        telegraf        72h0m0s         InfluxData      033a3f2c708aa000
```

Write to measurement `m`, with tag `v=2`, in bucket `telegraf`, which belongs to organization `InfluxData`:

```
$ bin/$(uname -s | tr '[:upper:]' '[:lower:]')/influx write --org InfluxData --bucket telegraf --precision s "m v=2 $(date +%s)"
```

Write the same point using `curl`:

```
curl --header "Authorization: Token $(cat ~/.influxdbv2/credentials)" --data-raw "m v=2 $(date +%s)" "http://localhost:9999/api/v2/write?org=InfluxData&bucket=telegraf&precision=s"
```

Read that back with a simple Flux query:

```
$ bin/$(uname -s | tr '[:upper:]' '[:lower:]')/influx query -o InfluxData 'from(bucket:"telegraf") |> range(start:-1h)'
Result: _result
Table: keys: [_start, _stop, _field, _measurement]
                   _start:time                      _stop:time           _field:string     _measurement:string                      _time:time                  _value:float
------------------------------  ------------------------------  ----------------------  ----------------------  ------------------------------  ----------------------------
2019-12-30T22:19:39.043918000Z  2019-12-30T23:19:39.043918000Z                       v                       m  2019-12-30T23:17:02.000000000Z                             2
```

Use the fancy REPL:

```
$ bin/$(uname -s | tr '[:upper:]' '[:lower:]')/influx repl -o InfluxData
> from(bucket:"telegraf") |> range(start:-1h)
Result: _result
Table: keys: [_start, _stop, _field, _measurement]
                   _start:time                      _stop:time           _field:string     _measurement:string                      _time:time                  _value:float
------------------------------  ------------------------------  ----------------------  ----------------------  ------------------------------  ----------------------------
2019-12-30T22:22:44.776351000Z  2019-12-30T23:22:44.776351000Z                       v                       m  2019-12-30T23:17:02.000000000Z                             2
>
```

## Introducing Flux

Flux is an MIT-licensed data scripting language (previously named IFQL) used for querying time series data from InfluxDB. The source for Flux is [available on GitHub](https://github.com/influxdata/flux). Learn more about Flux from [CTO Paul Dix's presentation](https://speakerdeck.com/pauldix/flux-number-fluxlang-a-new-time-series-data-scripting-language).

## Contributing to the Project

InfluxDB is an [MIT licensed](LICENSE) open source project and we love our community. The fastest way to get something fixed is to open a PR. Check out our [contributing](CONTRIBUTING.md) guide if you're interested in helping out. Also, join us on our [Community Slack Workspace](https://influxdata.com/slack) if you have questions or comments for our engineering teams.

## CI and Static Analysis

### CI

All pull requests will run through CI, which is currently hosted by Circle.
Community contributors should be able to see the outcome of this process by looking at the checks on their PR.
Please fix any issues to ensure a prompt review from members of the team.

The InfluxDB project is used internally in a number of proprietary InfluxData products, and as such, PRs and changes need to be tested internally.
This can take some time, and is not really visible to community contributors.

### Static Analysis

This project uses the following static analysis tools.
Failure during the running of any of these tools results in a failed build.
Generally, code must be adjusted to satisfy these tools, though there are exceptions.

- [go vet](https://golang.org/cmd/vet/) checks for Go code that should be considered incorrect.
- [go fmt](https://golang.org/cmd/gofmt/) checks that Go code is correctly formatted.
- [go mod tidy](https://tip.golang.org/cmd/go/#hdr-Add_missing_and_remove_unused_modules) ensures that the source code and go.mod agree.
- [staticcheck](http://next.staticcheck.io/docs/) checks for things like: unused code, code that can be simplified, code that is incorrect and code that will have performance issues.

### staticcheck

If your PR fails `staticcheck` it is easy to dig into why it failed, and also to fix the problem.
First, take a look at the error message in Circle under the `staticcheck` build section, e.g.,

```
tsdb/tsm1/encoding.gen.go:1445:24: func BooleanValues.assertOrdered is unused (U1000)
tsdb/tsm1/encoding.go:172:7: receiver name should not be an underscore, omit the name if it is unused (ST1006)
```

Next, go and take a [look here](http://next.staticcheck.io/docs/checks) for some clarification on the error code that you have received, e.g., `U1000`.
The docs will tell you what's wrong, and often what you need to do to fix the issue.

#### Generated Code

Sometimes generated code will contain unused code or occasionally that will fail a different check.
`staticcheck` allows for [entire files](http://next.staticcheck.io/docs/#ignoring-problems) to be ignored, though it's not ideal.
A linter directive, in the form of a comment, must be placed within the generated file.
This is problematic because it will be erased if the file is re-generated.
Until a better solution comes about, below is the list of generated files that need an ignores comment.
If you re-generate a file and find that `staticcheck` has failed, please see this list below for what you need to put back:

|          File          |                             Comment                              |
| :--------------------: | :--------------------------------------------------------------: |
| query/promql/promql.go | //lint:file-ignore SA6001 Ignore all unused code, it's generated |

#### End-to-End Tests

CI also runs end-to-end tests. These test the integration between the influx server the ui. You can run them locally in two steps:

- Start the server in "testing mode" by running `make run-e2e`.
- Run the tests with `make e2e`.<|MERGE_RESOLUTION|>--- conflicted
+++ resolved
@@ -44,11 +44,7 @@
 
 ## Building From Source
 
-<<<<<<< HEAD
-This project requires Go 1.12 and Go module support.
-=======
 This project requires Go 1.13 and Go module support.
->>>>>>> fb2080f2
 
 Set `GO111MODULE=on` or build the project outside of your `GOPATH` for it to succeed.
 
@@ -95,15 +91,9 @@
 
 The simplest way to get set up is to point your browser to [http://localhost:9999](http://localhost:9999) and go through the prompts.
 
-<<<<<<< HEAD
 **Note**: Port 9999 will be used during the beta phases of development of InfluxDB v2.0.
 This should allow a v2.0-beta instance to be run alongside a v1.x instance without interfering on port 8086.
 InfluxDB will thereafter continue to use 8086.
-=======
-**Note**: Port 9999 will be used by the API server during the alpha and beta phases of development of InfluxDB v2.0.
-This should allow a v2.0-alpha instance to be run alongside a v1.x instance without interfering on port 8086.
-InfluxDB v2.0 will thereafter continue to use 8086.
->>>>>>> fb2080f2
 
 You can also get set up from the CLI using the subcommands `influx user`, `influx auth`, `influx org` and `influx bucket`,
 or do it all in one breath with `influx setup`:
