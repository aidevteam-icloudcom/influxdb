# Chronograf

Chronograf is an open-source web application written in Go and React.js that provides the tools to visualize your monitoring data and easily create alerting and automation rules.

![Chronograf](https://github.com/influxdata/chronograf/blob/master/docs/images/overview-readme.png)

## Features

### Host List

* List and sort hosts
* View general CPU and load stats
* View and access dashboard templates for configured apps

### Dashboard Templates

Chronograf's [pre-canned dashboards](https://github.com/influxdata/chronograf/tree/master/canned) for the supported [Telegraf](https://github.com/influxdata/telegraf) input plugins.
Currently, Chronograf offers dashboard templates for the following Telegraf input plugins:

* [Apache](https://github.com/influxdata/telegraf/blob/master/plugins/inputs/apache)
* [Consul](https://github.com/influxdata/telegraf/blob/master/plugins/inputs/consul)
* [Docker](https://github.com/influxdata/telegraf/blob/master/plugins/inputs/docker)
* [Elastic](https://github.com/influxdata/telegraf/blob/master/plugins/inputs/elasticsearch)
* etcd
* [HAProxy](https://github.com/influxdata/telegraf/blob/master/plugins/inputs/haproxy)
* IIS
* [InfluxDB](https://github.com/influxdata/telegraf/blob/master/plugins/inputs/influxdb)
* [Kubernetes](https://github.com/influxdata/telegraf/blob/master/plugins/inputs/kubernetes)
* [Memcached](https://github.com/influxdata/telegraf/blob/master/plugins/inputs/memcached)
* [MongoDB](https://github.com/influxdata/telegraf/blob/master/plugins/inputs/mongodb)
* [MySQL](https://github.com/influxdata/telegraf/blob/master/plugins/inputs/mysql)
* Network
* [NGINX](https://github.com/influxdata/telegraf/blob/master/plugins/inputs/nginx)
* [NSQ](https://github.com/influxdata/telegraf/blob/master/plugins/inputs/nsq)
* [Ping](https://github.com/influxdata/telegraf/blob/master/plugins/inputs/ping)
* [PostgreSQL](https://github.com/influxdata/telegraf/blob/master/plugins/inputs/postgresql)
* Processes
* [RabbitMQ](https://github.com/influxdata/telegraf/blob/master/plugins/inputs/rabbitmq)
* [Redis](https://github.com/influxdata/telegraf/blob/master/plugins/inputs/redis)
* [Riak](https://github.com/influxdata/telegraf/blob/master/plugins/inputs/riak)
* [System](https://github.com/influxdata/telegraf/blob/master/plugins/inputs/system/SYSTEM_README.md)
    * [CPU](https://github.com/influxdata/telegraf/blob/master/plugins/inputs/system/CPU_README.md)
    * [Disk](https://github.com/influxdata/telegraf/blob/master/plugins/inputs/system/DISK_README.md)
    * [DiskIO](https://github.com/influxdata/telegraf/blob/master/plugins/inputs/system/disk.go#L136)
    * [Memory](https://github.com/influxdata/telegraf/blob/master/plugins/inputs/system/MEM_README.md)
    * [Net](https://github.com/influxdata/telegraf/blob/master/plugins/inputs/system/net.go)
    * [Netstat](https://github.com/influxdata/telegraf/blob/master/plugins/inputs/system/NETSTAT_README.md)
    * [Processes](https://github.com/influxdata/telegraf/blob/master/plugins/inputs/system/PROCESSES_README.md)
    * [Procstat](https://github.com/influxdata/telegraf/blob/master/plugins/inputs/procstat/README.md)
* [Varnish](https://github.com/influxdata/telegraf/blob/master/plugins/inputs/varnish)
* [Windows Performance Counters](https://github.com/influxdata/telegraf/blob/master/plugins/inputs/win_perf_counters)

> Note: If a `telegraf` instance isn't running the `system` and `cpu` plugins the canned dashboards from that instance won't be generated.

### Data Explorer

Chronograf's graphing tool that allows you to dig in and create personalized visualizations of your data.

* Generate [InfluxQL](https://docs.influxdata.com/influxdb/latest/query_language/) statements with the query builder
* Generate and edit [InfluxQL](https://docs.influxdata.com/influxdb/latest/query_language/) statements with the raw query editor
* Create visualizations and view query results in tabular format

### Dashboards

While there is an API and presentation layer for dashboards released in version 1.2.0-beta1, it is not recommended that you try to use Chronograf as a general purpose dashboard solution. The visualization around editing is under way and will be in a future release. Meanwhile, if you would like to try it out you can use `curl` or other HTTP tools to push dashboard definitions directly to the API. If you do so, they should be shown when selected in the application.

Example:
```
curl -X POST -H "Content-Type: application/json" -d '{
    "cells": [
        {
            "queries": [
                {
                    "label": "%",
                    "query": "SELECT mean(\"usage_user\") AS \"usage_user\" FROM \"cpu\"",
                    "wheres": [],
                    "groupbys": []
                }
            ],
            "type": "line"
        }
    ],
    "name": "dashboard name"
}' "http://localhost:8888/chronograf/v1/dashboards"
```

### Kapacitor UI

A UI for [Kapacitor](https://github.com/influxdata/kapacitor) alert creation and alert tracking.

* Simply generate threshold, relative, and deadman alerts
* Preview data and alert boundaries while creating an alert
* Configure alert destinations - Currently, Chronograf supports sending alerts to:
<<<<<<< HEAD
  * [HipChat](https://docs.influxdata.com/kapacitor/latest/nodes/alert_node/#hipchat)
  * [HTTP/Post](https://docs.influxdata.com/kapacitor/latest/nodes/alert_node/#post)
  * [OpsGenie](https://docs.influxdata.com/kapacitor/latest/nodes/alert_node/#opsgenie)
  * [PagerDuty](https://docs.influxdata.com/kapacitor/latest/nodes/alert_node/#pagerduty)
  * [Sensu](https://docs.influxdata.com/kapacitor/latest/nodes/alert_node/#sensu)
  * [Slack](https://docs.influxdata.com/kapacitor/latest/nodes/alert_node/#slack)
  * [SMTP/Email](https://docs.influxdata.com/kapacitor/latest/nodes/alert_node/#email)
  * [Talk](https://docs.influxdata.com/kapacitor/latest/nodes/alert_node/#talk)
  * [Telegram](https://docs.influxdata.com/kapacitor/latest/nodes/alert_node/#telegram)
  * [TCP](https://docs.influxdata.com/kapacitor/latest/nodes/alert_node/#tcp)
  * [VictorOps](https://docs.influxdata.com/kapacitor/latest/nodes/alert_node/#victorops)
=======
  * Alerta
  * Exec
  * HipChat
  * HTTP/Post
  * OpsGenie
  * PagerDuty
  * Sensu
  * Slack
  * SMTP/email
  * Talk
  * TCP
  * Telegram
  * VictorOps
>>>>>>> 07d6807d
* View all active alerts at a glance on the alerting dashboard
* Enable and disable existing alert rules with the check of a box

### GitHub OAuth Login
See [Chronograf with OAuth 2.0](https://github.com/influxdata/chronograf/blob/master/docs/auth.md) for more information.

### Advanced Routing
Change the default root path of the Chronograf server with the `--basepath` option.

## Versions

Chronograf v1.2.0-beta2 is a beta release.
We will be iterating quickly based on user feedback and recommend using the [nightly builds](https://www.influxdata.com/downloads/) for the time being.

Spotted a bug or have a feature request?
Please open [an issue](https://github.com/influxdata/chronograf/issues/new)!

### Known Issues

The Chronograf team has identified and is working on the following issues:

* Currently, Chronograf requires users to run Telegraf's [CPU](https://github.com/influxdata/telegraf/blob/master/plugins/inputs/system/CPU_README.md) and [system](https://github.com/influxdata/telegraf/blob/master/plugins/inputs/system/SYSTEM_README.md) plugins to ensure that all Apps appear on the [HOST LIST](https://github.com/influxdata/chronograf/blob/master/docs/GETTING_STARTED.md#host-list) page.

## Installation

Check out the [INSTALLATION](https://github.com/influxdata/chronograf/blob/master/docs/INSTALLATION.md) guide to get up and running with Chronograf with as little configuration and code as possible.

We recommend installing Chronograf using one of the [pre-built packages](https://influxdata.com/downloads/#chronograf). Then start Chronograf using:

* `service chronograf start` if you have installed Chronograf using an official Debian or RPM package.
* `systemctl start chronograf` if you have installed Chronograf using an official Debian or RPM package, and are running a distro with `systemd`. For example, Ubuntu 15 or later.
* `$GOPATH/bin/chronograf` if you have built Chronograf from source.

### With Docker
To get started right away with Docker, you can pull down our latest alpha:

```sh
docker pull quay.io/influxdb/chronograf:latest
```

### From Source

* Chronograf works with go 1.7.x, node 6.x/7.x, and yarn 0.18+.
* Chronograf requires [Kapacitor](https://github.com/influxdata/kapacitor) 1.1.x+ to create and store alerts.

1. [Install Go](https://golang.org/doc/install)
1. [Install Node and NPM](https://nodejs.org/en/download/)
1. [Install yarn](https://yarnpkg.com/docs/install)
1. [Setup your GOPATH](https://golang.org/doc/code.html#GOPATH)
1. Run `go get github.com/influxdata/chronograf`
1. Run `cd $GOPATH/src/github.com/influxdata/chronograf`
1. Run `make`
1. To install run `go install github.com/influxdata/chronograf/cmd/chronograf`

## Documentation

[INSTALLATION](https://github.com/influxdata/chronograf/blob/master/docs/INSTALLATION.md) will get you up and running with Chronograf with as little configuration and code as possible.
See the [GETTING STARTED](https://github.com/influxdata/chronograf/blob/master/docs/GETTING_STARTED.md) guide to get familiar with Chronograf's main features.

Documentation for Telegraf, InfluxDB, and Kapacitor are available at https://docs.influxdata.com/.

## Contributing

Please see the [contributing guide](CONTRIBUTING.md) for details on contributing to Chronograf.<|MERGE_RESOLUTION|>--- conflicted
+++ resolved
@@ -91,7 +91,8 @@
 * Simply generate threshold, relative, and deadman alerts
 * Preview data and alert boundaries while creating an alert
 * Configure alert destinations - Currently, Chronograf supports sending alerts to:
-<<<<<<< HEAD
+  * [Alerta](https://docs.influxdata.com/kapacitor/latest/nodes/alert_node/#alerta)
+  * [Exec](https://docs.influxdata.com/kapacitor/latest/nodes/alert_node/#exec)
   * [HipChat](https://docs.influxdata.com/kapacitor/latest/nodes/alert_node/#hipchat)
   * [HTTP/Post](https://docs.influxdata.com/kapacitor/latest/nodes/alert_node/#post)
   * [OpsGenie](https://docs.influxdata.com/kapacitor/latest/nodes/alert_node/#opsgenie)
@@ -103,21 +104,6 @@
   * [Telegram](https://docs.influxdata.com/kapacitor/latest/nodes/alert_node/#telegram)
   * [TCP](https://docs.influxdata.com/kapacitor/latest/nodes/alert_node/#tcp)
   * [VictorOps](https://docs.influxdata.com/kapacitor/latest/nodes/alert_node/#victorops)
-=======
-  * Alerta
-  * Exec
-  * HipChat
-  * HTTP/Post
-  * OpsGenie
-  * PagerDuty
-  * Sensu
-  * Slack
-  * SMTP/email
-  * Talk
-  * TCP
-  * Telegram
-  * VictorOps
->>>>>>> 07d6807d
 * View all active alerts at a glance on the alerting dashboard
 * Enable and disable existing alert rules with the check of a box
 
