package datastore

import (
	"bytes"
	"code.google.com/p/goprotobuf/proto"
	"common"
	"encoding/binary"
	"errors"
	"fmt"
	"github.com/jmhodges/levigo"
	"math"
	"parser"
	"protocol"
	"regexp"
	"strings"
	"sync"
	"sync/atomic"
	"time"
)

type LevelDbDatastore struct {
	db                    *levigo.DB
	lastIdUsed            uint64
	columnIdMutex         sync.Mutex
	readOptions           *levigo.ReadOptions
	writeOptions          *levigo.WriteOptions
	sequenceNumberLock    sync.Mutex
	currentSequenceNumber uint32
	requestId             uint32
}

type Field struct {
	Id   []byte
	Name string
}

type rawColumnValue struct {
	time     []byte
	sequence []byte
	value    []byte
}

// depending on the query order (whether it's ascending or not) returns
// the min (or max in case of descending query) of the current
// [timestamp,sequence] and the self's [timestamp,sequence]
//
// This is used to determine what the next point's timestamp
// and sequence number should be.
func (self *rawColumnValue) updatePointTimeAndSequence(currentTimeRaw, currentSequenceRaw []byte, isAscendingQuery bool) ([]byte, []byte) {
	if currentTimeRaw == nil {
		return self.time, self.sequence
	}

	compareValue := 1
	if isAscendingQuery {
		compareValue = -1
	}

	timeCompare := bytes.Compare(self.time, currentTimeRaw)
	if timeCompare == compareValue {
		return self.time, self.sequence
	}

	if timeCompare != 0 {
		return currentTimeRaw, currentSequenceRaw
	}

	if bytes.Compare(self.sequence, currentSequenceRaw) == compareValue {
		return currentTimeRaw, self.sequence
	}

	return currentTimeRaw, currentSequenceRaw
}

const (
	ONE_MEGABYTE              = 1024 * 1024
	ONE_GIGABYTE              = ONE_MEGABYTE * 1024
	TWO_FIFTY_SIX_KILOBYTES   = 256 * 1024
	BLOOM_FILTER_BITS_PER_KEY = 64
	MAX_POINTS_TO_SCAN        = 1000000
	MAX_SERIES_SIZE           = ONE_MEGABYTE
)

var (
<<<<<<< HEAD
	NEXT_ID_KEY                  = []byte{0x00, 0x00, 0x00, 0x00, 0x00, 0x00, 0x00, 0x00}
	SEQUENCE_NUMBER_KEY          = []byte{0xFF, 0xFF, 0xFF, 0xFF, 0xFF, 0xFF, 0xFF, 0xFD}
	SERIES_COLUMN_INDEX_PREFIX   = []byte{0xFF, 0xFF, 0xFF, 0xFF, 0xFF, 0xFF, 0xFF, 0xFE}
=======
	// NEXT_ID_KEY holds the next id. ids are used to "intern" timeseries and column names
	NEXT_ID_KEY = []byte{0x00, 0x00, 0x00, 0x00, 0x00, 0x00, 0x00, 0x00}
	// SERIES_COLUMN_INDEX_PREFIX is the prefix of the series to column names index
	SERIES_COLUMN_INDEX_PREFIX = []byte{0xFF, 0xFF, 0xFF, 0xFF, 0xFF, 0xFF, 0xFF, 0xFE}
	// DATABASE_SERIES_INDEX_PREFIX is the prefix of the database to series names index
>>>>>>> 663f9fc2
	DATABASE_SERIES_INDEX_PREFIX = []byte{0xFF, 0xFF, 0xFF, 0xFF, 0xFF, 0xFF, 0xFF, 0xFF}
	MAX_SEQUENCE                 = []byte{0xFF, 0xFF, 0xFF, 0xFF, 0xFF, 0xFF, 0xFF, 0xFF}
)

func NewLevelDbDatastore(dbDir string) (Datastore, error) {
	opts := levigo.NewOptions()
	opts.SetCache(levigo.NewLRUCache(ONE_GIGABYTE))
	opts.SetCreateIfMissing(true)
	opts.SetBlockSize(TWO_FIFTY_SIX_KILOBYTES)
	filter := levigo.NewBloomFilter(BLOOM_FILTER_BITS_PER_KEY)
	opts.SetFilterPolicy(filter)
	db, err := levigo.Open(dbDir, opts)
	if err != nil {
		return nil, err
	}

	ro := levigo.NewReadOptions()

	lastIdBytes, err2 := db.Get(ro, NEXT_ID_KEY)
	if err2 != nil {
		return nil, err2
	}

	lastId := uint64(0)
	if lastIdBytes != nil {
		lastId, err2 = binary.ReadUvarint(bytes.NewBuffer(lastIdBytes))
		if err2 != nil {
			return nil, err2
		}
	}

	// read whatever the current sequence number for points is on this server
	currentSequencceNumber := uint32(0)
	currentSequenceNumberBytes, err := db.Get(ro, SEQUENCE_NUMBER_KEY)
	if err != nil {
		return nil, err
	}
	if currentSequenceNumberBytes != nil {
		binary.Read(bytes.NewBuffer(currentSequenceNumberBytes), binary.BigEndian, &currentSequencceNumber)
	}

	wo := levigo.NewWriteOptions()

	return &LevelDbDatastore{db: db, lastIdUsed: lastId, readOptions: ro, writeOptions: wo, currentSequenceNumber: currentSequencceNumber}, nil
}

func (self *LevelDbDatastore) WriteSeriesData(database string, series *protocol.Series) error {
	wb := levigo.NewWriteBatch()
	defer wb.Close()
	now := common.CurrentTime()
	if series == nil || len(series.Points) == 0 {
		return errors.New("Unable to write no data. Series was nil or had no points.")
	}
	startingSequenceNumber := self.currentSequenceNumber
	for fieldIndex, field := range series.Fields {
		temp := field
		id, _, err := self.getIdForDbSeriesColumn(&database, series.Name, &temp)
		if err != nil {
			return err
		}
		for _, point := range series.Points {
			if point.Timestamp == nil {
				point.Timestamp = &now
			}
			if point.SequenceNumber == nil {
				self.sequenceNumberLock.Lock()
				nextNumber := self.currentSequenceNumber + 1
				self.currentSequenceNumber = self.currentSequenceNumber + 1
				self.sequenceNumberLock.Unlock()
				point.SequenceNumber = &nextNumber
			}
			timestampBuffer := bytes.NewBuffer(make([]byte, 0, 8))
			sequenceNumberBuffer := bytes.NewBuffer(make([]byte, 0, 8))
			binary.Write(timestampBuffer, binary.BigEndian, self.convertTimestampToUint(point.GetTimestampInMicroseconds()))
			binary.Write(sequenceNumberBuffer, binary.BigEndian, uint64(*point.SequenceNumber))
			pointKey := append(append(id, timestampBuffer.Bytes()...), sequenceNumberBuffer.Bytes()...)

			// TODO: we should remove the column value if timestamp and sequence number
			// were provided
			if point.Values[fieldIndex] == nil {
				continue
			}

			data, err2 := proto.Marshal(point.Values[fieldIndex])
			if err2 != nil {
				return err2
			}
			wb.Put(pointKey, data)
		}
	}
	if startingSequenceNumber != self.currentSequenceNumber {
		self.sequenceNumberLock.Lock()
		defer self.sequenceNumberLock.Unlock()
		currentSequenceNumberBuffer := bytes.NewBuffer(make([]byte, 0, 8))
		binary.Write(currentSequenceNumberBuffer, binary.BigEndian, uint32(self.currentSequenceNumber))
		wb.Put(SEQUENCE_NUMBER_KEY, currentSequenceNumberBuffer.Bytes())
	}
	return self.db.Write(self.writeOptions, wb)
}

func (self *LevelDbDatastore) dropSeries(database, series string) error {
	startTimeBytes := []byte{0x00, 0x00, 0x00, 0x00, 0x00, 0x00, 0x00, 0x00}
	endTimeBytes := []byte{0xFF, 0xFF, 0xFF, 0xFF, 0xFF, 0xFF, 0xFF, 0xFF}

	wb := levigo.NewWriteBatch()
	defer wb.Close()

	for _, name := range self.getColumnNamesForSeries(database, series) {
		if err := self.deleteRangeOfSeries(database, series, startTimeBytes, endTimeBytes); err != nil {
			return err
		}

		indexKey := append(SERIES_COLUMN_INDEX_PREFIX, []byte(database+"~"+series+"~"+name)...)
		wb.Delete(indexKey)
	}

	// remove the column indeces for this time series
	return self.db.Write(self.writeOptions, wb)
}

func (self *LevelDbDatastore) DropDatabase(database string) error {
	wb := levigo.NewWriteBatch()
	defer wb.Close()

	err := self.getSeriesForDb(database, func(name string) error {
		if err := self.dropSeries(database, name); err != nil {
			return err
		}

		seriesKey := append(DATABASE_SERIES_INDEX_PREFIX, []byte(database+"~")...)
		wb.Delete(seriesKey)
		return nil
	})

	if err != nil {
		return err
	}

	return self.db.Write(self.writeOptions, wb)
}

func (self *LevelDbDatastore) LogRequestAndAssignId(request *protocol.Request) error {
	// TODO: actually log the request
	id := atomic.AddUint32(&self.requestId, uint32(1))
	request.Id = &id
	return nil
}

func (self *LevelDbDatastore) ExecuteQuery(user common.User, database string, query *parser.Query, yield func(*protocol.Series) error) error {
	seriesAndColumns := query.GetReferencedColumns()
	hasAccess := true
	for series, columns := range seriesAndColumns {
		if regex, ok := series.GetCompiledRegex(); ok {
			seriesNames := self.getSeriesForDbAndRegex(database, regex)
			for _, name := range seriesNames {
				if !user.HasReadAccess(name) {
					hasAccess = false
					continue
				}
				err := self.executeQueryForSeries(database, name, columns, query, yield)
				if err != nil {
					return err
				}
			}
		} else {
			if !user.HasReadAccess(series.Name) {
				hasAccess = false
				continue
			}
			err := self.executeQueryForSeries(database, series.Name, columns, query, yield)
			if err != nil {
				return err
			}
		}
	}
	if !hasAccess {
		return fmt.Errorf("You don't have permission to access one or more time series")
	}
	return nil
}

func (self *LevelDbDatastore) Close() {
	self.db.Close()
	self.db = nil
	self.readOptions.Close()
	self.readOptions = nil
	self.writeOptions.Close()
	self.writeOptions = nil
}

func (self *LevelDbDatastore) CurrentSequenceNumber() uint32 {
	return self.currentSequenceNumber
}

func (self *LevelDbDatastore) deleteRangeOfSeries(database, series string, startTimeBytes, endTimeBytes []byte) error {
	columns := self.getColumnNamesForSeries(database, series)
	fields, err := self.getFieldsForSeries(database, series, columns)
	if err != nil {
		// because a db is distributed across the cluster, it's possible we don't have the series indexed here. ignore
		switch err := err.(type) {
		case FieldLookupError:
			return nil
		default:
			return err
		}
	}
	ro := levigo.NewReadOptions()
	defer ro.Close()
	ro.SetFillCache(false)
	rangesToCompact := make([]*levigo.Range, 0)
	for _, field := range fields {
		it := self.db.NewIterator(ro)
		defer it.Close()
		wb := levigo.NewWriteBatch()
		defer wb.Close()

		startKey := append(field.Id, startTimeBytes...)
		endKey := startKey
		it.Seek(startKey)
		if it.Valid() {
			if !bytes.Equal(it.Key()[:8], field.Id) {
				it.Next()
				if it.Valid() {
					startKey = it.Key()
				}
			}
		}
		for it = it; it.Valid(); it.Next() {
			k := it.Key()
			if len(k) < 16 || !bytes.Equal(k[:8], field.Id) || bytes.Compare(k[8:16], endTimeBytes) == 1 {
				break
			}
			wb.Delete(k)
			endKey = k
		}
		err = self.db.Write(self.writeOptions, wb)
		if err != nil {
			return err
		}
		rangesToCompact = append(rangesToCompact, &levigo.Range{startKey, endKey})
	}
	for _, r := range rangesToCompact {
		self.db.CompactRange(*r)
	}
	return nil
}

func (self *LevelDbDatastore) DeleteRangeOfSeries(database, series string, startTime, endTime time.Time) error {
	startTimeBytes, endTimeBytes := self.byteArraysForStartAndEndTimes(common.TimeToMicroseconds(startTime), common.TimeToMicroseconds(endTime))
	return self.deleteRangeOfSeries(database, series, startTimeBytes, endTimeBytes)
}

func (self *LevelDbDatastore) DeleteRangeOfRegex(user common.User, database string, regex *regexp.Regexp, startTime, endTime time.Time) error {
	series := self.getSeriesForDbAndRegex(database, regex)
	hasAccess := true
	for _, name := range series {
		if !user.HasWriteAccess(name) {
			hasAccess = false
			continue
		}

		err := self.DeleteRangeOfSeries(database, name, startTime, endTime)
		if err != nil {
			return err
		}
	}
	if !hasAccess {
		return fmt.Errorf("You don't have access to delete from one or more time series")
	}
	return nil
}

func (self *LevelDbDatastore) byteArraysForStartAndEndTimes(startTime, endTime int64) ([]byte, []byte) {
	startTimeBuffer := bytes.NewBuffer(make([]byte, 0, 8))
	binary.Write(startTimeBuffer, binary.BigEndian, self.convertTimestampToUint(&startTime))
	startTimeBytes := startTimeBuffer.Bytes()
	endTimeBuffer := bytes.NewBuffer(make([]byte, 0, 8))
	binary.Write(endTimeBuffer, binary.BigEndian, self.convertTimestampToUint(&endTime))
	endTimeBytes := endTimeBuffer.Bytes()
	return startTimeBytes, endTimeBytes
}

<<<<<<< HEAD
func (self *LevelDbDatastore) executeQueryForSeries(database, series string, columns []string, query *parser.Query, yield func(*protocol.Series) error) error {
	startTimeBytes, endTimeBytes := self.byteArraysForStartAndEndTimes(common.TimeToMicroseconds(query.GetStartTime()), common.TimeToMicroseconds(query.GetEndTime()))
	emptyResult := &protocol.Series{Name: &series, Points: nil}

	fields, err := self.getFieldsForSeries(database, series, columns)
	if err != nil {
		// because a db is distributed across the cluster, it's possible we don't have the series indexed here. ignore
		switch err := err.(type) {
		case FieldLookupError:
			return yield(emptyResult)
		default:
			return err
		}
	}
	fieldCount := len(fields)
	prefixes := make([][]byte, fieldCount, fieldCount)
	iterators := make([]*levigo.Iterator, fieldCount, fieldCount)
	fieldNames := make([]string, len(fields))
=======
func (self *LevelDbDatastore) getIterators(fields []*Field, start, end []byte, isAscendingQuery bool) (fieldNames []string, iterators []*levigo.Iterator) {
	iterators = make([]*levigo.Iterator, len(fields))
	fieldNames = make([]string, len(fields))
>>>>>>> 663f9fc2

	// start the iterators to go through the series data
	for i, field := range fields {
		fieldNames[i] = field.Name
		iterators[i] = self.db.NewIterator(self.readOptions)
		if isAscendingQuery {
			iterators[i].Seek(append(field.Id, start...))
		} else {
			iterators[i].Seek(append(append(field.Id, end...), MAX_SEQUENCE...))
			if iterators[i].Valid() {
				iterators[i].Prev()
			}
		}
	}
	return
}

// returns true if the point has the correct field id and is
// in the given time range
func isPointInRange(fieldId, startTime, endTime, point []byte) bool {
	id := point[:8]
	time := point[8:16]
	return bytes.Equal(id, fieldId) && bytes.Compare(time, startTime) > -1 && bytes.Compare(time, endTime) < 1
}

func (self *LevelDbDatastore) executeQueryForSeries(database, series string, columns []string, query *parser.Query, yield func(*protocol.Series) error) error {
	startTimeBytes, endTimeBytes := self.byteArraysForStartAndEndTimes(common.TimeToMicroseconds(query.GetStartTime()), common.TimeToMicroseconds(query.GetEndTime()))

	fields, err := self.getFieldsForSeries(database, series, columns)
	if err != nil {
		return err
	}
	fieldCount := len(fields)
	fieldNames, iterators := self.getIterators(fields, startTimeBytes, endTimeBytes, query.Ascending)

	// iterators :=

	result := &protocol.Series{Name: &series, Fields: fieldNames, Points: make([]*protocol.Point, 0)}
	rawColumnValues := make([]*rawColumnValue, fieldCount, fieldCount)

	limit := query.Limit
	if limit == 0 {
		limit = MAX_POINTS_TO_SCAN
	}

	resultByteCount := 0

	// TODO: clean up, this is super gnarly
	// optimize for the case where we're pulling back only a single column or aggregate
	for {
		isValid := false
		var pointTimeRaw []byte
		var pointSequenceRaw []byte

		point := &protocol.Point{Values: make([]*protocol.FieldValue, fieldCount, fieldCount)}
		for i, it := range iterators {
			if rawColumnValues[i] != nil || !it.Valid() {
				continue
			}

			key := it.Key()
			if len(key) < 16 {
				continue
			}

			if !isPointInRange(fields[i].Id, startTimeBytes, endTimeBytes, key) {
				continue
			}

			time := key[8:16]
			value := it.Value()
			sequenceNumber := key[16:]

			rawValue := &rawColumnValue{time: time, sequence: sequenceNumber, value: value}
			pointTimeRaw, pointSequenceRaw = rawValue.updatePointTimeAndSequence(pointTimeRaw, pointSequenceRaw, query.Ascending)
			rawColumnValues[i] = rawValue
		}

		for i, iterator := range iterators {
			// if the value is nil, or doesn't match the point's timestamp and sequence number
			// then skip it
			if rawColumnValues[i] == nil ||
				!bytes.Equal(rawColumnValues[i].time, pointTimeRaw) ||
				!bytes.Equal(rawColumnValues[i].sequence, pointSequenceRaw) {

				continue
			}

			// if we emitted at lease one column, then we should keep
			// trying to get more points
			isValid = true

			// advance the iterator to read a new value in the next iteration
			if query.Ascending {
				iterator.Next()
			} else {
				iterator.Prev()
			}
			fv := &protocol.FieldValue{}
			err := proto.Unmarshal(rawColumnValues[i].value, fv)
			if err != nil {
				return err
			}
			resultByteCount += len(rawColumnValues[i].value)
			point.Values[i] = fv
			var t uint64
			binary.Read(bytes.NewBuffer(rawColumnValues[i].time), binary.BigEndian, &t)
			time := self.convertUintTimestampToInt64(&t)
			var sequence uint64
			binary.Read(bytes.NewBuffer(rawColumnValues[i].sequence), binary.BigEndian, &sequence)
			seq32 := uint32(sequence)
			point.SetTimestampInMicroseconds(time)
			point.SequenceNumber = &seq32
			rawColumnValues[i] = nil
		}

		// stop the loop if we ran out of points
		if !isValid {
			break
		}

		limit -= 1
		result.Points = append(result.Points, point)

		// add byte count for the timestamp and the sequence
		resultByteCount += 16

		// check if we should send the batch along
		if resultByteCount > MAX_SERIES_SIZE {
			filteredResult, _ := Filter(query, result)
			if err := yield(filteredResult); err != nil {
				return err
			}
			resultByteCount = 0
			result = &protocol.Series{Name: &series, Fields: fieldNames, Points: make([]*protocol.Point, 0)}
		}
		if limit < 1 {
			break
		}
	}
	filteredResult, _ := Filter(query, result)
	if err := yield(filteredResult); err != nil {
		return err
	}
	return yield(emptyResult)
}

func (self *LevelDbDatastore) getSeriesForDb(database string, yield func(string) error) error {
	it := self.db.NewIterator(self.readOptions)
	defer it.Close()

	seekKey := append(DATABASE_SERIES_INDEX_PREFIX, []byte(database+"~")...)
	it.Seek(seekKey)
	dbNameStart := len(DATABASE_SERIES_INDEX_PREFIX)
	for it = it; it.Valid(); it.Next() {
		key := it.Key()
		if len(key) < dbNameStart || !bytes.Equal(key[:dbNameStart], DATABASE_SERIES_INDEX_PREFIX) {
			break
		}
		dbSeries := string(key[dbNameStart:])
		parts := strings.Split(dbSeries, "~")
		if len(parts) > 1 {
			if parts[0] != database {
				break
			}
			name := parts[1]
			if err := yield(name); err != nil {
				return err
			}
		}
	}
	return nil
}

func (self *LevelDbDatastore) getSeriesForDbAndRegex(database string, regex *regexp.Regexp) []string {
	names := []string{}
	self.getSeriesForDb(database, func(name string) error {
		if regex.MatchString(name) {
			names = append(names, name)
		}
		return nil
	})
	return names
}

func (self *LevelDbDatastore) getColumnNamesForSeries(db, series string) []string {
	it := self.db.NewIterator(self.readOptions)
	defer it.Close()

	seekKey := append(SERIES_COLUMN_INDEX_PREFIX, []byte(db+"~"+series+"~")...)
	it.Seek(seekKey)
	names := make([]string, 0)
	dbNameStart := len(SERIES_COLUMN_INDEX_PREFIX)
	for it = it; it.Valid(); it.Next() {
		key := it.Key()
		if len(key) < dbNameStart || !bytes.Equal(key[:dbNameStart], SERIES_COLUMN_INDEX_PREFIX) {
			break
		}
		dbSeriesColumn := string(key[dbNameStart:])
		parts := strings.Split(dbSeriesColumn, "~")
		if len(parts) > 2 {
			if parts[0] != db || parts[1] != series {
				break
			}
			names = append(names, parts[2])
		}
	}
	return names
}

type FieldLookupError struct {
	message string
}

func (self FieldLookupError) Error() string {
	return self.message
}

func (self *LevelDbDatastore) getFieldsForSeries(db, series string, columns []string) ([]*Field, error) {
	isCountQuery := false
	if len(columns) > 0 && columns[0] == "*" {
		columns = self.getColumnNamesForSeries(db, series)
	} else if len(columns) == 0 {
		isCountQuery = true
		columns = self.getColumnNamesForSeries(db, series)
	}
	if len(columns) == 0 {
		return nil, FieldLookupError{"Coulnd't look up columns for series: " + series}
	}

	fields := make([]*Field, len(columns), len(columns))

	for i, name := range columns {
		id, alreadyPresent, errId := self.getIdForDbSeriesColumn(&db, &series, &name)
		if errId != nil {
			return nil, errId
		}
		if !alreadyPresent {
			return nil, FieldLookupError{"Field " + name + " doesn't exist in series " + series}
		}
		fields[i] = &Field{Name: name, Id: id}
	}

	// if it's a count query we just want the column that will be the most efficient to
	// scan through. So find that and return it.
	if isCountQuery {
		bestField := fields[0]
		return []*Field{bestField}, nil
	}
	return fields, nil
}

func (self *LevelDbDatastore) getIdForDbSeriesColumn(db, series, column *string) (ret []byte, alreadyPresent bool, err error) {
	s := fmt.Sprintf("%s~%s~%s", *db, *series, *column)
	b := []byte(s)
	key := append(SERIES_COLUMN_INDEX_PREFIX, b...)
	if ret, err = self.db.Get(self.readOptions, key); err != nil {
		return nil, false, err
	}
	if ret == nil {
		ret, err = self.getNextIdForColumn(db, series, column)
		if err = self.db.Put(self.writeOptions, key, ret); err != nil {
			return nil, false, err
		}
		return ret, false, nil
	}
	return ret, true, nil
}

func (self *LevelDbDatastore) getNextIdForColumn(db, series, column *string) (ret []byte, err error) {
	self.columnIdMutex.Lock()
	defer self.columnIdMutex.Unlock()
	id := self.lastIdUsed + 1
	self.lastIdUsed += 1
	idBytes := make([]byte, 8, 8)
	binary.PutUvarint(idBytes, id)
	wb := levigo.NewWriteBatch()
	defer wb.Close()
	wb.Put(NEXT_ID_KEY, idBytes)
	databaseSeriesIndexKey := append(DATABASE_SERIES_INDEX_PREFIX, []byte(*db+"~"+*series)...)
	wb.Put(databaseSeriesIndexKey, []byte{})
	seriesColumnIndexKey := append(SERIES_COLUMN_INDEX_PREFIX, []byte(*db+"~"+*series+"~"+*column)...)
	wb.Put(seriesColumnIndexKey, idBytes)
	if err = self.db.Write(self.writeOptions, wb); err != nil {
		return nil, err
	}
	return idBytes, nil
}

func (self *LevelDbDatastore) convertTimestampToUint(t *int64) uint64 {
	if *t < 0 {
		return uint64(math.MaxInt64 + *t + 1)
	}
	return uint64(*t) + uint64(math.MaxInt64) + uint64(1)
}

func (self *LevelDbDatastore) convertUintTimestampToInt64(t *uint64) int64 {
	if *t > uint64(math.MaxInt64) {
		return int64(*t-math.MaxInt64) - int64(1)
	}
	return int64(*t) - math.MaxInt64 - int64(1)
}<|MERGE_RESOLUTION|>--- conflicted
+++ resolved
@@ -82,17 +82,14 @@
 )
 
 var (
-<<<<<<< HEAD
-	NEXT_ID_KEY                  = []byte{0x00, 0x00, 0x00, 0x00, 0x00, 0x00, 0x00, 0x00}
-	SEQUENCE_NUMBER_KEY          = []byte{0xFF, 0xFF, 0xFF, 0xFF, 0xFF, 0xFF, 0xFF, 0xFD}
-	SERIES_COLUMN_INDEX_PREFIX   = []byte{0xFF, 0xFF, 0xFF, 0xFF, 0xFF, 0xFF, 0xFF, 0xFE}
-=======
+	// each point has a unique sequence number assigned. This key/value pair keeps track
+	// of the last one used
+	SEQUENCE_NUMBER_KEY = []byte{0xFF, 0xFF, 0xFF, 0xFF, 0xFF, 0xFF, 0xFF, 0xFD}
 	// NEXT_ID_KEY holds the next id. ids are used to "intern" timeseries and column names
 	NEXT_ID_KEY = []byte{0x00, 0x00, 0x00, 0x00, 0x00, 0x00, 0x00, 0x00}
 	// SERIES_COLUMN_INDEX_PREFIX is the prefix of the series to column names index
 	SERIES_COLUMN_INDEX_PREFIX = []byte{0xFF, 0xFF, 0xFF, 0xFF, 0xFF, 0xFF, 0xFF, 0xFE}
 	// DATABASE_SERIES_INDEX_PREFIX is the prefix of the database to series names index
->>>>>>> 663f9fc2
 	DATABASE_SERIES_INDEX_PREFIX = []byte{0xFF, 0xFF, 0xFF, 0xFF, 0xFF, 0xFF, 0xFF, 0xFF}
 	MAX_SEQUENCE                 = []byte{0xFF, 0xFF, 0xFF, 0xFF, 0xFF, 0xFF, 0xFF, 0xFF}
 )
@@ -375,30 +372,9 @@
 	return startTimeBytes, endTimeBytes
 }
 
-<<<<<<< HEAD
-func (self *LevelDbDatastore) executeQueryForSeries(database, series string, columns []string, query *parser.Query, yield func(*protocol.Series) error) error {
-	startTimeBytes, endTimeBytes := self.byteArraysForStartAndEndTimes(common.TimeToMicroseconds(query.GetStartTime()), common.TimeToMicroseconds(query.GetEndTime()))
-	emptyResult := &protocol.Series{Name: &series, Points: nil}
-
-	fields, err := self.getFieldsForSeries(database, series, columns)
-	if err != nil {
-		// because a db is distributed across the cluster, it's possible we don't have the series indexed here. ignore
-		switch err := err.(type) {
-		case FieldLookupError:
-			return yield(emptyResult)
-		default:
-			return err
-		}
-	}
-	fieldCount := len(fields)
-	prefixes := make([][]byte, fieldCount, fieldCount)
-	iterators := make([]*levigo.Iterator, fieldCount, fieldCount)
-	fieldNames := make([]string, len(fields))
-=======
 func (self *LevelDbDatastore) getIterators(fields []*Field, start, end []byte, isAscendingQuery bool) (fieldNames []string, iterators []*levigo.Iterator) {
 	iterators = make([]*levigo.Iterator, len(fields))
 	fieldNames = make([]string, len(fields))
->>>>>>> 663f9fc2
 
 	// start the iterators to go through the series data
 	for i, field := range fields {
@@ -426,10 +402,17 @@
 
 func (self *LevelDbDatastore) executeQueryForSeries(database, series string, columns []string, query *parser.Query, yield func(*protocol.Series) error) error {
 	startTimeBytes, endTimeBytes := self.byteArraysForStartAndEndTimes(common.TimeToMicroseconds(query.GetStartTime()), common.TimeToMicroseconds(query.GetEndTime()))
+	emptyResult := &protocol.Series{Name: &series, Points: nil}
 
 	fields, err := self.getFieldsForSeries(database, series, columns)
 	if err != nil {
-		return err
+		// because a db is distributed across the cluster, it's possible we don't have the series indexed here. ignore
+		switch err := err.(type) {
+		case FieldLookupError:
+			return yield(emptyResult)
+		default:
+			return err
+		}
 	}
 	fieldCount := len(fields)
 	fieldNames, iterators := self.getIterators(fields, startTimeBytes, endTimeBytes, query.Ascending)
