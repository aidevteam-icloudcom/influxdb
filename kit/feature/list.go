--- conflicted
+++ resolved
@@ -254,7 +254,20 @@
 	return useUserPermission
 }
 
-<<<<<<< HEAD
+var mergeFiltersRule = MakeBoolFlag(
+	"Merged Filters Rule",
+	"mergeFiltersRule",
+	"Query Team",
+	false,
+	Temporary,
+	false,
+)
+
+// MergedFiltersRule - Create one filter combining multiple single return statements
+func MergedFiltersRule() BoolFlag {
+	return mergeFiltersRule
+}
+
 var notebooks = MakeBoolFlag(
 	"Notebooks",
 	"notebooks",
@@ -267,20 +280,6 @@
 // Notebooks - Determine if the notebook feature's route and navbar icon are visible to the user
 func Notebooks() BoolFlag {
 	return notebooks
-=======
-var mergeFiltersRule = MakeBoolFlag(
-	"Merged Filters Rule",
-	"mergeFiltersRule",
-	"Query Team",
-	false,
-	Temporary,
-	false,
-)
-
-// MergedFiltersRule - Create one filter combining multiple single return statements
-func MergedFiltersRule() BoolFlag {
-	return mergeFiltersRule
->>>>>>> 5ba4f4da
 }
 
 var all = []Flag{
@@ -302,11 +301,8 @@
 	urmFreeTasks,
 	simpleTaskOptionsExtraction,
 	useUserPermission,
-<<<<<<< HEAD
+	mergeFiltersRule,
 	notebooks,
-=======
-	mergeFiltersRule,
->>>>>>> 5ba4f4da
 }
 
 var byKey = map[string]Flag{
@@ -328,9 +324,6 @@
 	"urmFreeTasks":                  urmFreeTasks,
 	"simpleTaskOptionsExtraction":   simpleTaskOptionsExtraction,
 	"useUserPermission":             useUserPermission,
-<<<<<<< HEAD
+	"mergeFiltersRule":              mergeFiltersRule,
 	"notebooks":                     notebooks,
-=======
-	"mergeFiltersRule":              mergeFiltersRule,
->>>>>>> 5ba4f4da
 }