package influxql

import (
	"errors"
	"fmt"
	"math"
	"sort"
	"time"
)

// SelectOptions are options that customize the select call.
type SelectOptions struct {
	// The lower bound for a select call.
	MinTime time.Time

	// The upper bound for a select call.
	MaxTime time.Time

	// Node to exclusively read from.
	// If zero, all nodes are used.
	NodeID uint64

	// An optional channel that, if closed, signals that the select should be
	// interrupted.
	InterruptCh <-chan struct{}

	// Maximum number of concurrent series.
	MaxSeriesN int
}

// Select executes stmt against ic and returns a list of iterators to stream from.
//
// Statements should have all rewriting performed before calling select(). This
// includes wildcard and source expansion.
func Select(stmt *SelectStatement, ic IteratorCreator, sopt *SelectOptions) ([]Iterator, error) {
	// Determine base options for iterators.
	opt, err := newIteratorOptionsStmt(stmt, sopt)
	if err != nil {
		return nil, err
	}
	return buildIterators(stmt, ic, opt)
}

func buildIterators(stmt *SelectStatement, ic IteratorCreator, opt IteratorOptions) ([]Iterator, error) {
	// Retrieve refs for each call and var ref.
	info := newSelectInfo(stmt)
	if len(info.calls) > 1 && len(info.refs) > 0 {
		return nil, errors.New("cannot select fields when selecting multiple aggregates")
	}

	// Determine auxiliary fields to be selected.
	opt.Aux = make([]VarRef, 0, len(info.refs))
	for ref := range info.refs {
		opt.Aux = append(opt.Aux, *ref)
	}
	sort.Sort(VarRefs(opt.Aux))

	// If there are multiple auxilary fields and no calls then construct an aux iterator.
	if len(info.calls) == 0 && len(info.refs) > 0 {
		return buildAuxIterators(stmt.Fields, ic, stmt.Sources, opt)
	}

	// Include auxiliary fields from top() and bottom()
	extraFields := 0
	for call := range info.calls {
		if call.Name == "top" || call.Name == "bottom" {
			for i := 1; i < len(call.Args)-1; i++ {
				ref := call.Args[i].(*VarRef)
				opt.Aux = append(opt.Aux, *ref)
				extraFields++
			}
		}
	}

	fields := stmt.Fields
	if extraFields > 0 {
		// Rebuild the list of fields if any extra fields are being implicitly added
		fields = make([]*Field, 0, len(stmt.Fields)+extraFields)
		for _, f := range stmt.Fields {
			fields = append(fields, f)
			switch expr := f.Expr.(type) {
			case *Call:
				if expr.Name == "top" || expr.Name == "bottom" {
					for i := 1; i < len(expr.Args)-1; i++ {
						fields = append(fields, &Field{Expr: expr.Args[i]})
					}
				}
			}
		}
	}

	// Determine if there is one call and it is a selector.
	selector := false
	if len(info.calls) == 1 {
		for call := range info.calls {
			selector = isSelector(call)
		}
	}

	return buildFieldIterators(fields, ic, stmt.Sources, opt, selector)
}

// buildAuxIterators creates a set of iterators from a single combined auxiliary iterator.
func buildAuxIterators(fields Fields, ic IteratorCreator, sources Sources, opt IteratorOptions) ([]Iterator, error) {
	// Create the auxiliary iterators for each source.
	inputs := make([]Iterator, 0, len(sources))
	if err := func() error {
		for _, source := range sources {
			switch source := source.(type) {
			case *Measurement:
				input, err := ic.CreateIterator(source, opt)
				if err != nil {
					return err
				}
				inputs = append(inputs, input)
			case *SubQuery:
				fields := make([]*Field, 0, len(opt.Aux))
				indexes := make([]IteratorMap, len(opt.Aux))
				offset := 0
			AUX:
				for i, name := range opt.Aux {
					// Search through the fields to find one that matches this auxiliary field.
					var match *Field
				FIELDS:
					for _, f := range source.Statement.Fields {
						if f.Name() == name.Val {
							match = f
							break
						} else if call, ok := f.Expr.(*Call); ok && (call.Name == "top" || call.Name == "bottom") {
							// We may match one of the arguments in "top" or "bottom".
							if len(call.Args) > 2 {
								for j, arg := range call.Args[1 : len(call.Args)-1] {
									if arg, ok := arg.(*VarRef); ok && arg.Val == name.Val {
										match = f
										// Increment the offset since we are looking for the tag
										// associated with this value rather than the value itself.
										offset += j + 1
										break FIELDS
									}
								}
							}
						}
					}

					// Look within the dimensions and create a field if we find it.
					if match == nil {
						for _, d := range source.Statement.Dimensions {
							if d, ok := d.Expr.(*VarRef); ok && name.Val == d.Val {
								fields = append(fields, &Field{
									Expr: &VarRef{
										Val:  d.Val,
										Type: Tag,
									},
								})
								indexes[i] = TagMap(d.Val)
								continue AUX
							}
						}
					}

					// There is no field that matches this name so signal this
					// should be a nil iterator.
					if match == nil {
						match = &Field{Expr: (*nilLiteral)(nil)}
					}
					fields = append(fields, match)
					indexes[i] = FieldMap(len(fields) + offset - 1)
				}

				// Check if we need any selectors within the selected fields.
				// If we have an expression that relies on the selector, we
				// need to include that even if it isn't referenced directly.
				var selector *Field
				for _, f := range source.Statement.Fields {
					if isSelector(f.Expr) {
						selector = f
						break
					}
				}

				// There is a selector in the inner query. Now check if we have that selector
				// in the constructed fields list.
				if selector != nil {
					hasSelector := false
					for _, f := range fields {
						if _, ok := f.Expr.(*Call); ok {
							hasSelector = true
							break
						}
					}

					if !hasSelector {
						// Append the selector to the statement fields.
						fields = append(fields, selector)
					}
				}

				// If there are no fields, then we have nothing driving the iterator.
				// Skip this subquery since it only references tags.
				if len(fields) == 0 {
					continue
				}

				// Clone the statement and replace the fields with our custom ordering.
				stmt := source.Statement.Clone()
				stmt.Fields = fields

				subOpt, err := newIteratorOptionsSubstatement(stmt, opt)
				if err != nil {
					return err
				}

				itrs, err := buildIterators(stmt, ic, subOpt)
				if err != nil {
					return err
				}

				// Construct the iterators for the subquery.
				input := NewIteratorMapper(itrs, indexes, opt)
				// If there is a condition, filter it now.
				if opt.Condition != nil {
					input = NewFilterIterator(input, opt.Condition, opt)
				}
				inputs = append(inputs, input)
			}
		}
		return nil
	}(); err != nil {
		Iterators(inputs).Close()
		return nil, err
	}

	// Merge iterators to read auxilary fields.
	input, err := Iterators(inputs).Merge(opt)
	if err != nil {
		Iterators(inputs).Close()
		return nil, err
	} else if input == nil {
		input = &nilFloatIterator{}
	}

	// Filter out duplicate rows, if required.
	if opt.Dedupe {
		// If there is no group by and it is a float iterator, see if we can use a fast dedupe.
		if itr, ok := input.(FloatIterator); ok && len(opt.Dimensions) == 0 {
			if sz := len(fields); sz > 0 && sz < 3 {
				input = newFloatFastDedupeIterator(itr)
			} else {
				input = NewDedupeIterator(itr)
			}
		} else {
			input = NewDedupeIterator(input)
		}
	}

	// Apply limit & offset.
	if opt.Limit > 0 || opt.Offset > 0 {
		input = NewLimitIterator(input, opt)
	}

	// Wrap in an auxiliary iterator to separate the fields.
	aitr := NewAuxIterator(input, opt)

	// Generate iterators for each field.
	itrs := make([]Iterator, len(fields))
	if err := func() error {
		for i, f := range fields {
			expr := Reduce(f.Expr, nil)
			itr, err := buildAuxIterator(expr, aitr, opt)
			if err != nil {
				return err
			}
			itrs[i] = itr
		}
		return nil
	}(); err != nil {
		Iterators(Iterators(itrs).filterNonNil()).Close()
		aitr.Close()
		return nil, err
	}

	// Background the primary iterator since there is no reader for it.
	aitr.Background()

	return itrs, nil
}

// buildAuxIterator constructs an Iterator for an expression from an AuxIterator.
func buildAuxIterator(expr Expr, aitr AuxIterator, opt IteratorOptions) (Iterator, error) {
	switch expr := expr.(type) {
	case *VarRef:
		return aitr.Iterator(expr.Val, expr.Type), nil
	case *BinaryExpr:
		if rhs, ok := expr.RHS.(Literal); ok {
			// The right hand side is a literal. It is more common to have the RHS be a literal,
			// so we check that one first and have this be the happy path.
			if lhs, ok := expr.LHS.(Literal); ok {
				// We have two literals that couldn't be combined by Reduce.
				return nil, fmt.Errorf("unable to construct an iterator from two literals: LHS: %T, RHS: %T", lhs, rhs)
			}

			lhs, err := buildAuxIterator(expr.LHS, aitr, opt)
			if err != nil {
				return nil, err
			}
			return buildRHSTransformIterator(lhs, rhs, expr.Op, opt)
		} else if lhs, ok := expr.LHS.(Literal); ok {
			rhs, err := buildAuxIterator(expr.RHS, aitr, opt)
			if err != nil {
				return nil, err
			}
			return buildLHSTransformIterator(lhs, rhs, expr.Op, opt)
		} else {
			// We have two iterators. Combine them into a single iterator.
			lhs, err := buildAuxIterator(expr.LHS, aitr, opt)
			if err != nil {
				return nil, err
			}
			rhs, err := buildAuxIterator(expr.RHS, aitr, opt)
			if err != nil {
				return nil, err
			}
			return buildTransformIterator(lhs, rhs, expr.Op, opt)
		}
	case *ParenExpr:
		return buildAuxIterator(expr.Expr, aitr, opt)
	case *nilLiteral:
		return &nilFloatIterator{}, nil
	default:
		return nil, fmt.Errorf("invalid expression type: %T", expr)
	}
}

// buildFieldIterators creates an iterator for each field expression.
func buildFieldIterators(fields Fields, ic IteratorCreator, sources Sources, opt IteratorOptions, selector bool) ([]Iterator, error) {
	// Create iterators from fields against the iterator creator.
	itrs := make([]Iterator, len(fields))

	if err := func() error {
		hasAuxFields := false

		var input Iterator
		for i, f := range fields {
			// Build iterators for calls first and save the iterator.
			// We do this so we can keep the ordering provided by the user, but
			// still build the Call's iterator first.
			if ContainsVarRef(f.Expr) {
				hasAuxFields = true
				continue
			}

			expr := Reduce(f.Expr, nil)
			itr, err := buildExprIterator(expr, ic, sources, opt, selector)
			if err != nil {
				return err
			} else if itr == nil {
				itr = &nilFloatIterator{}
			}
			itrs[i] = itr
			input = itr
		}

		if input == nil || !hasAuxFields {
			return nil
		}

		// Build the aux iterators. Previous validation should ensure that only one
		// call was present so we build an AuxIterator from that input.
		aitr := NewAuxIterator(input, opt)
		for i, f := range fields {
			if itrs[i] != nil {
				itrs[i] = aitr
				continue
			}

			expr := Reduce(f.Expr, nil)
			itr, err := buildAuxIterator(expr, aitr, opt)
			if err != nil {
				return err
			} else if itr == nil {
				itr = &nilFloatIterator{}
			}
			itrs[i] = itr
		}
		aitr.Start()
		return nil

	}(); err != nil {
		Iterators(Iterators(itrs).filterNonNil()).Close()
		return nil, err
	}

	// If there is a limit or offset then apply it.
	if opt.Limit > 0 || opt.Offset > 0 {
		for i := range itrs {
			itrs[i] = NewLimitIterator(itrs[i], opt)
		}
	}

	return itrs, nil
}

// buildExprIterator creates an iterator for an expression.
func buildExprIterator(expr Expr, ic IteratorCreator, sources Sources, opt IteratorOptions, selector bool) (Iterator, error) {
	opt.Expr = expr
	b := exprIteratorBuilder{
		ic:       ic,
		sources:  sources,
		opt:      opt,
		selector: selector,
	}

	switch expr := expr.(type) {
	case *VarRef:
		return b.buildVarRefIterator(expr)
	case *Call:
		return b.buildCallIterator(expr)
	case *BinaryExpr:
		return b.buildBinaryExprIterator(expr)
	case *ParenExpr:
		return buildExprIterator(expr.Expr, ic, sources, opt, selector)
	case *nilLiteral:
		return &nilFloatIterator{}, nil
	default:
		return nil, fmt.Errorf("invalid expression type: %T", expr)
	}
}

type exprIteratorBuilder struct {
	ic       IteratorCreator
	sources  Sources
	opt      IteratorOptions
	selector bool
}

func (b *exprIteratorBuilder) buildVarRefIterator(expr *VarRef) (Iterator, error) {
	inputs := make([]Iterator, 0, len(b.sources))
	if err := func() error {
		for _, source := range b.sources {
			switch source := source.(type) {
			case *Measurement:
				input, err := b.ic.CreateIterator(source, b.opt)
				if err != nil {
					return err
				}
				inputs = append(inputs, input)
			case *SubQuery:
				info := newSelectInfo(source.Statement)
				if len(info.calls) > 1 && len(info.refs) > 0 {
					return errors.New("cannot select fields when selecting multiple aggregates from subquery")
				}

				if input, err := func() (Iterator, error) {
					// Look for the field that matches this name.
					i, e := source.Statement.FieldExprByName(expr.Val)
					if e == nil {
						return nil, nil
					}
					f := source.Statement.Fields[i]

					// Retrieve the select info for the substatement.
					info := newSelectInfo(source.Statement)
					if len(info.calls) == 0 && len(info.refs) > 0 {
						// There are no aggregates in the subquery, so
						// it is just a raw query. Match the auxiliary
						// fields to the other fields and pass as-is.
						subOpt, err := newIteratorOptionsSubstatement(source.Statement, b.opt)
						if err != nil {
							return nil, err
						}

						subOpt.Aux = make([]VarRef, len(b.opt.Aux))
						for i, ref := range b.opt.Aux {
							if ref.Type != Tag {
								for _, f := range source.Statement.Fields {
									if f.Name() == ref.Val {
										subOpt.Aux[i] = *(e.(*VarRef))
										break
									}
								}
							}

							// Look in the dimensions.
							if subOpt.Aux[i].Val == "" && (ref.Type == Unknown || ref.Type == Tag) {
								for _, d := range source.Statement.Dimensions {
									if d, ok := d.Expr.(*VarRef); ok && ref.Val == d.Val {
										subOpt.Aux[i] = VarRef{
											Val:  d.Val,
											Type: Tag,
										}
										break
									}
								}
							}
						}
						itr, err := buildExprIterator(e, b.ic, source.Statement.Sources, subOpt, false)
						if err != nil {
							return nil, err
						}

						if b.opt.Condition != nil {
							itr = NewFilterIterator(itr, b.opt.Condition, subOpt)
						}
						return itr, nil
					}

					// Reduce the expression to remove parenthesis.
					e = Reduce(e, nil)

					switch e := e.(type) {
					case *VarRef:
						// If the field we selected is a variable
						// reference, then we need to find the associated
						// selector (and ensure it is actually a selector)
						// and build the iterator off of that.
						selector := info.FindSelector()
						if selector == nil {
							return nil, nil
						}

						subOpt, err := newIteratorOptionsSubstatement(source.Statement, b.opt)
						if err != nil {
							return nil, err
						}

						// If we have top() or bottom(), we need to
						// fill the aux fields with what is in the
						// function even if we aren't using the result.
						if call, ok := f.Expr.(*Call); ok && (call.Name == "top" || call.Name == "bottom") {
							// Prepare the auxiliary fields for this call.
							subOpt.Aux = make([]VarRef, 0, len(call.Args)-1)

							// Look for the auxiliary field inside of the call.
							// If we can't find it, then add it to the end.
							hasVarRef := false
							for _, arg := range call.Args[1 : len(call.Args)-1] {
								if arg, ok := arg.(*VarRef); ok {
									subOpt.Aux = append(subOpt.Aux, *arg)
									if arg.Val == e.Val {
										hasVarRef = true
									}
								}
							}

							// We need to attach the actual auxiliary field we're looking
							// for if it wasn't in the argument list.
							// This is for SELECT top(value, 1), host.
							if !hasVarRef {
								subOpt.Aux = append(subOpt.Aux, *e)
							}
						} else {
							subOpt.Aux = []VarRef{*e}
						}

						// Construct the selector iterator.
						input, err := buildExprIterator(selector, b.ic, source.Statement.Sources, subOpt, true)
						if err != nil {
							return nil, err
						}

						// Filter the iterator.
						if b.opt.Condition != nil {
							input = NewFilterIterator(input, b.opt.Condition, subOpt)
						}

						// Create an auxiliary iterator.
						aitr := NewAuxIterator(input, subOpt)
						itr := aitr.Iterator(e.Val, e.Type)
						aitr.Background()
						return itr, nil
					case *Call:
						subOpt, err := newIteratorOptionsSubstatement(source.Statement, b.opt)
						if err != nil {
							return nil, err
						}

						if len(b.opt.Aux) > 0 {
							subOpt.Aux = make([]VarRef, len(b.opt.Aux))
							for i, ref := range b.opt.Aux {
								_, expr := source.Statement.FieldExprByName(ref.Val)
								if expr != nil {
									v, ok := expr.(*VarRef)
									if ok {
										subOpt.Aux[i] = *v
										continue
									}
								}

								if ref.Type == Unknown || ref.Type == Tag {
									for _, d := range source.Statement.Dimensions {
										if d, ok := d.Expr.(*VarRef); ok && ref.Val == d.Val {
											subOpt.Aux[i] = VarRef{
												Val:  d.Val,
												Type: Tag,
											}
											break
										}
									}
								}
							}
						}

						// Check if this is a selector or not and
						// create the iterator directly.
						selector := len(info.calls) == 1 && isSelector(e)
						itr, err := buildExprIterator(e, b.ic, source.Statement.Sources, subOpt, selector)
						if err != nil {
							return nil, err
						}

						if b.opt.Condition != nil {
							itr = NewFilterIterator(itr, b.opt.Condition, subOpt)
						}
						return itr, nil
					case *BinaryExpr:
						// Retrieve the calls and references for this binary expression.
						// There should be no mixing of calls and refs.
						i := selectInfo{
							calls: make(map[*Call]struct{}),
							refs:  make(map[*VarRef]struct{}),
						}
						Walk(&i, e)

						opt, err := newIteratorOptionsSubstatement(source.Statement, b.opt)
						if err != nil {
							return nil, err
						}

						if len(i.refs) > 0 {
							if len(b.opt.Aux) > 0 {
								// Catch this so we don't cause a panic. This
								// is too difficult to implement now though.
								// TODO(jsternberg): Implement this.
								return nil, errors.New("unsupported")
							}

							selector := info.FindSelector()
							if selector == nil {
								return nil, nil
							}

							// Prepare the auxiliary iterators with the refs we care about.
							opt.Aux = make([]VarRef, 0, len(i.refs))
							for ref := range i.refs {
								opt.Aux = append(opt.Aux, *ref)
							}

							input, err := buildExprIterator(selector, b.ic, source.Statement.Sources, opt, true)
							if err != nil {
								return nil, err
							}

							aitr := NewAuxIterator(input, opt)
							itr, err := buildAuxIterator(e, aitr, opt)
							if err != nil {
								aitr.Close()
								return nil, err
							}
							aitr.Background()
							return itr, nil
						}

						// Determine if this expression is a selector or not.
						selector := len(i.calls) == 1 && len(info.calls) == 1
						// Prepare the auxiliary fields we need.
						if len(b.opt.Aux) > 0 {
							opt.Aux = make([]VarRef, len(b.opt.Aux))
							for i, ref := range b.opt.Aux {
								_, expr := source.Statement.FieldExprByName(ref.Val)
								if v, ok := expr.(*VarRef); ok {
									opt.Aux[i] = *v
								}
							}
						}

						// Build the iterator using the options we created.
						return buildExprIterator(e, b.ic, source.Statement.Sources, opt, selector)
					default:
						panic(fmt.Sprintf("unsupported use of %T in a subquery", e))
					}
				}(); err != nil {
					return err
				} else if input != nil {
					inputs = append(inputs, input)
				}
			}
		}
		return nil
	}(); err != nil {
		Iterators(inputs).Close()
		return nil, err
	}

	// Variable references in this section will always go into some call
	// iterator. Combine it with a merge iterator.
	itr := NewMergeIterator(inputs, b.opt)
	if itr == nil {
		itr = &nilFloatIterator{}
	}

	if b.opt.InterruptCh != nil {
		itr = NewInterruptIterator(itr, b.opt.InterruptCh)
	}
	return itr, nil
}

func (b *exprIteratorBuilder) buildCallIterator(expr *Call) (Iterator, error) {
	// TODO(jsternberg): Refactor this. This section needs to die in a fire.
	switch expr.Name {
	case "distinct":
		opt := b.opt
		opt.Ordered = true
		input, err := buildExprIterator(expr.Args[0].(*VarRef), b.ic, b.sources, opt, b.selector)
		if err != nil {
			return nil, err
		}
		input, err = NewDistinctIterator(input, opt)
		if err != nil {
			return nil, err
		}
		return NewIntervalIterator(input, opt), nil
	case "sample":
		opt := b.opt
		opt.Ordered = true
		input, err := buildExprIterator(expr.Args[0], b.ic, b.sources, opt, b.selector)
		if err != nil {
			return nil, err
		}
		size := expr.Args[1].(*IntegerLiteral)

		return newSampleIterator(input, opt, int(size.Val))
	case "holt_winters", "holt_winters_with_fit":
		opt := b.opt
		opt.Ordered = true
		input, err := buildExprIterator(expr.Args[0], b.ic, b.sources, opt, b.selector)
		if err != nil {
			return nil, err
		}
		h := expr.Args[1].(*IntegerLiteral)
		m := expr.Args[2].(*IntegerLiteral)

		includeFitData := "holt_winters_with_fit" == expr.Name

		interval := b.opt.Interval.Duration
		// Redefine interval to be unbounded to capture all aggregate results
		opt.StartTime = MinTime
		opt.EndTime = MaxTime
		opt.Interval = Interval{}

		return newHoltWintersIterator(input, opt, int(h.Val), int(m.Val), includeFitData, interval)
	case "derivative", "non_negative_derivative", "difference", "moving_average", "elapsed":
		opt := b.opt
		if !opt.Interval.IsZero() {
			if opt.Ascending {
				opt.StartTime -= int64(opt.Interval.Duration)
			} else {
				opt.EndTime += int64(opt.Interval.Duration)
			}
		}
		opt.Ordered = true

		input, err := buildExprIterator(expr.Args[0], b.ic, b.sources, opt, b.selector)
		if err != nil {
			return nil, err
		}

		switch expr.Name {
		case "derivative", "non_negative_derivative":
			interval := opt.DerivativeInterval()
			isNonNegative := (expr.Name == "non_negative_derivative")
			return newDerivativeIterator(input, opt, interval, isNonNegative)
		case "elapsed":
			interval := opt.ElapsedInterval()
			return newElapsedIterator(input, opt, interval)
		case "difference":
			return newDifferenceIterator(input, opt)
		case "moving_average":
			n := expr.Args[1].(*IntegerLiteral)
			if n.Val > 1 && !b.opt.Interval.IsZero() {
				if opt.Ascending {
					opt.StartTime -= int64(opt.Interval.Duration) * (n.Val - 1)
				} else {
					opt.EndTime += int64(opt.Interval.Duration) * (n.Val - 1)
				}
			}
			return newMovingAverageIterator(input, int(n.Val), opt)
		}
		panic(fmt.Sprintf("invalid series aggregate function: %s", expr.Name))
	case "cumulative_sum":
		opt := b.opt
		opt.Ordered = true
		input, err := buildExprIterator(expr.Args[0], b.ic, b.sources, opt, b.selector)
		if err != nil {
			return nil, err
		}
		return newCumulativeSumIterator(input, opt)
	}

	itr, err := func() (Iterator, error) {
		switch expr.Name {
		case "count":
			switch arg0 := expr.Args[0].(type) {
			case *Call:
				if arg0.Name == "distinct" {
					input, err := buildExprIterator(arg0, b.ic, b.sources, b.opt, b.selector)
					if err != nil {
						return nil, err
					}
					return newCountIterator(input, b.opt)
				}
			}
			fallthrough
		case "min", "max", "sum", "first", "last", "mean":
			inputs := make([]Iterator, 0, len(b.sources))
			if err := func() error {
				for _, source := range b.sources {
					switch source := source.(type) {
					case *Measurement:
						input, err := b.ic.CreateIterator(source, b.opt)
						if err != nil {
							return err
						}
						inputs = append(inputs, input)
					case *SubQuery:
						// Identify the name of the field we are using.
						arg0 := expr.Args[0].(*VarRef)

						input, err := buildExprIterator(arg0, b.ic, []Source{source}, b.opt, b.selector)
						if err != nil {
							return err
						}

						if b.opt.Condition != nil {
							input = NewFilterIterator(input, b.opt.Condition, b.opt)
						}

						// Wrap the result in a call iterator.
						i, err := NewCallIterator(input, b.opt)
						if err != nil {
							input.Close()
							return err
						}
						inputs = append(inputs, i)
					}
				}
				return nil
			}(); err != nil {
				Iterators(inputs).Close()
				return nil, err
			}

			itr, err := Iterators(inputs).Merge(b.opt)
			if err != nil {
				Iterators(inputs).Close()
				return nil, err
			} else if itr == nil {
				itr = &nilFloatIterator{}
			}
			return itr, nil
		case "median":
			opt := b.opt
			opt.Ordered = true
			input, err := buildExprIterator(expr.Args[0].(*VarRef), b.ic, b.sources, opt, false)
			if err != nil {
				return nil, err
			}
			return newMedianIterator(input, opt)
		case "mode":
			input, err := buildExprIterator(expr.Args[0].(*VarRef), b.ic, b.sources, b.opt, false)
			if err != nil {
				return nil, err
			}
			return NewModeIterator(input, b.opt)
		case "stddev":
			input, err := buildExprIterator(expr.Args[0].(*VarRef), b.ic, b.sources, b.opt, false)
			if err != nil {
				return nil, err
			}
			return newStddevIterator(input, b.opt)
		case "spread":
			// OPTIMIZE(benbjohnson): convert to map/reduce
			input, err := buildExprIterator(expr.Args[0].(*VarRef), b.ic, b.sources, b.opt, false)
			if err != nil {
				return nil, err
			}
			return newSpreadIterator(input, b.opt)
		case "top":
			var tags []int
			if len(expr.Args) < 2 {
				return nil, fmt.Errorf("top() requires 2 or more arguments, got %d", len(expr.Args))
			} else if len(expr.Args) > 2 {
				// We need to find the indices of where the tag values are stored in Aux
				// This section is O(n^2), but for what should be a low value.
				for i := 1; i < len(expr.Args)-1; i++ {
					ref := expr.Args[i].(*VarRef)
					for index, aux := range b.opt.Aux {
						if aux.Val == ref.Val {
							tags = append(tags, index)
							break
						}
					}
				}
			}

			opt := b.opt
			opt.Ordered = true
			input, err := buildExprIterator(expr.Args[0].(*VarRef), b.ic, b.sources, opt, false)
			if err != nil {
				return nil, err
			}
			n := expr.Args[len(expr.Args)-1].(*IntegerLiteral)
			return newTopIterator(input, opt, n, tags)
		case "bottom":
			var tags []int
			if len(expr.Args) < 2 {
				return nil, fmt.Errorf("bottom() requires 2 or more arguments, got %d", len(expr.Args))
			} else if len(expr.Args) > 2 {
				// We need to find the indices of where the tag values are stored in Aux
				// This section is O(n^2), but for what should be a low value.
				for i := 1; i < len(expr.Args)-1; i++ {
					ref := expr.Args[i].(*VarRef)
					for index, aux := range b.opt.Aux {
						if aux.Val == ref.Val {
							tags = append(tags, index)
							break
						}
					}
				}
			}

			opt := b.opt
			opt.Ordered = true
			input, err := buildExprIterator(expr.Args[0].(*VarRef), b.ic, b.sources, opt, false)
			if err != nil {
				return nil, err
			}
			n := expr.Args[len(expr.Args)-1].(*IntegerLiteral)
			return newBottomIterator(input, b.opt, n, tags)
		case "percentile":
			opt := b.opt
			opt.Ordered = true
			input, err := buildExprIterator(expr.Args[0].(*VarRef), b.ic, b.sources, opt, false)
			if err != nil {
				return nil, err
			}
			var percentile float64
			switch arg := expr.Args[1].(type) {
			case *NumberLiteral:
				percentile = arg.Val
			case *IntegerLiteral:
				percentile = float64(arg.Val)
			}
			return newPercentileIterator(input, opt, percentile)
		default:
			return nil, fmt.Errorf("unsupported call: %s", expr.Name)
		}
	}()

	if err != nil {
		return nil, err
	}

	if !b.selector || !b.opt.Interval.IsZero() {
		if expr.Name != "top" && expr.Name != "bottom" {
			itr = NewIntervalIterator(itr, b.opt)
		}
		if !b.opt.Interval.IsZero() && b.opt.Fill != NoFill {
			itr = NewFillIterator(itr, expr, b.opt)
		}
	}
	if b.opt.InterruptCh != nil {
		itr = NewInterruptIterator(itr, b.opt.InterruptCh)
	}
	return itr, nil
}

func (b *exprIteratorBuilder) buildBinaryExprIterator(expr *BinaryExpr) (Iterator, error) {
	if rhs, ok := expr.RHS.(Literal); ok {
		// The right hand side is a literal. It is more common to have the RHS be a literal,
		// so we check that one first and have this be the happy path.
		if lhs, ok := expr.LHS.(Literal); ok {
			// We have two literals that couldn't be combined by Reduce.
			return nil, fmt.Errorf("unable to construct an iterator from two literals: LHS: %T, RHS: %T", lhs, rhs)
		}

<<<<<<< HEAD
		lhs, err := buildExprIterator(expr.LHS, b.ic, b.sources, b.opt, isSelector(expr.LHS))
=======
		lhs, err := buildExprIterator(expr.LHS, b.ic, b.sources, b.opt, b.selector)
>>>>>>> 2d4e2f49
		if err != nil {
			return nil, err
		}
		return buildRHSTransformIterator(lhs, rhs, expr.Op, b.opt)
	} else if lhs, ok := expr.LHS.(Literal); ok {
<<<<<<< HEAD
		rhs, err := buildExprIterator(expr.RHS, b.ic, b.sources, b.opt, isSelector(expr.RHS))
=======
		rhs, err := buildExprIterator(expr.RHS, b.ic, b.sources, b.opt, b.selector)
>>>>>>> 2d4e2f49
		if err != nil {
			return nil, err
		}
		return buildLHSTransformIterator(lhs, rhs, expr.Op, b.opt)
	} else {
		// We have two iterators. Combine them into a single iterator.
		lhs, err := buildExprIterator(expr.LHS, b.ic, b.sources, b.opt, false)
		if err != nil {
			return nil, err
		}
		rhs, err := buildExprIterator(expr.RHS, b.ic, b.sources, b.opt, false)
		if err != nil {
			return nil, err
		}
		return buildTransformIterator(lhs, rhs, expr.Op, b.opt)
	}
}

func buildRHSTransformIterator(lhs Iterator, rhs Literal, op Token, opt IteratorOptions) (Iterator, error) {
	fn := binaryExprFunc(iteratorDataType(lhs), literalDataType(rhs), op)
	switch fn := fn.(type) {
	case func(float64, float64) float64:
		var input FloatIterator
		switch lhs := lhs.(type) {
		case FloatIterator:
			input = lhs
		case IntegerIterator:
			input = &integerFloatCastIterator{input: lhs}
		default:
			return nil, fmt.Errorf("type mismatch on LHS, unable to use %T as a FloatIterator", lhs)
		}

		var val float64
		switch rhs := rhs.(type) {
		case *NumberLiteral:
			val = rhs.Val
		case *IntegerLiteral:
			val = float64(rhs.Val)
		default:
			return nil, fmt.Errorf("type mismatch on RHS, unable to use %T as a NumberLiteral", rhs)
		}
		return &floatTransformIterator{
			input: input,
			fn: func(p *FloatPoint) *FloatPoint {
				if p == nil {
					return nil
				} else if p.Nil {
					return p
				}
				p.Value = fn(p.Value, val)
				return p
			},
		}, nil
	case func(int64, int64) float64:
		input, ok := lhs.(IntegerIterator)
		if !ok {
			return nil, fmt.Errorf("type mismatch on LHS, unable to use %T as a IntegerIterator", lhs)
		}

		var val int64
		switch rhs := rhs.(type) {
		case *IntegerLiteral:
			val = rhs.Val
		default:
			return nil, fmt.Errorf("type mismatch on RHS, unable to use %T as a IntegerLiteral", rhs)
		}
		return &integerFloatTransformIterator{
			input: input,
			fn: func(p *IntegerPoint) *FloatPoint {
				if p == nil {
					return nil
				}

				fp := &FloatPoint{
					Name: p.Name,
					Tags: p.Tags,
					Time: p.Time,
					Aux:  p.Aux,
				}
				if p.Nil {
					fp.Nil = true
				} else {
					fp.Value = fn(p.Value, val)
				}
				return fp
			},
		}, nil
	case func(float64, float64) bool:
		var input FloatIterator
		switch lhs := lhs.(type) {
		case FloatIterator:
			input = lhs
		case IntegerIterator:
			input = &integerFloatCastIterator{input: lhs}
		default:
			return nil, fmt.Errorf("type mismatch on LHS, unable to use %T as a FloatIterator", lhs)
		}

		var val float64
		switch rhs := rhs.(type) {
		case *NumberLiteral:
			val = rhs.Val
		case *IntegerLiteral:
			val = float64(rhs.Val)
		default:
			return nil, fmt.Errorf("type mismatch on RHS, unable to use %T as a NumberLiteral", rhs)
		}
		return &floatBoolTransformIterator{
			input: input,
			fn: func(p *FloatPoint) *BooleanPoint {
				if p == nil {
					return nil
				}

				bp := &BooleanPoint{
					Name: p.Name,
					Tags: p.Tags,
					Time: p.Time,
					Aux:  p.Aux,
				}
				if p.Nil {
					bp.Nil = true
				} else {
					bp.Value = fn(p.Value, val)
				}
				return bp
			},
		}, nil
	case func(int64, int64) int64:
		var input IntegerIterator
		switch lhs := lhs.(type) {
		case IntegerIterator:
			input = lhs
		default:
			return nil, fmt.Errorf("type mismatch on LHS, unable to use %T as an IntegerIterator", lhs)
		}

		var val int64
		switch rhs := rhs.(type) {
		case *IntegerLiteral:
			val = rhs.Val
		default:
			return nil, fmt.Errorf("type mismatch on RHS, unable to use %T as an IntegerLiteral", rhs)
		}
		return &integerTransformIterator{
			input: input,
			fn: func(p *IntegerPoint) *IntegerPoint {
				if p == nil {
					return nil
				} else if p.Nil {
					return p
				}
				p.Value = fn(p.Value, val)
				return p
			},
		}, nil
	case func(int64, int64) bool:
		var input IntegerIterator
		switch lhs := lhs.(type) {
		case IntegerIterator:
			input = lhs
		default:
			return nil, fmt.Errorf("type mismatch on LHS, unable to use %T as an IntegerIterator", lhs)
		}

		var val int64
		switch rhs := rhs.(type) {
		case *IntegerLiteral:
			val = rhs.Val
		default:
			return nil, fmt.Errorf("type mismatch on RHS, unable to use %T as an IntegerLiteral", rhs)
		}
		return &integerBoolTransformIterator{
			input: input,
			fn: func(p *IntegerPoint) *BooleanPoint {
				if p == nil {
					return nil
				}

				bp := &BooleanPoint{
					Name: p.Name,
					Tags: p.Tags,
					Time: p.Time,
					Aux:  p.Aux,
				}
				if p.Nil {
					bp.Nil = true
				} else {
					bp.Value = fn(p.Value, val)
				}
				return bp
			},
		}, nil
	}
	return nil, fmt.Errorf("unable to construct rhs transform iterator from %T and %T", lhs, rhs)
}

func buildLHSTransformIterator(lhs Literal, rhs Iterator, op Token, opt IteratorOptions) (Iterator, error) {
	fn := binaryExprFunc(literalDataType(lhs), iteratorDataType(rhs), op)
	switch fn := fn.(type) {
	case func(float64, float64) float64:
		var input FloatIterator
		switch rhs := rhs.(type) {
		case FloatIterator:
			input = rhs
		case IntegerIterator:
			input = &integerFloatCastIterator{input: rhs}
		default:
			return nil, fmt.Errorf("type mismatch on RHS, unable to use %T as a FloatIterator", rhs)
		}

		var val float64
		switch lhs := lhs.(type) {
		case *NumberLiteral:
			val = lhs.Val
		case *IntegerLiteral:
			val = float64(lhs.Val)
		default:
			return nil, fmt.Errorf("type mismatch on LHS, unable to use %T as a NumberLiteral", lhs)
		}
		return &floatTransformIterator{
			input: input,
			fn: func(p *FloatPoint) *FloatPoint {
				if p == nil {
					return nil
				} else if p.Nil {
					return p
				}
				p.Value = fn(val, p.Value)
				return p
			},
		}, nil
	case func(int64, int64) float64:
		input, ok := rhs.(IntegerIterator)
		if !ok {
			return nil, fmt.Errorf("type mismatch on RHS, unable to use %T as a IntegerIterator", lhs)
		}

		var val int64
		switch lhs := lhs.(type) {
		case *IntegerLiteral:
			val = lhs.Val
		default:
			return nil, fmt.Errorf("type mismatch on LHS, unable to use %T as a IntegerLiteral", rhs)
		}
		return &integerFloatTransformIterator{
			input: input,
			fn: func(p *IntegerPoint) *FloatPoint {
				if p == nil {
					return nil
				}

				fp := &FloatPoint{
					Name: p.Name,
					Tags: p.Tags,
					Time: p.Time,
					Aux:  p.Aux,
				}
				if p.Nil {
					fp.Nil = true
				} else {
					fp.Value = fn(val, p.Value)
				}
				return fp
			},
		}, nil
	case func(float64, float64) bool:
		var input FloatIterator
		switch rhs := rhs.(type) {
		case FloatIterator:
			input = rhs
		case IntegerIterator:
			input = &integerFloatCastIterator{input: rhs}
		default:
			return nil, fmt.Errorf("type mismatch on RHS, unable to use %T as a FloatIterator", rhs)
		}

		var val float64
		switch lhs := lhs.(type) {
		case *NumberLiteral:
			val = lhs.Val
		case *IntegerLiteral:
			val = float64(lhs.Val)
		default:
			return nil, fmt.Errorf("type mismatch on LHS, unable to use %T as a NumberLiteral", lhs)
		}
		return &floatBoolTransformIterator{
			input: input,
			fn: func(p *FloatPoint) *BooleanPoint {
				if p == nil {
					return nil
				}

				bp := &BooleanPoint{
					Name: p.Name,
					Tags: p.Tags,
					Time: p.Time,
					Aux:  p.Aux,
				}
				if p.Nil {
					bp.Nil = true
				} else {
					bp.Value = fn(val, p.Value)
				}
				return bp
			},
		}, nil
	case func(int64, int64) int64:
		var input IntegerIterator
		switch rhs := rhs.(type) {
		case IntegerIterator:
			input = rhs
		default:
			return nil, fmt.Errorf("type mismatch on RHS, unable to use %T as an IntegerIterator", rhs)
		}

		var val int64
		switch lhs := lhs.(type) {
		case *IntegerLiteral:
			val = lhs.Val
		default:
			return nil, fmt.Errorf("type mismatch on LHS, unable to use %T as an IntegerLiteral", lhs)
		}
		return &integerTransformIterator{
			input: input,
			fn: func(p *IntegerPoint) *IntegerPoint {
				if p == nil {
					return nil
				} else if p.Nil {
					return p
				}
				p.Value = fn(val, p.Value)
				return p
			},
		}, nil
	case func(int64, int64) bool:
		var input IntegerIterator
		switch rhs := rhs.(type) {
		case IntegerIterator:
			input = rhs
		default:
			return nil, fmt.Errorf("type mismatch on RHS, unable to use %T as an IntegerIterator", rhs)
		}

		var val int64
		switch lhs := lhs.(type) {
		case *IntegerLiteral:
			val = lhs.Val
		default:
			return nil, fmt.Errorf("type mismatch on LHS, unable to use %T as an IntegerLiteral", lhs)
		}
		return &integerBoolTransformIterator{
			input: input,
			fn: func(p *IntegerPoint) *BooleanPoint {
				if p == nil {
					return nil
				}

				bp := &BooleanPoint{
					Name: p.Name,
					Tags: p.Tags,
					Time: p.Time,
					Aux:  p.Aux,
				}
				if p.Nil {
					bp.Nil = true
				} else {
					bp.Value = fn(val, p.Value)
				}
				return bp
			},
		}, nil
	}
	return nil, fmt.Errorf("unable to construct lhs transform iterator from %T and %T", lhs, rhs)
}

func buildTransformIterator(lhs Iterator, rhs Iterator, op Token, opt IteratorOptions) (Iterator, error) {
	fn := binaryExprFunc(iteratorDataType(lhs), iteratorDataType(rhs), op)
	switch fn := fn.(type) {
	case func(float64, float64) float64:
		var left FloatIterator
		switch lhs := lhs.(type) {
		case FloatIterator:
			left = lhs
		case IntegerIterator:
			left = &integerFloatCastIterator{input: lhs}
		default:
			return nil, fmt.Errorf("type mismatch on LHS, unable to use %T as a FloatIterator", lhs)
		}

		var right FloatIterator
		switch rhs := rhs.(type) {
		case FloatIterator:
			right = rhs
		case IntegerIterator:
			right = &integerFloatCastIterator{input: rhs}
		default:
			return nil, fmt.Errorf("type mismatch on RHS, unable to use %T as a FloatIterator", rhs)
		}
		return newFloatExprIterator(left, right, opt, fn), nil
	case func(int64, int64) float64:
		left, ok := lhs.(IntegerIterator)
		if !ok {
			return nil, fmt.Errorf("type mismatch on LHS, unable to use %T as a IntegerIterator", lhs)
		}
		right, ok := rhs.(IntegerIterator)
		if !ok {
			return nil, fmt.Errorf("type mismatch on RHS, unable to use %T as a IntegerIterator", rhs)
		}
		return newIntegerFloatExprIterator(left, right, opt, fn), nil
	case func(int64, int64) int64:
		left, ok := lhs.(IntegerIterator)
		if !ok {
			return nil, fmt.Errorf("type mismatch on LHS, unable to use %T as a IntegerIterator", lhs)
		}
		right, ok := rhs.(IntegerIterator)
		if !ok {
			return nil, fmt.Errorf("type mismatch on RHS, unable to use %T as a IntegerIterator", rhs)
		}
		return newIntegerExprIterator(left, right, opt, fn), nil
	case func(float64, float64) bool:
		var left FloatIterator
		switch lhs := lhs.(type) {
		case FloatIterator:
			left = lhs
		case IntegerIterator:
			left = &integerFloatCastIterator{input: lhs}
		default:
			return nil, fmt.Errorf("type mismatch on LHS, unable to use %T as a FloatIterator", lhs)
		}

		var right FloatIterator
		switch rhs := rhs.(type) {
		case FloatIterator:
			right = rhs
		case IntegerIterator:
			right = &integerFloatCastIterator{input: rhs}
		default:
			return nil, fmt.Errorf("type mismatch on RHS, unable to use %T as a FloatIterator", rhs)
		}
		return newFloatBooleanExprIterator(left, right, opt, fn), nil
	case func(int64, int64) bool:
		left, ok := lhs.(IntegerIterator)
		if !ok {
			return nil, fmt.Errorf("type mismatch on LHS, unable to use %T as a IntegerIterator", lhs)
		}
		right, ok := rhs.(IntegerIterator)
		if !ok {
			return nil, fmt.Errorf("type mismatch on LHS, unable to use %T as a IntegerIterator", rhs)
		}
		return newIntegerBooleanExprIterator(left, right, opt, fn), nil
	}
	return nil, fmt.Errorf("unable to construct transform iterator from %T and %T", lhs, rhs)
}

func iteratorDataType(itr Iterator) DataType {
	switch itr.(type) {
	case FloatIterator:
		return Float
	case IntegerIterator:
		return Integer
	case StringIterator:
		return String
	case BooleanIterator:
		return Boolean
	default:
		return Unknown
	}
}

func literalDataType(lit Literal) DataType {
	switch lit.(type) {
	case *NumberLiteral:
		return Float
	case *IntegerLiteral:
		return Integer
	case *StringLiteral:
		return String
	case *BooleanLiteral:
		return Boolean
	default:
		return Unknown
	}
}

func binaryExprFunc(typ1 DataType, typ2 DataType, op Token) interface{} {
	var fn interface{}
	switch typ1 {
	case Float:
		fn = floatBinaryExprFunc(op)
	case Integer:
		switch typ2 {
		case Float:
			fn = floatBinaryExprFunc(op)
		default:
			fn = integerBinaryExprFunc(op)
		}
	}
	return fn
}

func floatBinaryExprFunc(op Token) interface{} {
	switch op {
	case ADD:
		return func(lhs, rhs float64) float64 { return lhs + rhs }
	case SUB:
		return func(lhs, rhs float64) float64 { return lhs - rhs }
	case MUL:
		return func(lhs, rhs float64) float64 { return lhs * rhs }
	case DIV:
		return func(lhs, rhs float64) float64 {
			if rhs == 0 {
				return float64(0)
			}
			return lhs / rhs
		}
	case MOD:
		return func(lhs, rhs float64) float64 { return math.Mod(lhs, rhs) }
	case EQ:
		return func(lhs, rhs float64) bool { return lhs == rhs }
	case NEQ:
		return func(lhs, rhs float64) bool { return lhs != rhs }
	case LT:
		return func(lhs, rhs float64) bool { return lhs < rhs }
	case LTE:
		return func(lhs, rhs float64) bool { return lhs <= rhs }
	case GT:
		return func(lhs, rhs float64) bool { return lhs > rhs }
	case GTE:
		return func(lhs, rhs float64) bool { return lhs >= rhs }
	}
	return nil
}

func integerBinaryExprFunc(op Token) interface{} {
	switch op {
	case ADD:
		return func(lhs, rhs int64) int64 { return lhs + rhs }
	case SUB:
		return func(lhs, rhs int64) int64 { return lhs - rhs }
	case MUL:
		return func(lhs, rhs int64) int64 { return lhs * rhs }
	case DIV:
		return func(lhs, rhs int64) float64 {
			if rhs == 0 {
				return float64(0)
			}
			return float64(lhs) / float64(rhs)
		}
	case MOD:
		return func(lhs, rhs int64) int64 {
			if rhs == 0 {
				return int64(0)
			}
			return lhs % rhs
		}
	case EQ:
		return func(lhs, rhs int64) bool { return lhs == rhs }
	case NEQ:
		return func(lhs, rhs int64) bool { return lhs != rhs }
	case LT:
		return func(lhs, rhs int64) bool { return lhs < rhs }
	case LTE:
		return func(lhs, rhs int64) bool { return lhs <= rhs }
	case GT:
		return func(lhs, rhs int64) bool { return lhs > rhs }
	case GTE:
		return func(lhs, rhs int64) bool { return lhs >= rhs }
	}
	return nil
}

// stringSetSlice returns a sorted slice of keys from a string set.
func stringSetSlice(m map[string]struct{}) []string {
	if m == nil {
		return nil
	}

	a := make([]string, 0, len(m))
	for k := range m {
		a = append(a, k)
	}
	sort.Strings(a)
	return a
}<|MERGE_RESOLUTION|>--- conflicted
+++ resolved
@@ -983,21 +983,13 @@
 			return nil, fmt.Errorf("unable to construct an iterator from two literals: LHS: %T, RHS: %T", lhs, rhs)
 		}
 
-<<<<<<< HEAD
-		lhs, err := buildExprIterator(expr.LHS, b.ic, b.sources, b.opt, isSelector(expr.LHS))
-=======
 		lhs, err := buildExprIterator(expr.LHS, b.ic, b.sources, b.opt, b.selector)
->>>>>>> 2d4e2f49
 		if err != nil {
 			return nil, err
 		}
 		return buildRHSTransformIterator(lhs, rhs, expr.Op, b.opt)
 	} else if lhs, ok := expr.LHS.(Literal); ok {
-<<<<<<< HEAD
-		rhs, err := buildExprIterator(expr.RHS, b.ic, b.sources, b.opt, isSelector(expr.RHS))
-=======
 		rhs, err := buildExprIterator(expr.RHS, b.ic, b.sources, b.opt, b.selector)
->>>>>>> 2d4e2f49
 		if err != nil {
 			return nil, err
 		}
